# Ignore Python compiled files
*.pyc

# Ignore IDE-specific files and directories
.idea/         # JetBrains IDE settings
.vscode/       # Visual Studio Code settings
.theia/        # Theia IDE settings

# Ignore temporary and backup files
*~             # General backup files
*.swp          # Vim swap files

# Ignore log files
*.log

# Ignore a specific generated file
deepspeed/git_version_info_installed.py

# Ignore Python bytecode cache
__pycache__

# Build + installation data
<<<<<<< HEAD
build/
deepspeed/third-party/
dist/
*.so
deepspeed.egg-info/
build.txt

# Website
docs/_site/
docs/build
=======
build/                  # Build artifacts
dist/                   # Distribution files
*.so                    # Compiled shared objects
deepspeed.egg-info/     # Deepspeed package info
build.txt               # Build information

# Website generated files
docs/_site/             # Jekyll generated site
docs/build              # Generated documentation
>>>>>>> a361bac7
docs/code-docs/source/_build
docs/code-docs/_build
docs/code-docs/build
.sass-cache/            # SASS cache
.jekyll-cache/          # Jekyll cache
.jekyll-metadata

# Testing data
tests/unit/saved_checkpoint/  # Saved checkpoints for testing<|MERGE_RESOLUTION|>--- conflicted
+++ resolved
@@ -20,19 +20,8 @@
 __pycache__
 
 # Build + installation data
-<<<<<<< HEAD
-build/
-deepspeed/third-party/
-dist/
-*.so
-deepspeed.egg-info/
-build.txt
-
-# Website
-docs/_site/
-docs/build
-=======
 build/                  # Build artifacts
+deepspeed/third-party/  # Third party
 dist/                   # Distribution files
 *.so                    # Compiled shared objects
 deepspeed.egg-info/     # Deepspeed package info
@@ -41,7 +30,6 @@
 # Website generated files
 docs/_site/             # Jekyll generated site
 docs/build              # Generated documentation
->>>>>>> a361bac7
 docs/code-docs/source/_build
 docs/code-docs/_build
 docs/code-docs/build
