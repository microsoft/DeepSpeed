--- conflicted
+++ resolved
@@ -50,17 +50,10 @@
     accelerator_name = None
     ds_set_method = None
     # 1. Detect whether there is override of DeepSpeed accelerators from environment variable.
-<<<<<<< HEAD
-    DS_ACCELERATOR_LIST = ['cuda', 'cpu', 'xpu', 'npu']
-    if 'DS_ACCELERATOR' in os.environ.keys():
-        accelerator_name = os.environ['DS_ACCELERATOR']
-        if accelerator_name == 'xpu':
-=======
-    #    DS_ACCELERATOR = 'cuda'|'xpu'|'cpu'
+    DS_ACCELERATOR_LIST = ['cuda', 'cpu', 'xpu', 'npu', 'mps']
     if "DS_ACCELERATOR" in os.environ.keys():
         accelerator_name = os.environ["DS_ACCELERATOR"]
         if accelerator_name == "xpu":
->>>>>>> a655d7d3
             try:
                 from intel_extension_for_deepspeed import XPU_Accelerator  # noqa: F401
             except ImportError as e:
@@ -71,19 +64,12 @@
                 import intel_extension_for_pytorch  # noqa: F401
             except ImportError as e:
                 raise ValueError(
-<<<<<<< HEAD
-                    f'CPU_Accelerator requires intel_extension_for_pytorch, which is not installed on this system.')
-        elif accelerator_name == 'npu':
+                    f"CPU_Accelerator requires intel_extension_for_pytorch, which is not installed on this system.")
+        elif accelerator_name == "npu":
             try:
                 import torch_npu  # noqa: F401
             except ImportError as e:
-                raise ValueError(f'NPU_Accelerator requires torch_npu, which is not installed on this system.')
-            pass
-        elif accelerator_name == 'cuda':
-=======
-                    f"CPU_Accelerator requires intel_extension_for_pytorch, which is not installed on this system.")
-        elif accelerator_name == "cuda":
->>>>>>> a655d7d3
+                raise ValueError(f"NPU_Accelerator requires torch_npu, which is not installed on this system.")
             pass
         elif accelerator_name == "mps":
             try:
@@ -93,15 +79,12 @@
                 torch.mps.current_allocated_memory()
             except (RuntimeError, ImportError) as e:
                 raise ValueError(f"MPS_Accelerator requires torch.mps, which is not installed on this system.")
+        elif accelerator_name == "cuda":
+            pass
         else:
             raise ValueError(
-<<<<<<< HEAD
                 f'DS_ACCELERATOR must be one of {DS_ACCELERATOR_LIST}.  Value "{accelerator_name}" is not supported')
-        ds_set_method = 'override'
-=======
-                f'DS_ACCELERATOR must be one of "cuda", "cpu", or "xpu".  Value "{accelerator_name}" is not supported')
         ds_set_method = "override"
->>>>>>> a655d7d3
 
     # 2. If no override, detect which accelerator to use automatically
     if accelerator_name == None:
@@ -128,29 +111,27 @@
 
                 accelerator_name = "cpu"
             except ImportError as e:
-<<<<<<< HEAD
                 pass
         if accelerator_name == None:
             try:
                 import torch_npu  # noqa: F401,F811
-                accelerator_name = 'npu'
+
+                accelerator_name = "npu"
             except ImportError as e:
                 pass
         if accelerator_name == None:
-            accelerator_name = 'cuda'
-
-        ds_set_method = 'auto detect'
-=======
-                try:
-                    import torch.mps
-
-                    # should use torch.mps.is_available() if it exists someday but this is used as proxy
-                    torch.mps.current_allocated_memory()
-                    accelerator_name = "mps"
-                except (RuntimeError, ImportError) as e:
-                    accelerator_name = "cuda"
+            try:
+                import torch.mps
+
+                # should use torch.mps.is_available() if it exists someday but this is used as proxy
+                torch.mps.current_allocated_memory()
+                accelerator_name = "mps"
+            except (RuntimeError, ImportError) as e:
+                pass
+        if accelerator_name == None:
+            accelerator_name = "cuda"
+
         ds_set_method = "auto detect"
->>>>>>> a655d7d3
 
     # 3. Set ds_accelerator accordingly
     if accelerator_name == "cuda":
@@ -164,16 +145,14 @@
     elif accelerator_name == "xpu":
         # XPU_Accelerator is already imported in detection stage
         ds_accelerator = XPU_Accelerator()
-<<<<<<< HEAD
-    elif accelerator_name == 'npu':
+    elif accelerator_name == "npu":
         from .npu_accelerator import NPU_Accelerator
+
         ds_accelerator = NPU_Accelerator()
-=======
     elif accelerator_name == "mps":
         from .mps_accelerator import MPS_Accelerator
 
         ds_accelerator = MPS_Accelerator()
->>>>>>> a655d7d3
     _validate_accelerator(ds_accelerator)
     if accel_logger is not None:
         accel_logger.info(f"Setting ds_accelerator to {ds_accelerator._name} ({ds_set_method})")
