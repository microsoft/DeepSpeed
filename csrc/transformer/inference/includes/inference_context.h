/*
Copyright 2022 The Microsoft DeepSpeed Team
*/

#pragma once

#include <c10/cuda/CUDAStream.h>
#include <cuda_runtime_api.h>
#include <cassert>
#include <iostream>
#include <vector>
#include "cublas_v2.h"
#include "cuda.h"

#define MEGABYTE (1024 * 1024)
#define GIGABYTE (1024 * 1024 * 1024)

#define MAX_OUT_TOKENS 8192

// TODO: refactor out
#define WARP_SIZE 32

#define CUDA_CHECK(callstr)                                                                    \
    {                                                                                          \
        cudaError_t error_code = callstr;                                                      \
        if (error_code != cudaSuccess) {                                                       \
            std::cerr << "CUDA error " << error_code << " at " << __FILE__ << ":" << __LINE__; \
            assert(0);                                                                         \
        }                                                                                      \
    }

#define CUDA_1D_KERNEL_LOOP(i, n) \
    for (size_t i = blockIdx.x * blockDim.x + threadIdx.x; i < (n); i += blockDim.x * gridDim.x)

#define CUDA_2D_KERNEL_LOOP(i, n, j, m)                                                          \
    for (size_t i = blockIdx.x * blockDim.x + threadIdx.x; i < (n); i += blockDim.x * gridDim.x) \
        for (size_t j = blockIdx.y * blockDim.y + threadIdx.y; j < (m); j += blockDim.y * gridDim.y)

#define DS_CUDA_NUM_THREADS 512
#define DS_MAXIMUM_NUM_BLOCKS 262144

inline int DS_GET_BLOCKS(const int N)
{
    return std::max(
        std::min((N + DS_CUDA_NUM_THREADS - 1) / DS_CUDA_NUM_THREADS, DS_MAXIMUM_NUM_BLOCKS),
        // Use at least 1 block, since CUDA does not allow empty block
        1);
}

class Context {
public:
    Context()
        : _workspace(nullptr),
          _seed(42),
          _curr_offset(0),
          _stream(0),
          _free_memory_size(0),
          _num_tokens(1),
          _attention_unfused_workspace_offset(0)
    {
        if (cublasCreate(&_cublasHandle) != CUBLAS_STATUS_SUCCESS) {
            auto message = std::string("Fail to create cublas handle.");
            std::cerr << message << std::endl;
            throw std::runtime_error(message);
        }
#ifndef __HIP_PLATFORM_HCC__
        cublasSetMathMode(_cublasHandle, CUBLAS_TENSOR_OP_MATH);
#endif
        cudaEventCreate(&_comp1_event);
        cudaEventCreate(&_comp2_event);
        cudaEventCreate(&_comp_event);
        cudaEventCreate(&_comm_event);
    }

    virtual ~Context()
    {
        cublasDestroy(_cublasHandle);
        cudaFree(_workspace);
        cudaEventDestroy(_comp1_event);
        cudaEventDestroy(_comp2_event);
        cudaEventDestroy(_comp_event);
        cudaEventDestroy(_comm_event);
    }

    static Context& Instance()
    {
        static Context _ctx;
        return _ctx;
    }

    void GenWorkSpace(const unsigned& num_layers,
                      const unsigned& num_heads,
                      const size_t& batch_size,
                      const size_t& prompt_len,
                      const size_t& hidden_dim,
                      const unsigned& mp_size,
                      const bool& external_cache,
                      const size_t& elem_size,
                      const unsigned& rank,
                      const unsigned& num_heads)
    {
        size_t total_size;
        if (!_free_memory_size) { cudaMemGetInfo(&_free_memory_size, &total_size); }

<<<<<<< HEAD
        int head_size = hidden_dim / num_heads;
        int padded_head_size = head_size < 32 ? 32 : (head_size < 64 ? 64 : 128);
        size_t activation_size = 32 * (head_size * padded_head_size) * batch_size +
                                 MAX_OUT_TOKENS * num_heads * batch_size * 2;
        size_t cache_size =
            num_layers * batch_size * ((head_size * padded_head_size) / mp_size) * 2;
        _max_seq_len =
            (((_free_memory_size - (_free_memory_size > GIGABYTE ? 500 : 100) * MEGABYTE) /
              elem_size)) /
            (activation_size + cache_size);
        _max_seq_len = std::min((size_t)MAX_OUT_TOKENS, _max_seq_len);
        size_t workSpaceSize = (external_cache ? activation_size : (activation_size + cache_size)) *
                               _max_seq_len * elem_size;
=======
        size_t activation_size = 16 * hidden_dim * batch_size;
        size_t temp_size = batch_size * num_heads * prompt_len * prompt_len * elem_size / mp_size;
        size_t cache_size = num_layers * batch_size * (hidden_dim / mp_size) * 2;
        size_t minimal_requirements =
            temp_size + (_free_memory_size > GIGABYTE ? 500 : 100) * MEGABYTE;
        if (_free_memory_size < minimal_requirements) {
            printf("Requested:\t%lu\nFree:\t%lu\nTotal:\t%lu\n",
                   minimal_requirements,
                   _free_memory_size,
                   total_size);
            throw std::runtime_error("Workspace can't be allocated, no enough memory.");
        }

        _max_seq_len = ((_free_memory_size - minimal_requirements) / elem_size) /
                       (activation_size + cache_size);
        _max_seq_len = std::min((size_t)MAX_OUT_TOKENS, _max_seq_len);
        size_t workSpaceSize =
            ((external_cache ? activation_size : (activation_size + cache_size))) * _max_seq_len *
                elem_size +
            temp_size;
>>>>>>> 1ffcfebf
        if (rank == 0 && !_workspace)
            printf(
                "Free memory : %lu (Bytes)  Total memory: %lu (Bytes)  Setting maximum total "
                "tokens (input + output) to %lu \n",
                _free_memory_size,
                total_size,
                _max_seq_len);
        if (!_workspace) {
            assert(_workspace == nullptr);
            cudaMalloc(&_workspace, workSpaceSize);
        } else if (_workSpaceSize < workSpaceSize) {
            cudaFree(_workspace);
            cudaMalloc(&_workspace, workSpaceSize);
        }

        if (!_workspace) {
            printf("Requested:\t%lu\nFree:\t%lu\nTotal:\t%lu\n",
                   workSpaceSize,
                   _free_memory_size,
                   total_size);
            throw std::runtime_error("Workspace is null.");
        }
        _workSpaceSize = workSpaceSize;
        _attention_unfused_workspace_offset = workSpaceSize - temp_size;
    }
    inline size_t GetMaxTokenLenght() const { return _max_seq_len; }

    cudaEvent_t GetCompEvent(int id) { return id == 1 ? _comp1_event : _comp2_event; }

    size_t get_workspace_size() const { return _workSpaceSize; }
    void* GetWorkSpace() { return _workspace; }
    void* GetAttentionUnfusedWorkspace()
    {
        return _workspace + _attention_unfused_workspace_offset;
    }

    inline unsigned new_token(unsigned layer_id)
    {
        if (layer_id == 0) _token_length++;
        return _token_length;
    }

    inline void reset_tokens(unsigned initial_tokens = 1)
    {
        _num_tokens = initial_tokens;
    }  //_token_length = 0; }

    inline unsigned current_tokens() const { return _num_tokens; }

    inline void advance_tokens() { _num_tokens++; }

    cudaStream_t GetCommStream(bool async_op = false)
    {
        if (!_comm_stream)
            _comm_stream = async_op ? at::cuda::getStreamFromPool(true)
                                    : at::cuda::getCurrentCUDAStream();
        return _comm_stream;
    }
    cudaStream_t GetCurrentStream(bool other_stream = false)
    {
        // get current pytorch stream.
        if (other_stream) {
            if (!_stream) _stream = at::cuda::getStreamFromPool(true);
            return _stream;
        }
        cudaStream_t stream = at::cuda::getCurrentCUDAStream();
        return stream;
    }

    cublasHandle_t GetCublasHandle() { return _cublasHandle; }

    std::pair<uint64_t, uint64_t> IncrementOffset(uint64_t offset_inc)
    {
        uint64_t offset = _curr_offset;
        _curr_offset += offset_inc;
        return std::pair<uint64_t, uint64_t>(_seed, offset);
    }

    void SetSeed(uint64_t new_seed) { _seed = new_seed; }

    const std::vector<std::array<int, 3>>& GetGemmAlgos() const { return _gemm_algos; }

    inline void SynchComp()
    {
        cudaEventRecord(_comp_event, _comp_stream);
        cudaStreamWaitEvent(_comm_stream, _comp_event, 0);
    }
    inline void SynchComm()
    {
        cudaEventRecord(_comm_event, _comm_stream);
        cudaStreamWaitEvent(_comp_stream, _comm_event, 0);
    }

private:
    cublasHandle_t _cublasHandle;

    cudaEvent_t _comp_event;
    cudaEvent_t _comm_event;

    void* _workspace;
    // offset from _workspace for attention unfused memory
    size_t _attention_unfused_workspace_offset;
    uint64_t _seed;
    uint64_t _curr_offset;

    size_t _workSpaceSize;
    size_t _free_memory_size;

    size_t _max_seq_len;

    cudaEvent_t _comp1_event;
    cudaEvent_t _comp2_event;

    cudaStream_t _stream;

    unsigned _token_length;
    unsigned _num_tokens;
    std::vector<std::array<int, 3>> _gemm_algos;

    cudaStream_t _comp_stream;
    cudaStream_t _comm_stream;

    std::unordered_map<int, int> _world_sizes;
};<|MERGE_RESOLUTION|>--- conflicted
+++ resolved
@@ -102,24 +102,11 @@
         size_t total_size;
         if (!_free_memory_size) { cudaMemGetInfo(&_free_memory_size, &total_size); }
 
-<<<<<<< HEAD
         int head_size = hidden_dim / num_heads;
         int padded_head_size = head_size < 32 ? 32 : (head_size < 64 ? 64 : 128);
-        size_t activation_size = 32 * (head_size * padded_head_size) * batch_size +
-                                 MAX_OUT_TOKENS * num_heads * batch_size * 2;
-        size_t cache_size =
-            num_layers * batch_size * ((head_size * padded_head_size) / mp_size) * 2;
-        _max_seq_len =
-            (((_free_memory_size - (_free_memory_size > GIGABYTE ? 500 : 100) * MEGABYTE) /
-              elem_size)) /
-            (activation_size + cache_size);
-        _max_seq_len = std::min((size_t)MAX_OUT_TOKENS, _max_seq_len);
-        size_t workSpaceSize = (external_cache ? activation_size : (activation_size + cache_size)) *
-                               _max_seq_len * elem_size;
-=======
-        size_t activation_size = 16 * hidden_dim * batch_size;
+        size_t activation_size = 32 * (head_size * padded_head_size) * batch_size;
         size_t temp_size = batch_size * num_heads * prompt_len * prompt_len * elem_size / mp_size;
-        size_t cache_size = num_layers * batch_size * (hidden_dim / mp_size) * 2;
+        size_t cache_size = num_layers * batch_size * ((head_size * padded_head_size) / mp_size) * 2;
         size_t minimal_requirements =
             temp_size + (_free_memory_size > GIGABYTE ? 500 : 100) * MEGABYTE;
         if (_free_memory_size < minimal_requirements) {
@@ -137,7 +124,6 @@
             ((external_cache ? activation_size : (activation_size + cache_size))) * _max_seq_len *
                 elem_size +
             temp_size;
->>>>>>> 1ffcfebf
         if (rank == 0 && !_workspace)
             printf(
                 "Free memory : %lu (Bytes)  Total memory: %lu (Bytes)  Setting maximum total "
