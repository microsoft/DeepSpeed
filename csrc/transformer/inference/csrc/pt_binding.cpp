// Copyright (c) Microsoft Corporation.
// SPDX-License-Identifier: Apache-2.0

// DeepSpeed Team

#include <c10/cuda/CUDAStream.h>
#include <torch/extension.h>
#include <stdexcept>
#include <vector>
#include "inference_context.h"
#include "inference_cublas_wrappers.h"
#include "inference_cuda_layers.h"

std::array<int, 3> gemm_algos = std::array<int, 3>({99, 99, 99});

// NOTE: This activation function type enum should be always in sync
// with the python counterpart, otherwise the casting from python binding
// will be incorrect.
enum class ActivationFuncType { UNKNOWN = 0, GELU = 1, ReLU = 2, GATED_GELU = 3, GATED_SILU = 4 };

enum class NormType { UNKNOWN = 0, LayerNorm = 1, GroupNorm = 2, RMSNorm = 3 };

enum class TransformerType : uint8_t { UNKNOWN = 0, GPTType = 1, BERTType = 2 };

// NOTE: this is a temporary and dodgy solution to distinguish GPT and BERT style models
// based on the dimensions of the corresponding attention mask.
inline auto infer_transformer_type(at::Tensor& attn_mask) -> TransformerType
{
    auto attn_mask_num_dims = attn_mask.sizes().size();

    if (attn_mask_num_dims > 2) {
        return TransformerType::GPTType;
    } else if (attn_mask_num_dims == 2) {
        return TransformerType::BERTType;
    } else {
        return TransformerType::UNKNOWN;
    }
}

// infer stride of attention mask memory layout based on the model type.
inline auto get_attn_mask_stride(at::Tensor& attn_mask) -> int
{
    auto trnsfrmr_type = infer_transformer_type(attn_mask);

    if (trnsfrmr_type == TransformerType::GPTType) {
        return attn_mask.size(2);
    } else if (trnsfrmr_type == TransformerType::BERTType) {
        // Bert style models have always a mask stride of 1.
        return 1;
    } else if (trnsfrmr_type == TransformerType::UNKNOWN) {
        return 0;
    }

    // this is just to make the compiler happy.
    return 0;
}

template <typename T>
at::Tensor ds_softmax(at::Tensor& attn_scores,
                      at::Tensor& attn_mask,
                      at::Tensor& alibi,
                      bool triangular,
                      bool recompute,
                      bool local_attention,
                      int window_size,
                      bool async_op,
                      float layer_scale,
                      int head_offset,
                      int mp_size)
{
    auto attn_scores_c = attn_scores.contiguous();
    int bsz = attn_scores_c.size(0);

    int seq_len = attn_scores_c.size(1);
    int len = attn_scores_c.sizes().size();
    if (len > 2) seq_len = attn_scores_c.size(2);

    int soft_len = attn_scores_c.size(2);
    if (len > 3) soft_len = attn_scores_c.size(3);

    int heads = 1;
    if (len > 1) heads = attn_scores_c.size(1);

    auto mask_stride = get_attn_mask_stride(attn_mask);

    launch_attn_softmax_v2((T*)attn_scores_c.data_ptr(),
                           (attn_mask.sizes().size() > 1 ? (T*)attn_mask.data_ptr() : nullptr),
                           (alibi.sizes().size() > 1 ? (T*)alibi.data_ptr() : nullptr),
                           layer_scale,
                           triangular,
                           recompute,
                           local_attention,
                           window_size,
                           bsz,
                           heads,
                           seq_len,
                           soft_len,
                           head_offset,
                           mask_stride,
                           mp_size,
                           InferenceContext::Instance().GetCurrentStream(async_op));

    return attn_scores_c;
}

template <typename T>
void allocate_workspace(unsigned hidden_dim,
                        unsigned num_heads,
                        unsigned prompt_length,
                        unsigned batch_size,
                        unsigned num_layers,
                        unsigned mp_size = 1,
                        bool external_cache = false,
                        unsigned rank = 0,
                        unsigned max_out_tokens = 1024,
                        unsigned min_out_tokens = 1)
{
    InferenceContext::Instance().GenWorkSpace(num_layers,
                                              num_heads,
                                              batch_size,
                                              prompt_length,
                                              hidden_dim,
                                              mp_size,
                                              external_cache,
                                              sizeof(T),
                                              rank,
                                              max_out_tokens,
                                              min_out_tokens);
}

template <typename T>
at::Tensor einsum_sec_sm_ecm(at::Tensor& Q, at::Tensor& W)
{
    auto options = at::TensorOptions()
                       .dtype(Q.options().dtype())
                       .layout(at::kStrided)
                       .device(at::kCUDA)
                       .requires_grad(false);
    T* workspace = (T*)InferenceContext::Instance().GetWorkSpace();
    float alpha = 1;
    float gemm_beta = 0.0;

    /*
    // Reallocate memory if we received a new prompt
    if (!workspace || input.size(1) != 1) {
        allocate_workspace<T>(W.size(1), InferenceContext::Instance().GetMaxTokenLenght(),
    Q.size(0), 1, head_size); workspace = (T*)InferenceContext::Instance().GetWorkSpace();
    }
    */

    auto O = at::from_blob(workspace, {Q.size(1), Q.size(2), W.size(1)}, options);
    unsigned m = W.size(1);
    unsigned n = Q.size(1) * Q.size(2);
    unsigned k = Q.size(0);
    cublas_gemm_ex(InferenceContext::Instance().GetCublasHandle(),
                   CUBLAS_OP_N,
                   CUBLAS_OP_T,
                   m,
                   n,
                   k,
                   &alpha,
                   &gemm_beta,
                   (T*)W.data_ptr(),
                   (T*)Q.data_ptr(),
                   (T*)O.data_ptr(),
#ifdef __HIP_PLATFORM_HCC__
                   rocblas_gemm_algo_standard);
#else
                   CUBLAS_GEMM_DEFAULT_TENSOR_OP);
#endif
    return O;
}

template <typename T>
void attention_unfused(at::Tensor& prev_key_cont,
                       at::Tensor& query_cont,
                       at::Tensor& attn_mask,
                       at::Tensor& prev_value_cont,
                       at::Tensor& output,
                       int& bsz,
                       int& seq_len,
                       int& soft_len,
                       int& heads,
                       float& norm_factor,
                       bool triangular,
                       bool recompute,
                       bool local_attention,
                       int window_size)
{
    auto options = at::TensorOptions()
                       .dtype(query_cont.options().dtype())
                       .layout(at::kStrided)
                       .device(at::kCUDA)
                       .requires_grad(false);
    float alpha = norm_factor;
    float gemm_beta = 0.0;
    auto attn_score = at::empty({bsz, heads, seq_len, soft_len}, options);
    int k = prev_value_cont.size(2) / heads;

    auto mask_stride = get_attn_mask_stride(attn_mask);

    cublasSetStream(InferenceContext::Instance().GetCublasHandle(),
                    InferenceContext::Instance().GetCurrentStream());
    cublas_strided_batched_gemm(InferenceContext::Instance().GetCublasHandle(),
                                soft_len,
                                seq_len,
                                k,
                                &alpha,
                                &gemm_beta,
                                (T*)prev_key_cont.data_ptr(),
                                (T*)query_cont.data_ptr(),
                                (T*)attn_score.data_ptr(),
                                CUBLAS_OP_N,
                                CUBLAS_OP_N,
                                soft_len * k,
                                seq_len * k,
                                seq_len * soft_len,
                                bsz * heads,
#ifdef __HIP_PLATFORM_HCC__
                                rocblas_gemm_algo_standard);
#else
                                CUBLAS_GEMM_DEFAULT_TENSOR_OP);
#endif
    launch_attn_softmax_v2((T*)attn_score.data_ptr(),
                           (T*)(attn_mask.sizes().size() > 1 ? attn_mask.data_ptr() : nullptr),
                           (T*)nullptr,
                           1.0,
                           triangular,
                           recompute,
                           local_attention,
                           window_size,
                           bsz,
                           heads,
                           seq_len,
                           soft_len,
                           0,
                           mask_stride,
                           1,
                           InferenceContext::Instance().GetCurrentStream(false));
    alpha = 1.0;
    cublas_strided_batched_gemm(InferenceContext::Instance().GetCublasHandle(),
                                k,
                                seq_len,
                                soft_len,
                                &alpha,
                                &gemm_beta,
                                (T*)prev_value_cont.data_ptr(),
                                (T*)attn_score.data_ptr(),
                                (T*)output.data_ptr(),
                                CUBLAS_OP_N,
                                CUBLAS_OP_N,
                                soft_len * k,
                                seq_len * soft_len,
                                seq_len * k,
                                bsz * heads,
#ifdef __HIP_PLATFORM_HCC__
                                rocblas_gemm_algo_standard);
#else
                                CUBLAS_GEMM_DEFAULT_TENSOR_OP);
#endif
}

template <typename T>
std::vector<at::Tensor> ds_softmax_context1(at::Tensor& query,
                                            at::Tensor& prev_key,
                                            at::Tensor& new_key,
                                            at::Tensor& attn_mask,
                                            at::Tensor& prev_value,
                                            at::Tensor& new_value,
                                            int heads,
                                            float norm_factor,
                                            bool merging,
                                            bool triangular,
                                            bool local_attention,
                                            int window_size,
                                            bool no_masking)
{
    auto query_cont = query.contiguous();
    auto prev_key_cont = prev_key.contiguous();
    auto prev_value_cont = prev_value.contiguous();

    int new_size = (new_value.sizes().size() > 1 ? new_value.size(1) : 0);

    // Attn_Score [ batch Head Sequence-length Softmax-length]

    int bsz = query_cont.size(0);
    int seq_len = query_cont.size(1);
    int soft_len = prev_value.size(1);

    auto options = at::TensorOptions()
                       .dtype(query_cont.options().dtype())
                       .layout(at::kStrided)
                       .device(at::kCUDA)
                       .requires_grad(false);

    auto output =
        at::empty({prev_value.size(0), heads, seq_len, prev_value.size(2) / heads}, options);
    attention_unfused<T>(prev_key_cont,
                         query_cont,
                         attn_mask,  //(no_masking ? nullptr : (T*)attn_mask.data_ptr()),
                         prev_value_cont,
                         output,
                         bsz,
                         seq_len,
                         soft_len,
                         heads,
                         norm_factor,
                         (triangular && (new_size == 0)),
                         (new_size == 0),
                         local_attention,
                         window_size);

    return {output, prev_key, prev_value};
}

template <typename T>
void ds_softmax_internal(T* attn_scores,
                         at::Tensor& attn_mask,
                         at::Tensor& alibi,
                         float& layer_scale,
                         bool triangular,
                         bool recompute,
                         bool local_attention,
                         int window_size,
                         int bsz,
                         int seq_len,
                         int soft_len,
                         int heads)
{
    auto mask_stride = get_attn_mask_stride(attn_mask);

    launch_attn_softmax_v2((T*)attn_scores,
                           (attn_mask.sizes().size() > 1 ? (T*)attn_mask.data_ptr() : nullptr),
                           (alibi.sizes().size() > 1 ? (T*)alibi.data_ptr() : nullptr),
                           layer_scale,
                           triangular,
                           recompute,
                           local_attention,
                           window_size,
                           bsz,
                           heads,
                           seq_len,
                           soft_len,
                           0,
                           mask_stride,
                           1,
                           at::cuda::getCurrentCUDAStream());
}

template <typename T>
void attention_unfused(T* prev_key_cont,
                       T* query_cont,
                       at::Tensor& attn_mask,
                       T* prev_value_cont,
                       T* output,
                       unsigned& bsz,
                       int& k,
                       unsigned& seq_len,
                       unsigned& soft_len,
                       int& heads,
                       float& norm_factor,
                       bool triangular,
                       bool recompute,
                       bool local_attention,
                       int window_size,
                       at::Tensor& alibi,
                       int layer_id)
{
    float layer_scale = alibi.sizes().size() > 1 ? std::max(1, layer_id) : 1.0;
    float alpha = norm_factor * norm_factor / layer_scale;
    float gemm_beta = 0.0;
    T* workspace = (T*)InferenceContext::Instance().GetAttentionUnfusedWorkspace();

    cublasSetStream(InferenceContext::Instance().GetCublasHandle(),
                    InferenceContext::Instance().GetCurrentStream());
    cublas_strided_batched_gemm(InferenceContext::Instance().GetCublasHandle(),
                                soft_len,
                                seq_len,
                                k,
                                &alpha,
                                &gemm_beta,
                                (T*)prev_key_cont,
                                (T*)query_cont,
                                workspace,
                                CUBLAS_OP_T,
                                CUBLAS_OP_N,
                                InferenceContext::Instance().GetMaxTokenLenght() * k,
                                seq_len * k,
                                seq_len * soft_len,
                                bsz * heads,
#ifdef __HIP_PLATFORM_HCC__
                                rocblas_gemm_algo_standard);
#else
                                CUBLAS_GEMM_DEFAULT_TENSOR_OP);
#endif
    ds_softmax_internal<T>(workspace,
                           attn_mask,
                           alibi,
                           layer_scale,
                           triangular,
                           recompute,
                           local_attention,
                           window_size,
                           bsz,
                           seq_len,
                           soft_len,
                           heads);
    alpha = 1.0;
    cublas_strided_batched_gemm(InferenceContext::Instance().GetCublasHandle(),
                                k,
                                seq_len,
                                soft_len,
                                &alpha,
                                &gemm_beta,
                                (T*)prev_value_cont,
                                workspace,
                                (T*)output,
                                CUBLAS_OP_N,
                                CUBLAS_OP_N,
                                InferenceContext::Instance().GetMaxTokenLenght() * k,
                                seq_len * soft_len,
                                seq_len * k,
                                bsz * heads,
#ifdef __HIP_PLATFORM_HCC__
                                rocblas_gemm_algo_standard);
#else
                                CUBLAS_GEMM_DEFAULT_TENSOR_OP);
#endif
}

void reset_cache() { InferenceContext::Instance().reset_tokens(); }

template <typename T>
std::vector<at::Tensor> ds_softmax_context(at::Tensor& query_key_value,
                                           at::Tensor& attn_mask,
                                           int rotary_dim,
                                           bool rotate_half,
                                           bool rotate_every_two,
                                           int heads,
                                           float norm_factor,
                                           bool triangular,
                                           bool local_attention,
                                           int window_size,
                                           bool no_masking,
                                           unsigned layer_id,
                                           unsigned num_layers,
                                           at::Tensor& alibi)
{
    unsigned bsz = query_key_value.size(0);
    unsigned seq_len = query_key_value.size(1);
    unsigned hidden_dim = query_key_value.size(2) / 3;

    bool is_prompt = (seq_len > 1);

    if (is_prompt) InferenceContext::Instance().reset_tokens(seq_len);
    unsigned soft_len = InferenceContext::Instance().current_tokens();

    int k = hidden_dim / heads;
    auto options = at::TensorOptions()
                       .dtype(query_key_value.options().dtype())
                       .layout(at::kStrided)
                       .device(at::kCUDA)
                       .requires_grad(false);

    T* workspace = (T*)InferenceContext::Instance().GetWorkSpace();
    size_t buf_size = bsz * seq_len * hidden_dim;
    auto output = torch::from_blob(workspace + 4 * buf_size, {bsz, seq_len, hidden_dim}, options);

    auto query_cont = workspace + 5 * buf_size;
    size_t offset =
        10 * (hidden_dim * bsz * InferenceContext::Instance().GetMaxTokenLenght()) +
        layer_id * 2 * bsz * InferenceContext::Instance().GetMaxTokenLenght() * hidden_dim;
    unsigned all_tokens = soft_len;
    auto kv_cache = workspace + offset + (hidden_dim / heads) * (is_prompt ? 0 : soft_len - 1);
    size_t value_offset = bsz * InferenceContext::Instance().GetMaxTokenLenght() * hidden_dim;

    T* temp_buf = (T*)output.data_ptr() + at::numel(output);
    launch_bias_add_transform_0213<T>((T*)query_cont,
                                      kv_cache,
                                      kv_cache + value_offset,
                                      (T*)query_key_value.data_ptr(),
                                      nullptr,
                                      bsz,
                                      seq_len,
                                      (is_prompt ? 0 : soft_len - 1),
                                      soft_len,
                                      hidden_dim,
                                      heads,
                                      rotary_dim,
                                      rotate_half,
                                      rotate_every_two,
                                      InferenceContext::Instance().GetCurrentStream(),
                                      3,
                                      InferenceContext::Instance().GetMaxTokenLenght());
    if (rotary_dim > 0 && rotate_half)
        launch_apply_rotary_pos_emb(query_cont,
                                    kv_cache,
                                    k,
                                    seq_len,
                                    rotary_dim,
                                    (is_prompt ? 0 : soft_len - 1),
                                    heads,
                                    bsz,
                                    InferenceContext::Instance().GetCurrentStream(),
                                    InferenceContext::Instance().GetMaxTokenLenght());

    attention_unfused<T>(workspace + offset,
                         (T*)query_cont,
                         attn_mask,
                         workspace + offset + value_offset,
                         temp_buf,
                         bsz,
                         k,
                         seq_len,
                         all_tokens,
                         heads,
                         norm_factor,
                         (triangular && is_prompt),
                         is_prompt,
                         local_attention,
                         window_size,
                         alibi,
                         layer_id);
    launch_transform4d_0213<T>((T*)output.data_ptr(),
                               temp_buf,
                               bsz,
                               heads,
                               seq_len,
                               output.size(2),
                               InferenceContext::Instance().GetCurrentStream(false),
                               1);

    if (layer_id == num_layers - 1) InferenceContext::Instance().advance_tokens();
    auto prev_key = torch::from_blob(workspace + offset,
                                     {bsz, heads, all_tokens, k},
                                     {hidden_dim * InferenceContext::Instance().GetMaxTokenLenght(),
                                      k * InferenceContext::Instance().GetMaxTokenLenght(),
                                      k,
                                      1},
                                     options);

    auto prev_value =
        torch::from_blob(workspace + offset + value_offset,
                         {bsz, heads, all_tokens, k},
                         {hidden_dim * InferenceContext::Instance().GetMaxTokenLenght(),
                          k * InferenceContext::Instance().GetMaxTokenLenght(),
                          k,
                          1},
                         options);

    return {output, prev_key, prev_value};
}

template <typename T>
at::Tensor ds_bias_gelu(at::Tensor& input, at::Tensor& bias)
{
    auto input_cont = input.contiguous();

    int bsz = input_cont.size(0) * input_cont.size(1);
    int intermediate_size = input_cont.size(2);

    launch_bias_gelu((T*)input_cont.data_ptr(),
                     (T*)bias.data_ptr(),
                     intermediate_size,
                     bsz,
                     InferenceContext::Instance().GetCurrentStream());
    return input_cont;
}

at::Tensor ds_gated_activation(at::Tensor& activation, at::Tensor& bias, int actFun)
{
    /*
    Used in FF of Stable diffusion
    */

    const ActivationFuncType activation_type = static_cast<ActivationFuncType>(actFun);

    assert(activation_type == ActivationFuncType::GATED_GELU ||
           activation_type == ActivationFuncType::GATED_SILU);

    const int batch_size = activation.size(0);
    const int seq_len = activation.size(1);
    const int channels = activation.size(2);

    const int rows = batch_size * seq_len;
    // Dimensionality is cut in half
    const int out_channels = channels / 2;

    auto output = at::empty({batch_size, seq_len, out_channels}, activation.options());

    if (activation.options().dtype() == torch::kFloat32) {
        launch_gated_activation((float*)output.data_ptr(),
                                (const float*)activation.data_ptr(),
                                (const float*)bias.data_ptr(),
                                rows,
                                out_channels,
                                channels,
                                activation_type == ActivationFuncType::GATED_GELU,
                                InferenceContext::Instance().GetCurrentStream());
    } else {
        launch_gated_activation((__half*)output.data_ptr(),
                                (const __half*)activation.data_ptr(),
                                (const __half*)bias.data_ptr(),
                                rows,
                                out_channels,
                                channels,
                                activation_type == ActivationFuncType::GATED_GELU,
                                InferenceContext::Instance().GetCurrentStream());
    }

    return output;
}

template <typename T>
at::Tensor ds_bias_relu(at::Tensor& input, at::Tensor& bias)
{
    auto input_cont = input.contiguous();

    int bsz = input_cont.size(0) * input_cont.size(1);
    int intermediate_size = input_cont.size(2);

    launch_bias_relu((T*)input_cont.data_ptr(),
                     (T*)bias.data_ptr(),
                     intermediate_size,
                     bsz,
                     InferenceContext::Instance().GetCurrentStream());
    return input_cont;
}

template <typename T>
at::Tensor ds_bias_add(at::Tensor& input, at::Tensor& bias)
{
    auto input_cont = input.contiguous();

    int bsz = input_cont.size(0) * input_cont.size(1);
    int hidden_size = input_cont.size(2);

    launch_bias_add((T*)input_cont.data_ptr(),
                    (T*)bias.data_ptr(),
                    hidden_size,
                    bsz,
                    InferenceContext::Instance().GetCurrentStream());
    return input_cont;
}

template <typename T>
at::Tensor ds_bias_residual(at::Tensor& input, at::Tensor& residual, at::Tensor& bias)
{
    auto input_cont = input.contiguous();
    auto residual_cont = residual.contiguous();

    int bsz = input_cont.size(0) * input_cont.size(1);
    // launch_bias_residual((T*)input_cont.data_ptr(),
    //                      (T*)residual_cont.data_ptr(),
    //                      (T*)bias.data_ptr(),
    //                      bsz,
    //                      input_cont.size(2),
    //                      (bias.size(0) > 1),
    //                      InferenceContext::Instance().GetCurrentStream());
    return input_cont;
}

at::Tensor ds_layer_norm(at::Tensor& input, at::Tensor& gamma, at::Tensor& beta, float epsilon)
{
    const int rows = input.size(0) * input.size(1);
    const int elems_per_row = input.size(2);
    auto output = at::empty_like(input);

    if (input.options().dtype() == torch::kFloat16) {
        launch_fused_ln((__half*)output.data_ptr(),
                        (const __half*)input.data_ptr(),
                        (const __half*)gamma.data_ptr(),
                        (const __half*)beta.data_ptr(),
                        epsilon,
                        rows,
                        elems_per_row,
                        InferenceContext::Instance().GetCurrentStream());
    } else {
        launch_fused_ln((float*)output.data_ptr(),
                        (const float*)input.data_ptr(),
                        (const float*)gamma.data_ptr(),
                        (const float*)beta.data_ptr(),
                        epsilon,
                        rows,
                        elems_per_row,
                        InferenceContext::Instance().GetCurrentStream());
    }

    return output;
}

#define DISPATCH_RMS_NORM(T)                    \
    launch_rms_norm((T*)output.data_ptr(),      \
                    (T*)nullptr,                \
                    (const T*)input.data_ptr(), \
                    (const T*)nullptr,          \
                    (const T*)gamma.data_ptr(), \
                    epsilon,                    \
                    rows,                       \
                    elems_per_row,              \
                    InferenceContext::Instance().GetCurrentStream());

at::Tensor ds_rms_norm(at::Tensor& input, at::Tensor& gamma, float epsilon)
{
    // Get number of dims of tensor
    int num_dims = input.dim();
    const int rows = (num_dims == 2) ? input.size(0) : input.size(0) * input.size(1);
    const int elems_per_row = (num_dims == 2) ? input.size(1) : input.size(2);

    auto output = at::empty_like(input);

    if (input.options().dtype() == torch::kFloat16) {
        DISPATCH_RMS_NORM(__half);
    } else {
        DISPATCH_RMS_NORM(float);
    }

    return output;
}

#define DISPATCH_PRE_RMS_NORM(T)                   \
    launch_rms_norm((T*)output.data_ptr(),         \
                    (T*)res_out.data_ptr(),        \
                    (const T*)input.data_ptr(),    \
                    (const T*)residual.data_ptr(), \
                    (const T*)gamma.data_ptr(),    \
                    epsilon,                       \
                    rows,                          \
                    elems_per_row,                 \
                    InferenceContext::Instance().GetCurrentStream());

std::vector<at::Tensor> ds_pre_rms_norm(at::Tensor& input,
                                        at::Tensor& residual,
                                        at::Tensor& gamma,
                                        float epsilon)
{
    // Get number of dims of tensor
    int num_dims = input.dim();
    const int rows = (num_dims == 2) ? input.size(0) : input.size(0) * input.size(1);
    const int elems_per_row = (num_dims == 2) ? input.size(1) : input.size(2);

    auto output = at::empty_like(input);
    auto res_out = at::empty_like(residual);

    if (input.options().dtype() == torch::kFloat16) {
        DISPATCH_PRE_RMS_NORM(__half);
    } else {
        DISPATCH_PRE_RMS_NORM(float);
    }

    return {output, res_out};
}

template <typename T>
void ds_layer_norm_internal(T* workspace,
                            at::Tensor& input,
                            at::Tensor& gamma,
                            at::Tensor& beta,
                            float epsilon)
{
    int bsz = input.size(0) * input.size(1);
    launch_fused_ln(workspace,
                    (const T*)input.data_ptr(),
                    (const T*)gamma.data_ptr(),
                    (const T*)beta.data_ptr(),
                    epsilon,
                    bsz,
                    input.size(2),
                    InferenceContext::Instance().GetCurrentStream());
}

/* Currently only used in unit testing */
at::Tensor ds_layer_norm_residual(at::Tensor& input,
                                  at::Tensor& bias,
                                  at::Tensor& residual,
                                  at::Tensor& gamma,
                                  at::Tensor& beta,
                                  float epsilon)
{
    const int rows = input.size(0) * input.size(1);
    const int elems_per_row = input.size(2);
    auto output = at::empty_like(input);

    if (input.options().dtype() == torch::kFloat16) {
        launch_fused_residual_ln((__half*)output.data_ptr(),
                                 (const __half*)input.data_ptr(),
                                 (const __half*)residual.data_ptr(),
                                 (const __half*)bias.data_ptr(),
                                 (const __half*)gamma.data_ptr(),
                                 (const __half*)beta.data_ptr(),
                                 epsilon,
                                 rows,
                                 elems_per_row,
                                 InferenceContext::Instance().GetCurrentStream());
    } else {
        launch_fused_residual_ln((float*)output.data_ptr(),
                                 (const float*)input.data_ptr(),
                                 (const float*)residual.data_ptr(),
                                 (const float*)bias.data_ptr(),
                                 (const float*)gamma.data_ptr(),
                                 (const float*)beta.data_ptr(),
                                 epsilon,
                                 rows,
                                 elems_per_row,
                                 InferenceContext::Instance().GetCurrentStream());
    }

    return output;
}

/* Currently only used in unit testing */
std::vector<at::Tensor> ds_layer_norm_residual_store_pre_ln_res(at::Tensor& input,
                                                                at::Tensor& bias,
                                                                at::Tensor& residual,
                                                                at::Tensor& gamma,
                                                                at::Tensor& beta,
                                                                float epsilon)
{
    const int rows = input.size(0) * input.size(1);
    const int elems_per_row = input.size(2);
    auto norm_output = at::empty_like(input);
    auto res_output = at::empty_like(input);

    if (input.options().dtype() == torch::kFloat16) {
        launch_fused_residual_ln_store_pre_ln_res((__half*)norm_output.data_ptr(),
                                                  (__half*)res_output.data_ptr(),
                                                  (const __half*)input.data_ptr(),
                                                  (const __half*)residual.data_ptr(),
                                                  (const __half*)bias.data_ptr(),
                                                  (const __half*)gamma.data_ptr(),
                                                  (const __half*)beta.data_ptr(),
                                                  epsilon,
                                                  rows,
                                                  elems_per_row,
                                                  InferenceContext::Instance().GetCurrentStream());
    } else {
        launch_fused_residual_ln_store_pre_ln_res((float*)norm_output.data_ptr(),
                                                  (float*)res_output.data_ptr(),
                                                  (const float*)input.data_ptr(),
                                                  (const float*)residual.data_ptr(),
                                                  (const float*)bias.data_ptr(),
                                                  (const float*)gamma.data_ptr(),
                                                  (const float*)beta.data_ptr(),
                                                  epsilon,
                                                  rows,
                                                  elems_per_row,
                                                  InferenceContext::Instance().GetCurrentStream());
    }

    return {norm_output, res_output};
}

template <typename T>
void quantized_gemm(void* output,
                    T* input,
                    at::Tensor& weight,
                    at::Tensor& qscale,
                    int groups,
                    int bsz,
                    int hidden_size)
{
    // T* weight16 = (T*)InferenceContext::Instance().GetWorkSpace() + 12 * hidden_size * bsz;

    auto options = at::TensorOptions()
                       .dtype(at::kHalf)
                       .layout(at::kStrided)
                       .device(at::kCUDA)
                       .requires_grad(false);
    auto tmp = torch::empty(weight.sizes(), options);
    T* weight16 = (T*)tmp.data_ptr();
    launch_dequantize(weight16,
                      (int8_t*)weight.data_ptr(),
                      (float*)qscale.data_ptr(),
                      weight.size(0),
                      weight.size(1),
                      groups,
                      InferenceContext::Instance().GetCurrentStream());

    float alpha = (T)1.0;
    float gemm_beta = (T)0.0;
    cublas_gemm_ex(InferenceContext::Instance().GetCublasHandle(),
                   CUBLAS_OP_T,
                   CUBLAS_OP_N,
                   weight.size(0),
                   bsz,
                   weight.size(1),
                   &alpha,
                   &gemm_beta,
                   weight16,
                   (T*)input,
                   (T*)output,
#ifdef __HIP_PLATFORM_HCC__
                   rocblas_gemm_algo_standard);
#else
                   CUBLAS_GEMM_DEFAULT_TENSOR_OP);
#endif
}

template <typename T>
at::Tensor qkv_unfused_cublas(at::Tensor& output,
                              at::Tensor& input,
                              at::Tensor& weight,
                              at::Tensor& q_scale,
                              at::Tensor& bias,
                              at::Tensor& gamma,
                              at::Tensor& beta,
                              const float epsilon,
                              bool add_bias,
                              bool q_int8,
                              bool transposed_mode)
{
    int bsz = input.size(0) * input.size(1);
    T* workspace = (T*)InferenceContext::Instance().GetWorkSpace();
    workspace += (3 * bsz * input.size(2));
    ds_layer_norm_internal<T>(workspace, input, gamma, beta, epsilon);

    if (q_int8) {
        quantized_gemm<T>(
            output.data_ptr(), workspace, weight, q_scale, q_scale.size(0), bsz, input.size(2));
    } else {
        float alpha = (T)1.0;
        float gemm_beta = (T)0.0;

        cublasSetStream(InferenceContext::Instance().GetCublasHandle(),
                        InferenceContext::Instance().GetCurrentStream());
        cublas_gemm_ex(InferenceContext::Instance().GetCublasHandle(),
                       (transposed_mode ? CUBLAS_OP_T : CUBLAS_OP_N),
                       CUBLAS_OP_N,
                       weight.size(transposed_mode ? 0 : 1),
                       bsz,
                       input.size(2),
                       &alpha,
                       &gemm_beta,
                       (T*)weight.data_ptr(),
                       workspace,
                       (T*)output.data_ptr(),
#ifdef __HIP_PLATFORM_HCC__
                       rocblas_gemm_algo_standard);
#else
                       CUBLAS_GEMM_DEFAULT_TENSOR_OP);
#endif
    }
    if (add_bias)
        launch_bias_add((T*)output.data_ptr(),
                        (T*)bias.data_ptr(),
                        (transposed_mode || q_int8) ? weight.size(0) : weight.size(1),
                        bsz,
                        InferenceContext::Instance().GetCurrentStream());
    return torch::from_blob(workspace, input.sizes(), input.options());
}

template <typename T>
std::vector<at::Tensor> ds_rms_qkv(at::Tensor& input,
                                   at::Tensor& weight,
                                   at::Tensor& q_scale,
                                   at::Tensor& gamma,
                                   const float epsilon,
                                   bool q_int8,
                                   bool transposed_mode)
{
    const int bsz = input.size(0) * input.size(1);
    T* workspace = (T*)InferenceContext::Instance().GetWorkSpace();
    T* rms_norm_ptr = workspace + (3 * bsz * input.size(2));
    int out_size = (transposed_mode || q_int8) ? weight.size(0) : weight.size(1);

    auto options = at::TensorOptions()
                       .dtype(input.options().dtype())
                       .layout(at::kStrided)
                       .device(at::kCUDA)
                       .requires_grad(false);
    auto rms_norm = at::from_blob(rms_norm_ptr, input.sizes(), options);
    auto output = at::from_blob(workspace, {input.size(0), input.size(1), out_size}, options);

    launch_rms_norm((T*)rms_norm.data_ptr(),
                    (T*)nullptr,
                    (const T*)input.data_ptr(),
                    (const T*)nullptr,
                    (const T*)gamma.data_ptr(),
                    epsilon,
                    bsz,
                    input.size(2),
                    InferenceContext::Instance().GetCurrentStream());

    if (q_int8) {
        quantized_gemm<T>((T*)output.data_ptr(),
                          (T*)rms_norm.data_ptr(),
                          weight,
                          q_scale,
                          q_scale.size(0),
                          bsz,
                          input.size(2));
    } else {
        float alpha = (T)1.0;
        float gemm_beta = (T)0.0;

        cublasSetStream(InferenceContext::Instance().GetCublasHandle(),
                        InferenceContext::Instance().GetCurrentStream());
        cublas_gemm_ex(InferenceContext::Instance().GetCublasHandle(),
                       (transposed_mode ? CUBLAS_OP_T : CUBLAS_OP_N),
                       CUBLAS_OP_N,
                       weight.size(transposed_mode ? 0 : 1),
                       bsz,
                       input.size(2),
                       &alpha,
                       &gemm_beta,
                       (T*)weight.data_ptr(),
                       (T*)rms_norm.data_ptr(),
                       (T*)output.data_ptr(),
#ifdef __HIP_PLATFORM_HCC__
                       rocblas_gemm_algo_standard);
#else
                       CUBLAS_GEMM_DEFAULT_TENSOR_OP);
#endif
    }

    return {output, rms_norm};
}

template <typename T>
std::vector<at::Tensor> ds_qkv_gemm(at::Tensor& input,
                                    at::Tensor& weight,
                                    at::Tensor& q_scale,
                                    at::Tensor& bias,
                                    at::Tensor& gamma,
                                    at::Tensor& beta,
                                    const float epsilon,
                                    bool add_bias,
                                    bool q_int8,
                                    bool transposed_mode)
{
    int bsz = input.size(0) * input.size(1);
    T* workspace = (T*)InferenceContext::Instance().GetWorkSpace();
    int out_size = (transposed_mode || q_int8) ? weight.size(0) : weight.size(1);

    auto options = at::TensorOptions()
                       .dtype(input.options().dtype())
                       .layout(at::kStrided)
                       .device(at::kCUDA)
                       .requires_grad(false);

    auto output = at::from_blob(workspace, {input.size(0), input.size(1), out_size}, options);
    auto inp_norm = qkv_unfused_cublas<T>(output,
                                          input,
                                          weight,
                                          q_scale,
                                          bias,
                                          gamma,
                                          beta,
                                          epsilon,
                                          add_bias,
                                          q_int8,
                                          transposed_mode);

    return {output, inp_norm};
}

template <typename T>
void quantized_gemm(at::Tensor& output,
                    at::Tensor& input,
                    at::Tensor& weight,
                    at::Tensor& qscale,
                    int groups,
                    int merge_count)
{
    int bsz = input.size(0) * input.size(1);
    auto options = at::TensorOptions()
                       .dtype(input.options().dtype())
                       .layout(at::kStrided)
                       .device(at::kCUDA)
                       .requires_grad(false);
    auto weight16 = at::empty({weight.size(0), weight.size(1)}, options);

    launch_dequantize((T*)weight16.data_ptr(),
                      (int8_t*)weight.data_ptr(),
                      (float*)qscale.data_ptr(),
                      weight.size(0),
                      weight.size(1),
                      groups,
                      merge_count,
                      InferenceContext::Instance().GetCurrentStream());

    float alpha = (T)1.0;
    float gemm_beta = (T)0.0;
    cublas_gemm_ex(InferenceContext::Instance().GetCublasHandle(),
                   CUBLAS_OP_T,
                   CUBLAS_OP_N,
                   weight.size(0),
                   bsz,
                   input.size(2),
                   &alpha,
                   &gemm_beta,
                   (T*)weight16.data_ptr(),
                   (T*)input.data_ptr(),
                   (T*)output.data_ptr(),
#ifdef __HIP_PLATFORM_HCC__
                   rocblas_gemm_algo_standard);
#else
                   CUBLAS_GEMM_DEFAULT_TENSOR_OP);
#endif
}

template <typename T>
at::Tensor ds_linear_layer(at::Tensor& input,
                           at::Tensor& weight,
                           at::Tensor& bias,
                           bool add_bias,
                           bool do_flash_attn,
                           int num_heads,
                           bool transposed_mode)
{
    auto input_cont = input.contiguous();
    auto options = at::TensorOptions()
                       .dtype(input_cont.options().dtype())
                       .layout(at::kStrided)
                       .device(at::kCUDA)
                       .requires_grad(false);

    int head_size = input_cont.size(2) / num_heads;
    int bsz = input.size(0) * input.size(1);
    T* workspace = (T*)InferenceContext::Instance().GetWorkSpace();
    auto output = at::from_blob(workspace, {input.size(0), input.size(1), weight.size(1)}, options);

    float alpha = (T)1.0;
    float gemm_beta = (T)0.0;
    cublasSetStream(InferenceContext::Instance().GetCublasHandle(),
                    InferenceContext::Instance().GetCurrentStream());

    cublas_gemm_ex(InferenceContext::Instance().GetCublasHandle(),
                   (transposed_mode ? CUBLAS_OP_T : CUBLAS_OP_N),
                   CUBLAS_OP_N,
                   weight.size(transposed_mode ? 0 : 1),
                   bsz,
                   input_cont.size(2),
                   &alpha,
                   &gemm_beta,
                   (T*)weight.data_ptr(),
                   (T*)input_cont.data_ptr(),
                   (T*)output.data_ptr(),
#ifdef __HIP_PLATFORM_HCC__
                   rocblas_gemm_algo_standard);
#else
                   CUBLAS_GEMM_DEFAULT_TENSOR_OP);
#endif
    if (add_bias)
        launch_bias_add((T*)output.data_ptr(),
                        (T*)bias.data_ptr(),
                        weight.size(transposed_mode ? 0 : 1),
                        bsz,
                        InferenceContext::Instance().GetCurrentStream());
    bool add_padding = (head_size % 32 != 0 && head_size < 64) || (head_size % 64 != 0);
    if (do_flash_attn) {
        if (add_padding) {
            int padded_head_size = head_size < 32 ? 32 : (head_size < 64 ? 64 : 128);
            auto padded_output = workspace + output.numel();
            auto final_output =
                padded_output + (input.size(0) * input.size(1) * 3 * num_heads * padded_head_size);
            pad_data(padded_output,
                     workspace,
                     3 * bsz * num_heads,
                     head_size,
                     padded_head_size,
                     InferenceContext::Instance().GetCurrentStream());

            launch_bias_add_transform_0213<T>(
                final_output,
                final_output + (input.size(0) * input.size(1) * num_heads * padded_head_size),
                final_output + (input.size(0) * input.size(1) * 2 * num_heads * padded_head_size),
                padded_output,
                nullptr,
                input.size(0),
                input.size(1),
                0,
                input.size(1),
                (num_heads * padded_head_size),
                num_heads,
                -1,
                false,
                false,
                InferenceContext::Instance().GetCurrentStream(),
                3,
                input.size(1));
            return at::from_blob(final_output,
                                 {3, input.size(0), num_heads, input.size(1), padded_head_size},
                                 options);
            // return at::from_blob(padded_output, {input.size(0) * input.size(1), 3, num_heads,
            // padded_head_size}, options);
        } else {
            auto final_output = workspace + output.numel();
            launch_bias_add_transform_0213<T>(
                final_output,
                final_output + (input.size(0) * input.size(1) * input_cont.size(2)),
                final_output + (input.size(0) * input.size(1) * 2 * input_cont.size(2)),
                workspace,
                nullptr,
                input.size(0),
                input.size(1),
                0,
                input.size(1),
                input_cont.size(2),
                num_heads,
                -1,
                false,
                false,
                InferenceContext::Instance().GetCurrentStream(),
                3,
                input.size(1));
            return at::from_blob(
                final_output, {3, input.size(0), num_heads, input.size(1), head_size}, options);
            // return at::from_blob(workspace, {input.size(0) * input.size(1), 3, num_heads,
            // head_size}, options);
        }

    } else
        return output;
}

template <typename T>
std::vector<at::Tensor> add_padding(at::Tensor& query, at::Tensor& key, at::Tensor& value)
{
    int head_size = query.size(3);
    int padded_head_size = head_size < 32 ? 32 : (head_size < 64 ? 64 : 128);
    T* workspace = (T*)InferenceContext::Instance().GetWorkSpace();
    T* key_pad_ptr = workspace + padded_head_size * query.size(0) * query.size(1) * query.size(2);
    T* value_pad_ptr = key_pad_ptr + padded_head_size * query.size(0) * query.size(1) * 128;
    pad_head_seq(workspace,
                 (T*)query.data_ptr(),
                 query.size(0) * query.size(1),
                 query.size(2),
                 query.size(2),
                 head_size,
                 padded_head_size,
                 InferenceContext::Instance().GetCurrentStream());
    pad_head_seq(key_pad_ptr,
                 (T*)key.data_ptr(),
                 query.size(0) * query.size(1),
                 key.size(2),
                 128,
                 head_size,
                 padded_head_size,
                 InferenceContext::Instance().GetCurrentStream());
    pad_head_seq(value_pad_ptr,
                 (T*)value.data_ptr(),
                 query.size(0) * query.size(1),
                 key.size(2),
                 128,
                 head_size,
                 padded_head_size,
                 InferenceContext::Instance().GetCurrentStream());
    return {
        at::from_blob(workspace,
                      {query.size(0), query.size(1), query.size(2), padded_head_size},
                      query.options()),
        at::from_blob(
            key_pad_ptr, {query.size(0), query.size(1), 128, padded_head_size}, query.options()),
        at::from_blob(
            value_pad_ptr, {query.size(0), query.size(1), 128, padded_head_size}, query.options())};
}

template <typename T>
std::vector<at::Tensor> padd_add_transform(at::Tensor& query,
                                           at::Tensor& key,
                                           at::Tensor& value,
                                           int heads,
                                           bool add_padding)
{
    int head_size = query.size(2) / heads;
    int key_value_length = add_padding ? 128 : key.size(1);
    int padded_head_size = add_padding ? (head_size < 32 ? 32 : (head_size < 64 ? 64 : 128))
                                       : head_size;
    T* workspace = (T*)InferenceContext::Instance().GetWorkSpace();
    T* key_pad_ptr = workspace + padded_head_size * query.size(0) * heads * query.size(1);
    T* value_pad_ptr = key_pad_ptr + padded_head_size * query.size(0) * heads * key_value_length;
    launch_pad_add_transform_0213(workspace,
                                  (T*)query.data_ptr(),
                                  query.size(0),
                                  query.size(2),
                                  query.size(1),
                                  query.size(1),
                                  heads,
                                  padded_head_size,
                                  InferenceContext::Instance().GetCurrentStream());
    launch_pad_add_transform_0213(key_pad_ptr,
                                  (T*)key.data_ptr(),
                                  key.size(0),
                                  key.size(2),
                                  key.size(1),
                                  key_value_length,
                                  heads,
                                  padded_head_size,
                                  InferenceContext::Instance().GetCurrentStream());
    launch_pad_add_transform_0213(value_pad_ptr,
                                  (T*)value.data_ptr(),
                                  value.size(0),
                                  value.size(2),
                                  value.size(1),
                                  key_value_length,
                                  heads,
                                  padded_head_size,
                                  InferenceContext::Instance().GetCurrentStream());
    return {
        at::from_blob(
            workspace, {query.size(0), heads, query.size(1), padded_head_size}, query.options()),
        at::from_blob(key_pad_ptr,
                      {query.size(0), heads, key_value_length, padded_head_size},
                      query.options()),
        at::from_blob(value_pad_ptr,
                      {query.size(0), heads, key_value_length, padded_head_size},
                      query.options())};
}

template <typename T>
at::Tensor ds_vector_matmul(at::Tensor& input,
                            at::Tensor& weight,
                            bool async_op,
                            at::Tensor& q_scale,
                            bool q_int8,
                            bool transposed_mode)
{
    auto options = at::TensorOptions()
                       .dtype(input.options().dtype())
                       .layout(at::kStrided)
                       .device(at::kCUDA)
                       .requires_grad(false);
    int out_size = q_int8 ? weight.size(0) : weight.size(1);
    int bsz = input.size(0) * input.size(1);

    T* workspace = (T*)InferenceContext::Instance().GetWorkSpace();
    auto output = at::from_blob(workspace, {input.size(0), input.size(1), out_size}, options);
    if (q_int8) {
        quantized_gemm<T>(output.data_ptr(),
                          (T*)input.data_ptr(),
                          weight,
                          q_scale,
                          q_scale.size(0),
                          bsz,
                          input.size(2));
    } else {
        float alpha = (T)1.0;
        float gemm_beta = (T)0.0;
        cublasSetStream(InferenceContext::Instance().GetCublasHandle(),
                        InferenceContext::Instance().GetCurrentStream(async_op));
        cublas_gemm_ex(InferenceContext::Instance().GetCublasHandle(),
                       (transposed_mode ? CUBLAS_OP_T : CUBLAS_OP_N),
                       CUBLAS_OP_N,
                       weight.size(transposed_mode ? 0 : 1),
                       bsz,
                       input.size(2),
                       &alpha,
                       &gemm_beta,
                       (T*)weight.data_ptr(),
                       (T*)input.data_ptr(),
                       (T*)output.data_ptr(),
#ifdef __HIP_PLATFORM_HCC__
                       rocblas_gemm_algo_standard);
#else
                       CUBLAS_GEMM_DEFAULT_TENSOR_OP);
#endif
    }
    return output;
}

template <typename T>
at::Tensor ds_vector_matmul_int8(at::Tensor& input,
                                 at::Tensor& weight,
                                 at::Tensor& q_scale,
                                 int groups,
                                 int merge_count)
{
    auto input_cont = input.contiguous();
    auto options = at::TensorOptions()
                       .dtype(input_cont.options().dtype())
                       .layout(at::kStrided)
                       .device(at::kCUDA)
                       .requires_grad(false);

    auto output = at::empty({input_cont.size(0), input_cont.size(1), weight.size(1)}, options);

    quantized_gemm<T>(output, input_cont, weight, q_scale, groups, merge_count);
    return output;
}

template <typename T>
at::Tensor mlp_unfused_cublas(at::Tensor& output,
                              at::Tensor& input,
                              at::Tensor& residual,
                              at::Tensor& input_bias,
                              at::Tensor& weight,
                              at::Tensor& weight1,
                              at::Tensor& bias,
                              at::Tensor& gamma,
                              at::Tensor& beta,
                              const float epsilon,
                              bool preLayerNorm,
                              bool mlp_after_attn,
                              at::Tensor& q_scale,
                              at::Tensor& q_scale1,
                              bool q_int8,
                              ActivationFuncType act_func_type,
                              bool transposed_mode)
{
    int bsz = input.size(0) * input.size(1);
    T* inp_norm = (T*)InferenceContext::Instance().GetWorkSpace() + torch::numel(input) +
                  torch::numel(output);
    T* intermediate = inp_norm + torch::numel(input);

    if (mlp_after_attn) {
        launch_fused_residual_ln((T*)inp_norm,
                                 (const T*)input.data_ptr(),
                                 (const T*)residual.data_ptr(),
                                 (const T*)input_bias.data_ptr(),
                                 (const T*)gamma.data_ptr(),
                                 (const T*)beta.data_ptr(),
                                 epsilon,
                                 bsz,
                                 input.size(2),
                                 InferenceContext::Instance().GetCurrentStream());
    } else {
        ds_layer_norm_internal(inp_norm, input, gamma, beta, epsilon);
    }
    if (q_int8) {
        quantized_gemm<T>(
            intermediate, inp_norm, weight, q_scale, q_scale.size(0), bsz, input.size(2));
    } else {
        float alpha = (T)1.0;
        float gemm_beta = (T)0.0;
        cublasSetStream(InferenceContext::Instance().GetCublasHandle(),
                        InferenceContext::Instance().GetCurrentStream());
        cublas_gemm_ex(InferenceContext::Instance().GetCublasHandle(),
                       (transposed_mode ? CUBLAS_OP_T : CUBLAS_OP_N),
                       CUBLAS_OP_N,
                       weight.size(transposed_mode ? 0 : 1),
                       bsz,
                       input.size(2),
                       &alpha,
                       &gemm_beta,
                       (T*)weight.data_ptr(),
                       inp_norm,
                       intermediate,
#ifdef __HIP_PLATFORM_HCC__
                       rocblas_gemm_algo_standard);
#else
                       CUBLAS_GEMM_DEFAULT_TENSOR_OP);
#endif
    }
    if (act_func_type == ActivationFuncType::GELU) {
        launch_bias_gelu(intermediate,
                         (T*)bias.data_ptr(),
                         (transposed_mode || q_int8) ? weight.size(0) : weight.size(1),
                         bsz,
                         InferenceContext::Instance().GetCurrentStream());
    } else if (act_func_type == ActivationFuncType::ReLU) {
        launch_bias_relu(intermediate,
                         (T*)bias.data_ptr(),
                         (transposed_mode || q_int8) ? weight.size(0) : weight.size(1),
                         bsz,
                         InferenceContext::Instance().GetCurrentStream());
    }

    if (q_int8) {
        quantized_gemm<T>(output.data_ptr(),
                          intermediate,
                          weight1,
                          q_scale1,
                          q_scale1.size(0),
                          bsz,
                          input.size(2));
    } else {
        float alpha = (T)1.0;
        float gemm_beta = (T)0.0;
        cublasSetStream(InferenceContext::Instance().GetCublasHandle(),
                        InferenceContext::Instance().GetCurrentStream());
        cublas_gemm_ex(InferenceContext::Instance().GetCublasHandle(),
                       (transposed_mode ? CUBLAS_OP_T : CUBLAS_OP_N),
                       CUBLAS_OP_N,
                       weight1.size(transposed_mode ? 0 : 1),
                       bsz,
                       weight1.size(transposed_mode ? 1 : 0),
                       &alpha,
                       &gemm_beta,
                       (T*)weight1.data_ptr(),
                       intermediate,
                       (T*)output.data_ptr(),
#ifdef __HIP_PLATFORM_HCC__
                       rocblas_gemm_algo_standard);
#else
                       CUBLAS_GEMM_DEFAULT_TENSOR_OP);
#endif
    }

    return torch::from_blob(inp_norm, input.sizes(), input.options());
}

template <typename T>
std::vector<at::Tensor> ds_mlp_gemm(at::Tensor& input,
                                    at::Tensor& residual,
                                    at::Tensor& input_bias,
                                    at::Tensor& weight_interm,
                                    at::Tensor& weight_out,
                                    at::Tensor& bias,
                                    at::Tensor& gamma,
                                    at::Tensor& beta,
                                    const float epsilon,
                                    bool preLayerNorm,
                                    bool mlp_after_attn,
                                    at::Tensor& q_scale,
                                    at::Tensor& q_scale1,
                                    bool q_int8,
                                    int activation_type,
                                    bool transposed_mode)
{
    auto options = at::TensorOptions()
                       .dtype(input.options().dtype())
                       .layout(at::kStrided)
                       .device(at::kCUDA)
                       .requires_grad(false);

    int out_size = (q_int8 || transposed_mode) ? weight_out.size(0) : weight_out.size(1);
    auto output =
        at::from_blob((T*)InferenceContext::Instance().GetWorkSpace() + torch::numel(input),
                      {input.size(0), input.size(1), out_size},
                      options);
    int bsz = input.size(0) * input.size(1);

    auto act_func_type = static_cast<ActivationFuncType>(activation_type);
    auto res_add = mlp_unfused_cublas<T>(output,
                                         mlp_after_attn ? input : residual,
                                         residual,
                                         input_bias,
                                         weight_interm,
                                         weight_out,
                                         bias,
                                         gamma,
                                         beta,
                                         epsilon,
                                         preLayerNorm,
                                         mlp_after_attn,
                                         q_scale,
                                         q_scale1,
                                         q_int8,
                                         act_func_type,
                                         transposed_mode);

    return {output, res_add};
}

template <typename T>
std::vector<at::Tensor> ds_rms_mlp_gemm(at::Tensor& input,
                                        at::Tensor& residual,
                                        at::Tensor& weight_interm,
                                        at::Tensor& weight_out,
                                        at::Tensor& gamma,
                                        const float epsilon,
                                        at::Tensor& q_scale,
                                        at::Tensor& q_scale1,
                                        bool q_int8,
                                        int activation_type,
                                        bool transposed_mode)
{
    const int bsz = input.size(0) * input.size(1);
    const size_t input_neurons = input.size(2);
    const size_t mlp_1_out_neurons = transposed_mode ? weight_interm.size(0)
                                                     : weight_interm.size(1);
    const size_t mlp_2_in_neurons = transposed_mode ? weight_out.size(1) : weight_out.size(0);

    auto options = at::TensorOptions()
                       .dtype(input.options().dtype())
                       .layout(at::kStrided)
                       .device(at::kCUDA)
                       .requires_grad(false);

    T* output_ptr = (T*)InferenceContext::Instance().GetWorkSpace() + torch::numel(input);
    T* inp_norm_ptr = output_ptr + torch::numel(input);
    T* intermediate_ptr = inp_norm_ptr + torch::numel(input);

    auto output = at::from_blob(output_ptr, input.sizes(), options);
    auto inp_norm = at::from_blob(inp_norm_ptr, input.sizes(), options);
    auto intermediate_gemm =
        at::from_blob(intermediate_ptr, {input.size(0), input.size(1), mlp_1_out_neurons}, options);

    auto act_func_type = static_cast<ActivationFuncType>(activation_type);

    // RMS Norm, we'll update the residual in-place
    launch_rms_norm((T*)inp_norm.data_ptr(),
                    (T*)residual.data_ptr(),
                    (const T*)input.data_ptr(),
                    (const T*)residual.data_ptr(),
                    (const T*)gamma.data_ptr(),
                    epsilon,
                    bsz,
                    input_neurons,
                    InferenceContext::Instance().GetCurrentStream());

    if (q_int8) {
        quantized_gemm<T>(intermediate_ptr,
                          (T*)inp_norm.data_ptr(),
                          weight_interm,
                          q_scale,
                          q_scale.size(0),
                          bsz,
                          input_neurons);
    } else {
        float alpha = (T)1.0;
        float gemm_beta = (T)0.0;
        cublasSetStream(InferenceContext::Instance().GetCublasHandle(),
                        InferenceContext::Instance().GetCurrentStream());
        cublas_gemm_ex(InferenceContext::Instance().GetCublasHandle(),
                       (transposed_mode ? CUBLAS_OP_T : CUBLAS_OP_N),
                       CUBLAS_OP_N,
                       mlp_1_out_neurons,
                       bsz,
                       input_neurons,
                       &alpha,
                       &gemm_beta,
                       (T*)weight_interm.data_ptr(),
                       (T*)inp_norm.data_ptr(),
                       intermediate_ptr,
#ifdef __HIP_PLATFORM_HCC__
                       rocblas_gemm_algo_standard);
#else
                       CUBLAS_GEMM_DEFAULT_TENSOR_OP);
#endif
    }

    if (act_func_type == ActivationFuncType::GELU) {
        launch_bias_gelu(intermediate_ptr,
                         (T*)nullptr,
                         mlp_1_out_neurons,
                         bsz,
                         InferenceContext::Instance().GetCurrentStream());
    } else if (act_func_type == ActivationFuncType::ReLU) {
        launch_bias_relu(intermediate_ptr,
                         (T*)nullptr,
                         mlp_1_out_neurons,
                         bsz,
                         InferenceContext::Instance().GetCurrentStream());
    } else if (act_func_type == ActivationFuncType::GATED_GELU) {
        launch_gated_activation(intermediate_ptr,
                                (const T*)intermediate_ptr,
                                (const T*)nullptr,
                                bsz,
                                mlp_1_out_neurons,
                                mlp_1_out_neurons,
                                true,
                                InferenceContext::Instance().GetCurrentStream());
    } else if (act_func_type == ActivationFuncType::GATED_SILU) {
        launch_gated_activation(intermediate_ptr,
                                (const T*)intermediate_ptr,
                                (const T*)nullptr,
                                bsz,
                                mlp_1_out_neurons,
                                mlp_1_out_neurons,
                                false,
                                InferenceContext::Instance().GetCurrentStream());
    }

    if (q_int8) {
        quantized_gemm<T>(output.data_ptr(),
                          intermediate_ptr,
                          weight_out,
                          q_scale1,
                          q_scale1.size(0),
                          bsz,
                          input.size(2));
    } else {
        float alpha = (T)1.0;
        float gemm_beta = (T)0.0;
        cublasSetStream(InferenceContext::Instance().GetCublasHandle(),
                        InferenceContext::Instance().GetCurrentStream());
        cublas_gemm_ex(InferenceContext::Instance().GetCublasHandle(),
                       (transposed_mode ? CUBLAS_OP_T : CUBLAS_OP_N),
                       CUBLAS_OP_N,
                       input_neurons,
                       bsz,
                       mlp_2_in_neurons,
                       &alpha,
                       &gemm_beta,
                       (T*)weight_out.data_ptr(),
                       intermediate_ptr,
                       (T*)output.data_ptr(),
#ifdef __HIP_PLATFORM_HCC__
                       rocblas_gemm_algo_standard,
#else
                       CUBLAS_GEMM_DEFAULT_TENSOR_OP,
#endif
                       mlp_1_out_neurons);
    }

    return {output, residual};
}

template <typename T>
at::Tensor fused_gemm_gelu(at::Tensor& input,
                           at::Tensor& weight,
                           at::Tensor& weight_scale,
                           at::Tensor& bias,
                           at::Tensor& weight_out,
                           at::Tensor& weight_out_scale,
                           bool q_int8,
                           bool transposed_mode)
{
    auto options = at::TensorOptions()
                       .dtype(input.options().dtype())
                       .layout(at::kStrided)
                       .device(at::kCUDA)
                       .requires_grad(false);

    int intm_dim = (transposed_mode || q_int8) ? weight.size(0) : weight.size(1);

    // auto output = at::from_blob((T*)InferenceContext::Instance().GetWorkSpace() +
    // torch::numel(input),
    //                            {input.size(0), input.size(1), out_size},
    //                            options);
    // T* intermediate = (T*)input.data_ptr() + torch::numel(input);
    auto intermediate = at::empty({input.size(0), input.size(1), intm_dim}, options);

    int bsz = input.size(0) * input.size(1);

    float alpha = (T)1.0;
    float gemm_beta = (T)0.0;
    if (q_int8) {
        quantized_gemm<T>(intermediate.data_ptr(),
                          (T*)input.data_ptr(),
                          weight,
                          weight_scale,
                          weight_scale.size(0),
                          bsz,
                          input.size(2));
    } else {
        cublasSetStream(InferenceContext::Instance().GetCublasHandle(),
                        InferenceContext::Instance().GetCurrentStream());
        cublas_gemm_ex(InferenceContext::Instance().GetCublasHandle(),
                       (transposed_mode ? CUBLAS_OP_T : CUBLAS_OP_N),
                       CUBLAS_OP_N,
                       intm_dim,
                       bsz,
                       input.size(2),
                       &alpha,
                       &gemm_beta,
                       (T*)weight.data_ptr(),
                       (T*)input.data_ptr(),
                       (T*)intermediate.data_ptr(),
#ifdef __HIP_PLATFORM_HCC__
                       rocblas_gemm_algo_standard);
#else
                       CUBLAS_GEMM_DEFAULT_TENSOR_OP);
#endif
    }
    launch_bias_gelu((T*)intermediate.data_ptr(),
                     (T*)bias.data_ptr(),
                     intm_dim,
                     bsz,
                     InferenceContext::Instance().GetCurrentStream());

    int out_size = (transposed_mode || q_int8) ? weight_out.size(0) : weight_out.size(1);
    auto output = at::empty({input.size(0), input.size(1), out_size}, options);
    if (q_int8) {
        quantized_gemm<T>(output.data_ptr(),
                          (T*)intermediate.data_ptr(),
                          weight_out,
                          weight_out_scale,
                          weight_out_scale.size(0),
                          bsz,
                          input.size(2));
    } else {
        cublas_gemm_ex(InferenceContext::Instance().GetCublasHandle(),
                       (transposed_mode ? CUBLAS_OP_T : CUBLAS_OP_N),
                       CUBLAS_OP_N,
                       out_size,
                       bsz,
                       intm_dim,
                       &alpha,
                       &gemm_beta,
                       (T*)weight_out.data_ptr(),
                       (T*)intermediate.data_ptr(),
                       (T*)output.data_ptr(),
#ifdef __HIP_PLATFORM_HCC__
                       rocblas_gemm_algo_standard);
#else
                       CUBLAS_GEMM_DEFAULT_TENSOR_OP);
#endif
    }
    // cudaEventRecord(InferenceContext::Instance().GetCompEvent(2),
    //                InferenceContext::Instance().GetCurrentStream(true));
    return output;
}

template <typename T>
at::Tensor& residual_add_bias(at::Tensor& hidden_state,
                              at::Tensor& residual,
                              const at::Tensor& attention_output,
                              const at::Tensor& attention_bias,
                              const at::Tensor& final_bias,
                              const int mp_size,
                              const bool mlp_after_attn,
                              const bool add_bias,
                              const bool preln)
{
    int bsz = residual.size(0) * residual.size(1);
    int hidden_size = residual.size(2);
    if (mlp_after_attn)
        launch_bias_residual(static_cast<T*>(residual.data_ptr()),
                             static_cast<T*>(hidden_state.data_ptr()),
                             static_cast<T*>(attention_output.data_ptr()),
                             static_cast<T*>(final_bias.data_ptr()),
                             static_cast<T*>(attention_bias.data_ptr()),
                             bsz,
                             hidden_size,
                             mp_size,
                             preln,
                             InferenceContext::Instance().GetCurrentStream());
    else
        launch_gptj_residual_add<T>(
            static_cast<T*>(residual.data_ptr()),
            static_cast<T*>(hidden_state.data_ptr()),
            static_cast<T*>(attention_output.data_ptr()),
            static_cast<T*>(final_bias.data_ptr()),
            static_cast<T*>((add_bias ? attention_bias.data_ptr() : nullptr)),
            hidden_size,
            bsz,
            mp_size,
            InferenceContext::Instance().GetCurrentStream());
    return residual;
}

at::Tensor& _vector_add(at::Tensor& a, at::Tensor& b, float gamma)
{
    const int total_elems = a.numel();

    if (a.scalar_type() == at::kFloat) {
        launch_vector_add<float>((float*)(a.data_ptr()),
                                 (const float*)(a.data_ptr()),
                                 (const float*)(b.data_ptr()),
                                 gamma,
                                 total_elems,
                                 InferenceContext::Instance().GetCurrentStream());
    } else if (a.scalar_type() == torch::kFloat16) {
        launch_vector_add<__half>((__half*)(a.data_ptr()),
                                  (const __half*)(a.data_ptr()),
                                  (const __half*)(b.data_ptr()),
                                  gamma,
                                  total_elems,
                                  InferenceContext::Instance().GetCurrentStream());
    } else {
        throw std::runtime_error("Unsupported data type");
    }
    return a;
}

std::vector<at::Tensor> apply_rotary_pos_emb(at::Tensor& mixed_query,
                                             at::Tensor& key_layer,
                                             unsigned rotary_dim,
                                             unsigned offset,
                                             unsigned num_heads,
                                             bool rotate_half)
{
    auto query_cont = mixed_query.contiguous();
    auto key_cont = key_layer.contiguous();

    unsigned bsz = mixed_query.size(0);
    unsigned head_size = mixed_query.size(2) / num_heads;
    unsigned seq_len = mixed_query.size(1);

    if (mixed_query.scalar_type() == at::kFloat)
        launch_apply_rotary_pos_emb<float>((float*)query_cont.data_ptr(),
                                           (float*)key_cont.data_ptr(),
                                           head_size,
                                           seq_len,
                                           rotary_dim,
                                           offset,
                                           num_heads,
                                           bsz,
                                           InferenceContext::Instance().GetCurrentStream(),
                                           InferenceContext::Instance().GetMaxTokenLenght());
    else
        launch_apply_rotary_pos_emb<__half>((__half*)query_cont.data_ptr(),
                                            (__half*)key_cont.data_ptr(),
                                            head_size,
                                            seq_len,
                                            rotary_dim,
                                            offset,
                                            num_heads,
                                            bsz,
                                            InferenceContext::Instance().GetCurrentStream(),
                                            InferenceContext::Instance().GetMaxTokenLenght());
    return {query_cont, key_cont};
}

template <typename T>
at::Tensor fused_gemm_gelu_int8(at::Tensor& input,
                                at::Tensor& weight,
                                at::Tensor& bias,
                                const float epsilon,
                                at::Tensor& q_scale,
                                int groups,
                                bool preLayerNorm)
{
    auto input_cont = input.contiguous();
    auto options = at::TensorOptions()
                       .dtype(input_cont.options().dtype())
                       .layout(at::kStrided)
                       .device(at::kCUDA)
                       .requires_grad(false);

    auto output = at::empty({input_cont.size(0), input_cont.size(1), weight.size(1)}, options);

    int bsz = input_cont.size(0) * input_cont.size(1);

    quantized_gemm<T>(output, input_cont, weight, q_scale, groups, 0);
    launch_bias_gelu((T*)output.data_ptr(),
                     (T*)bias.data_ptr(),
                     weight.size(1),
                     bsz,
                     InferenceContext::Instance().GetCurrentStream());

    return output;
}

at::Tensor moe_res_matmul(at::Tensor& moe_res, at::Tensor& coef, at::Tensor& output)
{
    int M = moe_res.size(0) * moe_res.size(1);
    int N = moe_res.size(2);
    InferenceContext::Instance().SynchComm();
    if (moe_res.scalar_type() == at::kFloat) {
        launch_moe_res_matmul<float>((float*)moe_res.data_ptr(),
                                     (float*)coef.data_ptr(),
                                     (float*)output.data_ptr(),
                                     M,
                                     N,
                                     at::cuda::getCurrentCUDAStream());
    } else {
        launch_moe_res_matmul<__half>((__half*)moe_res.data_ptr(),
                                      (__half*)coef.data_ptr(),
                                      (__half*)output.data_ptr(),
                                      M,
                                      N,
                                      at::cuda::getCurrentCUDAStream());
    }
    return output;
}

void ds_release_workspace() { InferenceContext::Instance().release_workspace(); }

bool ds_retake_workspace() { return InferenceContext::Instance().retake_workspace(); }

PYBIND11_MODULE(TORCH_EXTENSION_NAME, m)
{
    m.def("softmax_context_int8",
          &ds_softmax_context1<__half>,
          "DeepSpeed attention with int8 (CUDA)");
<<<<<<< HEAD
    m.def("bias_gelu_fp32", &ds_bias_gelu<float>, "DeepSpeed Gelu with fp32 (CUDA)");
    m.def("bias_gelu_fp16", &ds_bias_gelu<__half>, "DeepSpeed Gelu with fp16 (CUDA)");
    m.def("gated_activation", &ds_gated_activation, "DeepSpeed Bias GEGLU (CUDA)");
    m.def("bias_add_fp32", &ds_bias_add<float>, "DeepSpeed Bias Add with fp32 (CUDA)");
    m.def("bias_add_fp16", &ds_bias_add<__half>, "DeepSpeed Gelu with fp16 (CUDA)");
    m.def("bias_relu_fp32", &ds_bias_relu<float>, "DeepSpeed ReLU with fp32 (CUDA)");
    m.def("bias_relu_fp16", &ds_bias_relu<__half>, "DeepSpeed ReLU with fp16 (CUDA)");
    m.def("bias_residual_fp32",
          &ds_bias_residual<float>,
          "DeepSpeed residual-bias add with fp32 (CUDA)");
    m.def("bias_residual_fp16",
          &ds_bias_residual<__half>,
          "DeepSpeed residual-bias add with fp16 (CUDA)");
=======
    m.def("bias_geglu", &ds_bias_geglu, "DeepSpeed Bias GEGLU (CUDA)");
>>>>>>> f7d71ec1
    m.def("layer_norm", &ds_layer_norm, "DeepSpeed layer norm (CUDA)");
    m.def(
        "_layer_norm_residual", &ds_layer_norm_residual, "DeepSpeed layer norm + residual (CUDA)");
    m.def("layer_norm_residual_store_pre_ln_res",
          &ds_layer_norm_residual_store_pre_ln_res,
          "DeepSpeed layer norm + store pre Layernorm residual (CUDA)");
<<<<<<< HEAD
    m.def("rms_norm", &ds_rms_norm, "DeepSpeed rms norm (CUDA)");
    m.def("pre_rms_norm", &ds_pre_rms_norm, "DeepSpeed pre rms norm (CUDA)");
    m.def("qkv_gemm_fp32", &ds_qkv_gemm<float>, "DeepSpeed qkv gemm with fp32 (CUDA)");
    m.def("qkv_gemm_fp16", &ds_qkv_gemm<__half>, "DeepSpeed qkv gemm with fp16 (CUDA)");
    m.def("rms_qkv_gemm_fp32", &ds_rms_qkv<float>, "DeepSpeed rms qkv gemm with fp32 (CUDA)");
    m.def("rms_qkv_gemm_fp16", &ds_rms_qkv<__half>, "DeepSpeed rms qkv gemm with fp16 (CUDA)");
    m.def("mlp_gemm_fp32", &ds_mlp_gemm<float>, "DeepSpeed mlp with fp32 (CUDA)");
    m.def("mlp_gemm_fp16", &ds_mlp_gemm<__half>, "DeepSpeed mlp with fp16 (CUDA)");
    m.def("rms_mlp_gemm_fp32", &ds_rms_mlp_gemm<float>, "DeepSpeed rms mlp with fp32 (CUDA)");
    m.def("rms_mlp_gemm_fp16", &ds_rms_mlp_gemm<__half>, "DeepSpeed rms mlp with fp16 (CUDA)");
    m.def("vector_matmul_fp32", &ds_vector_matmul<float>, "DeepSpeed vector-MM with fp32 (CUDA)");
    m.def("vector_matmul_fp16", &ds_vector_matmul<__half>, "DeepSpeed vector-MM with fp16 (CUDA)");
    m.def("vector_matmul_int8",
          &ds_vector_matmul_int8<__half>,
          "DeepSpeed vector-MM with int8 (CUDA)");
    m.def("linear_layer_fp32", &ds_linear_layer<float>, "DeepSpeed linear_layer with fp32 (CUDA)");
    m.def("linear_layer_fp16", &ds_linear_layer<__half>, "DeepSpeed linear_layer with fp16 (CUDA)");
    m.def("fused_gemm_gelu_fp32", &fused_gemm_gelu<float>, "DeepSpeed mlp with fp32 (CUDA)");
    m.def("fused_gemm_gelu_fp16", &fused_gemm_gelu<__half>, "DeepSpeed mlp with fp16 (CUDA)");
    m.def("residual_add_bias_fp32",
          &residual_add_bias<float>,
          "DeepSpeed residual add with fp32 (CUDA)");
    m.def("residual_add_bias_fp16",
          &residual_add_bias<__half>,
          "DeepSpeed residual add with fp16 (CUDA)");
    m.def("apply_rotary_pos_emb", &apply_rotary_pos_emb, "DeepSpeed mlp with fp16 (CUDA)");
    m.def("_vector_add", &_vector_add, "DeepSpeed vector add (CUDA)");
    m.def("einsum_sec_sm_ecm_fp32",
          &einsum_sec_sm_ecm<float>,
          "DeepSpeed vector-MM with fp32 (CUDA)");

    m.def("einsum_sec_sm_ecm_fp16",
          &einsum_sec_sm_ecm<__half>,
          "DeepSpeed vector-MM with fp16 (CUDA)");
=======
    m.def("qkv_gemm_int8", &ds_qkv_gemm_int8<__half>, "DeepSpeed qkv gemm with int8 (CUDA)");
    m.def("mlp_gemm_int8", &ds_mlp_gemm_int8<__half>, "DeepSpeed mlp with int8 (CUDA)");
    m.def("vector_matmul_int8",
          &ds_vector_matmul_int8<__half>,
          "DeepSpeed vector-MM with int8 (CUDA)");
    m.def("linear_layer_int8",
          &ds_linear_layer_int8<__half>,
          "DeepSpeed linear_layer with int8 (CUDA)");
    m.def("apply_rotary_pos_emb", &apply_rotary_pos_emb, "DeepSpeed mlp with fp16 (CUDA)");
>>>>>>> f7d71ec1
    m.def("moe_res_matmul", &moe_res_matmul, "DeepSpeed moe residual matmul (CUDA)");
    m.def("reset_cache", &reset_cache, "Reset Cache for generation tasks");
    m.def("release_workspace", &ds_release_workspace, "DeepSpeed Release Workspace");
    m.def("retake_workspace", &ds_retake_workspace, "DeepSpeed Retake Workspace");

#define DEF_OPS(_name, _dtype)                                                                    \
    m.def("softmax_" #_name, &ds_softmax<_dtype>, "DeepSpeed SoftMax with " #_name " (CUDA)");    \
    m.def("softmax_context_" #_name,                                                              \
          &ds_softmax_context<_dtype>,                                                            \
          "DeepSpeed attention with _name (CUDA)");                                               \
    m.def("bias_gelu_" #_name, &ds_bias_gelu<_dtype>, "DeepSpeed Gelu with " #_name " (CUDA)");   \
    m.def("bias_add_" #_name, &ds_bias_add<_dtype>, "DeepSpeed Bias Add with " #_name " (CUDA)"); \
    m.def("bias_relu_" #_name, &ds_bias_relu<_dtype>, "DeepSpeed ReLU with " #_name " (CUDA)");   \
    m.def("bias_residual_" #_name,                                                                \
          &ds_bias_residual<_dtype>,                                                              \
          "DeepSpeed residual-bias add with " #_name " (CUDA)");                                  \
    m.def("qkv_gemm_" #_name, &ds_qkv_gemm<_dtype>, "DeepSpeed qkv gemm with " #_name " (CUDA)"); \
    m.def("mlp_gemm_" #_name, &ds_mlp_gemm<_dtype>, "DeepSpeed mlp with " #_name " (CUDA)");      \
    m.def("vector_matmul_" #_name,                                                                \
          &ds_vector_matmul<_dtype>,                                                              \
          "DeepSpeed vector-MM with " #_name " (CUDA)");                                          \
    m.def("linear_layer_" #_name,                                                                 \
          &ds_linear_layer<_dtype>,                                                               \
          "DeepSpeed linear_layer with " #_name " (CUDA)");                                       \
    m.def("fused_gemm_gelu_" #_name,                                                              \
          &fused_gemm_gelu<_dtype>,                                                               \
          "DeepSpeed mlp with " #_name " (CUDA)");                                                \
    m.def("residual_add_bias_" #_name,                                                            \
          &residual_add_bias<_dtype>,                                                             \
          "DeepSpeed residual add with " #_name " (CUDA)");                                       \
    m.def("einsum_sec_sm_ecm_" #_name,                                                            \
          &einsum_sec_sm_ecm<_dtype>,                                                             \
          "DeepSpeed vector-MM with " #_name " (CUDA)");                                          \
    m.def("add_padding_" #_name,                                                                  \
          &add_padding<_dtype>,                                                                   \
          "DeepSpeed residual add with " #_name " (CUDA)");                                       \
    m.def("pad_transform_" #_name,                                                                \
          &padd_add_transform<_dtype>,                                                            \
          "DeepSpeed residual add with " #_name " (CUDA)");                                       \
    m.def("allocate_workspace_" #_name,                                                           \
          &allocate_workspace<_dtype>,                                                            \
          "DeepSpeed memory allocation for GPT inference with " #_name " (CUDA)")

    DEF_OPS(fp32, float);
    DEF_OPS(fp16, __half);
#ifdef BF16_AVAILABLE
    DEF_OPS(bf16, __nv_bfloat16);
#endif
}<|MERGE_RESOLUTION|>--- conflicted
+++ resolved
@@ -567,6 +567,18 @@
     return input_cont;
 }
 
+#define DISPATCH_GATED_ACT(T_TYPE, C_TYPE)                                         \
+    if (activation.options().dtype() == torch::T_TYPE) {                           \
+        launch_gated_activation((C_TYPE*)output.data_ptr(),                        \
+                                (const C_TYPE*)activation.data_ptr(),              \
+                                (const C_TYPE*)bias.data_ptr(),                    \
+                                rows,                                              \
+                                out_channels,                                      \
+                                channels,                                          \
+                                activation_type == ActivationFuncType::GATED_GELU, \
+                                InferenceContext::Instance().GetCurrentStream());  \
+    }
+
 at::Tensor ds_gated_activation(at::Tensor& activation, at::Tensor& bias, int actFun)
 {
     /*
@@ -588,25 +600,11 @@
 
     auto output = at::empty({batch_size, seq_len, out_channels}, activation.options());
 
-    if (activation.options().dtype() == torch::kFloat32) {
-        launch_gated_activation((float*)output.data_ptr(),
-                                (const float*)activation.data_ptr(),
-                                (const float*)bias.data_ptr(),
-                                rows,
-                                out_channels,
-                                channels,
-                                activation_type == ActivationFuncType::GATED_GELU,
-                                InferenceContext::Instance().GetCurrentStream());
-    } else {
-        launch_gated_activation((__half*)output.data_ptr(),
-                                (const __half*)activation.data_ptr(),
-                                (const __half*)bias.data_ptr(),
-                                rows,
-                                out_channels,
-                                channels,
-                                activation_type == ActivationFuncType::GATED_GELU,
-                                InferenceContext::Instance().GetCurrentStream());
-    }
+    DISPATCH_GATED_ACT(kFloat, float);
+    DISPATCH_GATED_ACT(kHalf, __half);
+#ifdef BF16_AVAILABLE
+    DISPATCH_GATED_ACT(kBFloat16, __nv_bfloat16);
+#endif
 
     return output;
 }
@@ -660,45 +658,45 @@
     return input_cont;
 }
 
+#define DISPATCH_LAYER_NORM(T_TYPE, C_TYPE)                               \
+    if (input.options().dtype() == torch::T_TYPE) {                       \
+        launch_fused_ln((C_TYPE*)output.data_ptr(),                       \
+                        (const C_TYPE*)input.data_ptr(),                  \
+                        (const C_TYPE*)gamma.data_ptr(),                  \
+                        (const C_TYPE*)beta.data_ptr(),                   \
+                        epsilon,                                          \
+                        rows,                                             \
+                        elems_per_row,                                    \
+                        InferenceContext::Instance().GetCurrentStream()); \
+    }
+
 at::Tensor ds_layer_norm(at::Tensor& input, at::Tensor& gamma, at::Tensor& beta, float epsilon)
 {
     const int rows = input.size(0) * input.size(1);
     const int elems_per_row = input.size(2);
     auto output = at::empty_like(input);
 
-    if (input.options().dtype() == torch::kFloat16) {
-        launch_fused_ln((__half*)output.data_ptr(),
-                        (const __half*)input.data_ptr(),
-                        (const __half*)gamma.data_ptr(),
-                        (const __half*)beta.data_ptr(),
-                        epsilon,
-                        rows,
-                        elems_per_row,
-                        InferenceContext::Instance().GetCurrentStream());
-    } else {
-        launch_fused_ln((float*)output.data_ptr(),
-                        (const float*)input.data_ptr(),
-                        (const float*)gamma.data_ptr(),
-                        (const float*)beta.data_ptr(),
-                        epsilon,
-                        rows,
-                        elems_per_row,
-                        InferenceContext::Instance().GetCurrentStream());
-    }
+    DISPATCH_LAYER_NORM(kFloat, float);
+    DISPATCH_LAYER_NORM(kHalf, __half);
+#ifdef BF16_AVAILABLE
+    DISPATCH_LAYER_NORM(kBFloat16, __nv_bfloat16);
+#endif
 
     return output;
 }
 
-#define DISPATCH_RMS_NORM(T)                    \
-    launch_rms_norm((T*)output.data_ptr(),      \
-                    (T*)nullptr,                \
-                    (const T*)input.data_ptr(), \
-                    (const T*)nullptr,          \
-                    (const T*)gamma.data_ptr(), \
-                    epsilon,                    \
-                    rows,                       \
-                    elems_per_row,              \
-                    InferenceContext::Instance().GetCurrentStream());
+#define DISPATCH_RMS_NORM(T_TYPE, C_TYPE)                                 \
+    if (input.options().dtype() == torch::T_TYPE) {                       \
+        launch_rms_norm((C_TYPE*)output.data_ptr(),                       \
+                        (C_TYPE*)nullptr,                                 \
+                        (const C_TYPE*)input.data_ptr(),                  \
+                        (const C_TYPE*)nullptr,                           \
+                        (const C_TYPE*)gamma.data_ptr(),                  \
+                        epsilon,                                          \
+                        rows,                                             \
+                        elems_per_row,                                    \
+                        InferenceContext::Instance().GetCurrentStream()); \
+    }
 
 at::Tensor ds_rms_norm(at::Tensor& input, at::Tensor& gamma, float epsilon)
 {
@@ -709,25 +707,29 @@
 
     auto output = at::empty_like(input);
 
-    if (input.options().dtype() == torch::kFloat16) {
-        DISPATCH_RMS_NORM(__half);
-    } else {
-        DISPATCH_RMS_NORM(float);
-    }
+    DISPATCH_RMS_NORM(kFloat, float);
+    DISPATCH_RMS_NORM(kHalf, __half);
+#ifdef BF16_AVAILABLE
+    DISPATCH_RMS_NORM(kBFloat16, __nv_bfloat16);
+#else
+    assert(false);
+#endif
 
     return output;
 }
 
-#define DISPATCH_PRE_RMS_NORM(T)                   \
-    launch_rms_norm((T*)output.data_ptr(),         \
-                    (T*)res_out.data_ptr(),        \
-                    (const T*)input.data_ptr(),    \
-                    (const T*)residual.data_ptr(), \
-                    (const T*)gamma.data_ptr(),    \
-                    epsilon,                       \
-                    rows,                          \
-                    elems_per_row,                 \
-                    InferenceContext::Instance().GetCurrentStream());
+#define DISPATCH_PRE_RMS_NORM(T_TYPE, C_TYPE)                             \
+    if (input.options().dtype() == torch::T_TYPE) {                       \
+        launch_rms_norm((C_TYPE*)output.data_ptr(),                       \
+                        (C_TYPE*)res_out.data_ptr(),                      \
+                        (const C_TYPE*)input.data_ptr(),                  \
+                        (const C_TYPE*)residual.data_ptr(),               \
+                        (const C_TYPE*)gamma.data_ptr(),                  \
+                        epsilon,                                          \
+                        rows,                                             \
+                        elems_per_row,                                    \
+                        InferenceContext::Instance().GetCurrentStream()); \
+    }
 
 std::vector<at::Tensor> ds_pre_rms_norm(at::Tensor& input,
                                         at::Tensor& residual,
@@ -742,11 +744,11 @@
     auto output = at::empty_like(input);
     auto res_out = at::empty_like(residual);
 
-    if (input.options().dtype() == torch::kFloat16) {
-        DISPATCH_PRE_RMS_NORM(__half);
-    } else {
-        DISPATCH_PRE_RMS_NORM(float);
-    }
+    DISPATCH_PRE_RMS_NORM(kFloat, float);
+    DISPATCH_PRE_RMS_NORM(kHalf, __half);
+#ifdef BF16_AVAILABLE
+    DISPATCH_PRE_RMS_NORM(kBFloat16, __nv_bfloat16);
+#endif
 
     return {output, res_out};
 }
@@ -769,6 +771,20 @@
                     InferenceContext::Instance().GetCurrentStream());
 }
 
+#define DISPATCH_LAYER_NORM_RESIDUAL(T_TYPE, C_TYPE)                               \
+    if (input.options().dtype() == torch::T_TYPE) {                                \
+        launch_fused_residual_ln((C_TYPE*)output.data_ptr(),                       \
+                                 (const C_TYPE*)input.data_ptr(),                  \
+                                 (const C_TYPE*)residual.data_ptr(),               \
+                                 (const C_TYPE*)bias.data_ptr(),                   \
+                                 (const C_TYPE*)gamma.data_ptr(),                  \
+                                 (const C_TYPE*)beta.data_ptr(),                   \
+                                 epsilon,                                          \
+                                 rows,                                             \
+                                 elems_per_row,                                    \
+                                 InferenceContext::Instance().GetCurrentStream()); \
+    }
+
 /* Currently only used in unit testing */
 at::Tensor ds_layer_norm_residual(at::Tensor& input,
                                   at::Tensor& bias,
@@ -781,32 +797,30 @@
     const int elems_per_row = input.size(2);
     auto output = at::empty_like(input);
 
-    if (input.options().dtype() == torch::kFloat16) {
-        launch_fused_residual_ln((__half*)output.data_ptr(),
-                                 (const __half*)input.data_ptr(),
-                                 (const __half*)residual.data_ptr(),
-                                 (const __half*)bias.data_ptr(),
-                                 (const __half*)gamma.data_ptr(),
-                                 (const __half*)beta.data_ptr(),
-                                 epsilon,
-                                 rows,
-                                 elems_per_row,
-                                 InferenceContext::Instance().GetCurrentStream());
-    } else {
-        launch_fused_residual_ln((float*)output.data_ptr(),
-                                 (const float*)input.data_ptr(),
-                                 (const float*)residual.data_ptr(),
-                                 (const float*)bias.data_ptr(),
-                                 (const float*)gamma.data_ptr(),
-                                 (const float*)beta.data_ptr(),
-                                 epsilon,
-                                 rows,
-                                 elems_per_row,
-                                 InferenceContext::Instance().GetCurrentStream());
-    }
+    DISPATCH_LAYER_NORM_RESIDUAL(kFloat, float);
+    DISPATCH_LAYER_NORM_RESIDUAL(kHalf, __half);
+#ifdef BF16_AVAILABLE
+    DISPATCH_LAYER_NORM_RESIDUAL(kBFloat16, __nv_bfloat16);
+#endif
 
     return output;
 }
+
+#define DISPATCH_PRE_LAYER_NORM_RESIDUAL(T_TYPE, C_TYPE)      \
+    if (input.options().dtype() == torch::T_TYPE) {           \
+        launch_fused_residual_ln_store_pre_ln_res(            \
+            (C_TYPE*)norm_output.data_ptr(),                  \
+            (C_TYPE*)res_output.data_ptr(),                   \
+            (const C_TYPE*)input.data_ptr(),                  \
+            (const C_TYPE*)residual.data_ptr(),               \
+            (const C_TYPE*)bias.data_ptr(),                   \
+            (const C_TYPE*)gamma.data_ptr(),                  \
+            (const C_TYPE*)beta.data_ptr(),                   \
+            epsilon,                                          \
+            rows,                                             \
+            elems_per_row,                                    \
+            InferenceContext::Instance().GetCurrentStream()); \
+    }
 
 /* Currently only used in unit testing */
 std::vector<at::Tensor> ds_layer_norm_residual_store_pre_ln_res(at::Tensor& input,
@@ -821,31 +835,11 @@
     auto norm_output = at::empty_like(input);
     auto res_output = at::empty_like(input);
 
-    if (input.options().dtype() == torch::kFloat16) {
-        launch_fused_residual_ln_store_pre_ln_res((__half*)norm_output.data_ptr(),
-                                                  (__half*)res_output.data_ptr(),
-                                                  (const __half*)input.data_ptr(),
-                                                  (const __half*)residual.data_ptr(),
-                                                  (const __half*)bias.data_ptr(),
-                                                  (const __half*)gamma.data_ptr(),
-                                                  (const __half*)beta.data_ptr(),
-                                                  epsilon,
-                                                  rows,
-                                                  elems_per_row,
-                                                  InferenceContext::Instance().GetCurrentStream());
-    } else {
-        launch_fused_residual_ln_store_pre_ln_res((float*)norm_output.data_ptr(),
-                                                  (float*)res_output.data_ptr(),
-                                                  (const float*)input.data_ptr(),
-                                                  (const float*)residual.data_ptr(),
-                                                  (const float*)bias.data_ptr(),
-                                                  (const float*)gamma.data_ptr(),
-                                                  (const float*)beta.data_ptr(),
-                                                  epsilon,
-                                                  rows,
-                                                  elems_per_row,
-                                                  InferenceContext::Instance().GetCurrentStream());
-    }
+    DISPATCH_PRE_LAYER_NORM_RESIDUAL(kFloat, float);
+    DISPATCH_PRE_LAYER_NORM_RESIDUAL(kHalf, __half);
+#ifdef BF16_AVAILABLE
+    DISPATCH_PRE_LAYER_NORM_RESIDUAL(kBFloat16, __nv_bfloat16);
+#endif
 
     return {norm_output, res_output};
 }
@@ -1822,27 +1816,26 @@
     return residual;
 }
 
+#define DISPATCH_VECTOR_ADD(T_TYPE, C_TYPE)                                         \
+    if (a.scalar_type() == at::k##T_TYPE) {                                         \
+        launch_vector_add<C_TYPE>((C_TYPE*)(a.data_ptr()),                          \
+                                  (const C_TYPE*)(a.data_ptr()),                    \
+                                  (const C_TYPE*)(b.data_ptr()),                    \
+                                  gamma,                                            \
+                                  total_elems,                                      \
+                                  InferenceContext::Instance().GetCurrentStream()); \
+    }
+
 at::Tensor& _vector_add(at::Tensor& a, at::Tensor& b, float gamma)
 {
     const int total_elems = a.numel();
 
-    if (a.scalar_type() == at::kFloat) {
-        launch_vector_add<float>((float*)(a.data_ptr()),
-                                 (const float*)(a.data_ptr()),
-                                 (const float*)(b.data_ptr()),
-                                 gamma,
-                                 total_elems,
-                                 InferenceContext::Instance().GetCurrentStream());
-    } else if (a.scalar_type() == torch::kFloat16) {
-        launch_vector_add<__half>((__half*)(a.data_ptr()),
-                                  (const __half*)(a.data_ptr()),
-                                  (const __half*)(b.data_ptr()),
-                                  gamma,
-                                  total_elems,
-                                  InferenceContext::Instance().GetCurrentStream());
-    } else {
-        throw std::runtime_error("Unsupported data type");
-    }
+    DISPATCH_VECTOR_ADD(Float, float)
+    DISPATCH_VECTOR_ADD(Half, __half)
+#ifdef BF16_AVAILABLE
+    DISPATCH_VECTOR_ADD(BFloat16, __nv_bfloat16)
+#endif
+
     return a;
 }
 
@@ -1885,56 +1878,28 @@
     return {query_cont, key_cont};
 }
 
-template <typename T>
-at::Tensor fused_gemm_gelu_int8(at::Tensor& input,
-                                at::Tensor& weight,
-                                at::Tensor& bias,
-                                const float epsilon,
-                                at::Tensor& q_scale,
-                                int groups,
-                                bool preLayerNorm)
-{
-    auto input_cont = input.contiguous();
-    auto options = at::TensorOptions()
-                       .dtype(input_cont.options().dtype())
-                       .layout(at::kStrided)
-                       .device(at::kCUDA)
-                       .requires_grad(false);
-
-    auto output = at::empty({input_cont.size(0), input_cont.size(1), weight.size(1)}, options);
-
-    int bsz = input_cont.size(0) * input_cont.size(1);
-
-    quantized_gemm<T>(output, input_cont, weight, q_scale, groups, 0);
-    launch_bias_gelu((T*)output.data_ptr(),
-                     (T*)bias.data_ptr(),
-                     weight.size(1),
-                     bsz,
-                     InferenceContext::Instance().GetCurrentStream());
-
-    return output;
-}
+#define DISPATCH_MOE_RESIDUAL(T_TYPE, C_TYPE)                                           \
+    if (moe_res.scalar_type() == torch::T_TYPE) {                                       \
+        launch_moe_res_matmul<C_TYPE>((C_TYPE*)moe_res.data_ptr(),                      \
+                                      (C_TYPE*)coef.data_ptr(),                         \
+                                      (C_TYPE*)output.data_ptr(),                       \
+                                      M,                                                \
+                                      N,                                                \
+                                      InferenceContext::Instance().GetCurrentStream()); \
+    }
 
 at::Tensor moe_res_matmul(at::Tensor& moe_res, at::Tensor& coef, at::Tensor& output)
 {
     int M = moe_res.size(0) * moe_res.size(1);
     int N = moe_res.size(2);
     InferenceContext::Instance().SynchComm();
-    if (moe_res.scalar_type() == at::kFloat) {
-        launch_moe_res_matmul<float>((float*)moe_res.data_ptr(),
-                                     (float*)coef.data_ptr(),
-                                     (float*)output.data_ptr(),
-                                     M,
-                                     N,
-                                     at::cuda::getCurrentCUDAStream());
-    } else {
-        launch_moe_res_matmul<__half>((__half*)moe_res.data_ptr(),
-                                      (__half*)coef.data_ptr(),
-                                      (__half*)output.data_ptr(),
-                                      M,
-                                      N,
-                                      at::cuda::getCurrentCUDAStream());
-    }
+
+    DISPATCH_MOE_RESIDUAL(kFloat, float)
+    DISPATCH_MOE_RESIDUAL(kHalf, __half)
+#ifdef BF16_AVAILABLE
+    DISPATCH_MOE_RESIDUAL(kBFloat16, __nv_bfloat16)
+#endif
+
     return output;
 }
 
@@ -1947,80 +1912,25 @@
     m.def("softmax_context_int8",
           &ds_softmax_context1<__half>,
           "DeepSpeed attention with int8 (CUDA)");
-<<<<<<< HEAD
-    m.def("bias_gelu_fp32", &ds_bias_gelu<float>, "DeepSpeed Gelu with fp32 (CUDA)");
-    m.def("bias_gelu_fp16", &ds_bias_gelu<__half>, "DeepSpeed Gelu with fp16 (CUDA)");
+
+    // The following functions handle type dispatching internally
     m.def("gated_activation", &ds_gated_activation, "DeepSpeed Bias GEGLU (CUDA)");
-    m.def("bias_add_fp32", &ds_bias_add<float>, "DeepSpeed Bias Add with fp32 (CUDA)");
-    m.def("bias_add_fp16", &ds_bias_add<__half>, "DeepSpeed Gelu with fp16 (CUDA)");
-    m.def("bias_relu_fp32", &ds_bias_relu<float>, "DeepSpeed ReLU with fp32 (CUDA)");
-    m.def("bias_relu_fp16", &ds_bias_relu<__half>, "DeepSpeed ReLU with fp16 (CUDA)");
-    m.def("bias_residual_fp32",
-          &ds_bias_residual<float>,
-          "DeepSpeed residual-bias add with fp32 (CUDA)");
-    m.def("bias_residual_fp16",
-          &ds_bias_residual<__half>,
-          "DeepSpeed residual-bias add with fp16 (CUDA)");
-=======
-    m.def("bias_geglu", &ds_bias_geglu, "DeepSpeed Bias GEGLU (CUDA)");
->>>>>>> f7d71ec1
     m.def("layer_norm", &ds_layer_norm, "DeepSpeed layer norm (CUDA)");
     m.def(
         "_layer_norm_residual", &ds_layer_norm_residual, "DeepSpeed layer norm + residual (CUDA)");
     m.def("layer_norm_residual_store_pre_ln_res",
           &ds_layer_norm_residual_store_pre_ln_res,
           "DeepSpeed layer norm + store pre Layernorm residual (CUDA)");
-<<<<<<< HEAD
     m.def("rms_norm", &ds_rms_norm, "DeepSpeed rms norm (CUDA)");
     m.def("pre_rms_norm", &ds_pre_rms_norm, "DeepSpeed pre rms norm (CUDA)");
-    m.def("qkv_gemm_fp32", &ds_qkv_gemm<float>, "DeepSpeed qkv gemm with fp32 (CUDA)");
-    m.def("qkv_gemm_fp16", &ds_qkv_gemm<__half>, "DeepSpeed qkv gemm with fp16 (CUDA)");
-    m.def("rms_qkv_gemm_fp32", &ds_rms_qkv<float>, "DeepSpeed rms qkv gemm with fp32 (CUDA)");
-    m.def("rms_qkv_gemm_fp16", &ds_rms_qkv<__half>, "DeepSpeed rms qkv gemm with fp16 (CUDA)");
-    m.def("mlp_gemm_fp32", &ds_mlp_gemm<float>, "DeepSpeed mlp with fp32 (CUDA)");
-    m.def("mlp_gemm_fp16", &ds_mlp_gemm<__half>, "DeepSpeed mlp with fp16 (CUDA)");
-    m.def("rms_mlp_gemm_fp32", &ds_rms_mlp_gemm<float>, "DeepSpeed rms mlp with fp32 (CUDA)");
-    m.def("rms_mlp_gemm_fp16", &ds_rms_mlp_gemm<__half>, "DeepSpeed rms mlp with fp16 (CUDA)");
-    m.def("vector_matmul_fp32", &ds_vector_matmul<float>, "DeepSpeed vector-MM with fp32 (CUDA)");
-    m.def("vector_matmul_fp16", &ds_vector_matmul<__half>, "DeepSpeed vector-MM with fp16 (CUDA)");
-    m.def("vector_matmul_int8",
-          &ds_vector_matmul_int8<__half>,
-          "DeepSpeed vector-MM with int8 (CUDA)");
-    m.def("linear_layer_fp32", &ds_linear_layer<float>, "DeepSpeed linear_layer with fp32 (CUDA)");
-    m.def("linear_layer_fp16", &ds_linear_layer<__half>, "DeepSpeed linear_layer with fp16 (CUDA)");
-    m.def("fused_gemm_gelu_fp32", &fused_gemm_gelu<float>, "DeepSpeed mlp with fp32 (CUDA)");
-    m.def("fused_gemm_gelu_fp16", &fused_gemm_gelu<__half>, "DeepSpeed mlp with fp16 (CUDA)");
-    m.def("residual_add_bias_fp32",
-          &residual_add_bias<float>,
-          "DeepSpeed residual add with fp32 (CUDA)");
-    m.def("residual_add_bias_fp16",
-          &residual_add_bias<__half>,
-          "DeepSpeed residual add with fp16 (CUDA)");
     m.def("apply_rotary_pos_emb", &apply_rotary_pos_emb, "DeepSpeed mlp with fp16 (CUDA)");
-    m.def("_vector_add", &_vector_add, "DeepSpeed vector add (CUDA)");
-    m.def("einsum_sec_sm_ecm_fp32",
-          &einsum_sec_sm_ecm<float>,
-          "DeepSpeed vector-MM with fp32 (CUDA)");
-
-    m.def("einsum_sec_sm_ecm_fp16",
-          &einsum_sec_sm_ecm<__half>,
-          "DeepSpeed vector-MM with fp16 (CUDA)");
-=======
-    m.def("qkv_gemm_int8", &ds_qkv_gemm_int8<__half>, "DeepSpeed qkv gemm with int8 (CUDA)");
-    m.def("mlp_gemm_int8", &ds_mlp_gemm_int8<__half>, "DeepSpeed mlp with int8 (CUDA)");
-    m.def("vector_matmul_int8",
-          &ds_vector_matmul_int8<__half>,
-          "DeepSpeed vector-MM with int8 (CUDA)");
-    m.def("linear_layer_int8",
-          &ds_linear_layer_int8<__half>,
-          "DeepSpeed linear_layer with int8 (CUDA)");
-    m.def("apply_rotary_pos_emb", &apply_rotary_pos_emb, "DeepSpeed mlp with fp16 (CUDA)");
->>>>>>> f7d71ec1
     m.def("moe_res_matmul", &moe_res_matmul, "DeepSpeed moe residual matmul (CUDA)");
     m.def("reset_cache", &reset_cache, "Reset Cache for generation tasks");
     m.def("release_workspace", &ds_release_workspace, "DeepSpeed Release Workspace");
     m.def("retake_workspace", &ds_retake_workspace, "DeepSpeed Retake Workspace");
 
+    // The following functions are templated and need to be explicitly instantiated and bound
+    // to different python methods
 #define DEF_OPS(_name, _dtype)                                                                    \
     m.def("softmax_" #_name, &ds_softmax<_dtype>, "DeepSpeed SoftMax with " #_name " (CUDA)");    \
     m.def("softmax_context_" #_name,                                                              \
@@ -2033,7 +1943,13 @@
           &ds_bias_residual<_dtype>,                                                              \
           "DeepSpeed residual-bias add with " #_name " (CUDA)");                                  \
     m.def("qkv_gemm_" #_name, &ds_qkv_gemm<_dtype>, "DeepSpeed qkv gemm with " #_name " (CUDA)"); \
+    m.def("rms_qkv_gemm_" #_name,                                                                 \
+          &ds_rms_qkv<_dtype>,                                                                    \
+          "DeepSpeed rms qkv gemm with " #_name " (CUDA)");                                       \
     m.def("mlp_gemm_" #_name, &ds_mlp_gemm<_dtype>, "DeepSpeed mlp with " #_name " (CUDA)");      \
+    m.def("rms_mlp_gemm_" #_name,                                                                 \
+          &ds_rms_mlp_gemm<_dtype>,                                                               \
+          "DeepSpeed rms mlp gemm with " #_name " (CUDA)");                                       \
     m.def("vector_matmul_" #_name,                                                                \
           &ds_vector_matmul<_dtype>,                                                              \
           "DeepSpeed vector-MM with " #_name " (CUDA)");                                          \
