--- conflicted
+++ resolved
@@ -18,14 +18,9 @@
                   const std::unique_ptr<struct deepspeed_pin_tensor_t>& pinned_tensor_mgr,
                   const int fd,
                   const char* filename,
-<<<<<<< HEAD
                   const long long int file_num_bytes,
                   const long long int file_offset,
-                  const int num_threads,
-=======
-                  const int64_t file_num_bytes,
                   const int intra_op_parallelism,
->>>>>>> adec9912
                   const bool validate);
 
     void run(const int tid,
