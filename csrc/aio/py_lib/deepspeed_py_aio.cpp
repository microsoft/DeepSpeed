--- conflicted
+++ resolved
@@ -51,13 +51,9 @@
     if (fd == -1) { return -1; }
 
     auto write_buffer = (char*)buffer.data_ptr();
-<<<<<<< HEAD
     const auto num_write_bytes = static_cast<long long int>(buffer.nbytes());
+
     std::unique_ptr<io_xfer_ctxt> xfer_ctxt(new io_xfer_ctxt(fd, 0, 0, num_write_bytes, write_buffer));
-=======
-    const auto num_write_bytes = static_cast<int64_t>(buffer.nbytes());
-    std::unique_ptr<io_xfer_ctxt> xfer_ctxt(new io_xfer_ctxt(fd, 0, num_write_bytes, write_buffer));
->>>>>>> adec9912
     std::unique_ptr<aio_context> aio_ctxt(new aio_context(config._block_size, config._queue_depth));
 
     if (config._overlap_events) {
