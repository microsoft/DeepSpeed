--- conflicted
+++ resolved
@@ -29,21 +29,13 @@
                     int q_bits,
                     int q_mantisa_bits)
 {
-<<<<<<< HEAD
     size_t total_elems = at::numel(val);
-=======
-    int total_elems = at::numel(val);
->>>>>>> 45fce45c
     float q_range = q_bits == 8 ? (q_mantisa_bits == 3 ? 480.0 : 114688.0) :  // fp8 ranges
                         (q_bits == 12 ? 510.0 :                               // fp12 range
                              (q_bits == 6 ? 28.0 :                            // fp6 range
                                   6.0));  // fp4 range (using power 2); TODO (Reza): add the power-4
                                           // in case accuracy is not matching!
-<<<<<<< HEAD
     size_t num_groups = total_elems / group_size;
-=======
-    int num_groups = total_elems / group_size;
->>>>>>> 45fce45c
 
     DISPATCH_QUANTIZE(kHalf, __half, 23, 8);
 #ifdef BF16_AVAILABLE
