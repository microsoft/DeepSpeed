--- conflicted
+++ resolved
@@ -106,12 +106,8 @@
     const torch::Tensor& buffer,
     const int fd,
     const char* filename,
-<<<<<<< HEAD
-    const long long int file_num_bytes,
-    const long long int file_offset,
-=======
     const int64_t file_num_bytes,
->>>>>>> 6eefc3d0
+    const int64_t file_offset,
     const bool validate)
 {
     if (buffer.is_cuda()) {
