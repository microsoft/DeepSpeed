[![Build Status](https://dev.azure.com/DeepSpeedMSFT/DeepSpeed/_apis/build/status/microsoft.DeepSpeed?branchName=master)](https://dev.azure.com/DeepSpeedMSFT/DeepSpeed/_build/latest?definitionId=1&branchName=master)
[![License MIT](https://img.shields.io/badge/License-MIT-blue.svg)](https://github.com/Microsoft/DeepSpeed/blob/master/LICENSE)

DeepSpeed is a deep learning optimization library that makes distributed training easy,
efficient, and effective.

<p align="center"><i><b>10x Larger Models</b></i></p>
<p align="center"><i><b>5x Faster Training</b></i></p>
<p align="center"><i><b>Minimal Code Change</b></i></p>

DeepSpeed can train DL models with over a hundred billion parameters on current
generation of GPU clusters, while achieving over 5x in system performance
compared to the state-of-art. Early adopters of DeepSpeed have already produced
a language model (LM) with over 17B parameters called
[Turing-NLG](https://www.microsoft.com/en-us/research/blog/turing-nlg-a-17-billion-parameter-language-model-by-microsoft),
establishing a new SOTA in the LM category.


# Table of Contents

| Section                                 | Description                                 |
| --------------------------------------- | ------------------------------------------- |
| [Why DeepSpeed?](#why-deepspeed)        |  DeepSpeed overview                         |
| [Getting Started](#getting-started)     |  DeepSpeed first steps                      |
| [Further Reading](#further-reading)     |  DeepSpeed features, tutorials, etc.        |
| [Contributing](#contributing)           |  Instructions for contributing to DeepSpeed |
| [Publications](#publications)           |  DeepSpeed publications                     |



# Why DeepSpeed?
Training advanced deep learning models is challenging. Beyond model design,
model scientists also need to set up the state-of-the-art training techniques
such as distributed training, mixed precision, gradient accumulation, and
checkpointing. Yet still, scientists may not achieve the desired system
performance and convergence rate. Large model sizes are even more challenging:
a large model easily runs out of memory with pure data paralelism and it is
difficult to use model parallelism. DeepSpeed addresses these challenges to
accelerate model development *and* training.

## Distributed, Effective, and Efficient Training with Ease
The DeepSpeed API is a lightweight wrapper on [PyTorch](https://pytorch.org/). This
means that you can use everything you love in PyTorch and without learning a new
platform. In addition, DeepSpeed manages all of the boilerplate state-of-the-art
training techniques, such as distributed training, mixed precision, gradient
accumulation, and checkpoints so that you can focus on your model development. Most
importantly, you can leverage the distinctive efficiency and effectiveness benefit of
DeepSpeed to boost speed and scale with just a few lines of code changes to your PyTorch
models.

## Speed
DeepSpeed achieves high performance and fast convergence through a combination of
efficiency optimizations on compute/communication/memory/IO and effectiveness
optimizations on advanced hyperparameter tuning and optimizers. For example:

* DeepSpeed trains BERT-large to parity in 14 hours using 64 GPUs (4 DGX-2 boxes) and in
  3.7 hours using 256 GPUs (16 DGX-2 boxes).

  **BERT-large Training Times**

  | Devices       | Source    | Training Time (hours) |
  | ------------- | --------- | ---------------------:|
  | 64 TPUs       | Google    |                    96 |
  | 64 V100 GPUs  | DeepSpeed |                **14** |
  | 256 V100 GPUs | NVIDIA    |                   3.9 |
  | 256 V100 GPUs | DeepSpeed |               **3.7** |

  <!---*Read more*: [BERT tutorial](../../Tutorials/bert_pretraining/deepspeed_bert_training.md)-->

  *BERT Tutorial*: Coming Soon

* DeepSpeed trains GPT2 (1.5 billion parameters) 3.75x faster than state-of-art, NVIDIA
  Megatron on Azure GPUs.

  *Read more*: [GPT tutorial](./docs/tutorials/MegatronGPT2Tutorial.md)



## Memory efficiency
DeepSpeed provides memory-efficient data parallelism and enables training models without
model parallelism. For example, DeepSpeed can train models with up to 6 billion parameters on
NVIDIA V100 GPUs with 32GB of device memory. In comparison, existing frameworks (e.g.,
PyTorch's Distributed Data Parallel) run out of memory with 1.5 billion parameter models.

DeepSpeed reduces the training memory footprint through a novel solution called Zero
Redundancy Optimizer (ZeRO). Unlike basic data parallelism where memory states are
replicated across data-parallel processes, ZeRO partitions model states to save
significant memory. The current implementation (stage 1 of ZeRO) reduces memory by up to
4x relative to the state-of-art. You can read more about ZeRO in our [paper](https://arxiv.org/abs/1910.02054).

With this impressive memory reduction, early adopters of DeepSpeed have already
produced  alanguage model (LM) with over 17B parameters called
[Turing-NLG](https://www.microsoft.com/en-us/research/blog/turing-nlg-a-17-billion-parameter-language-model-by-microsoft),
establishing a new SOTA in the LM category.


## Scalability
DeepSpeed supports efficient data parallelism, model parallelism, and their
combination. ZeRO boosts the scaling capability and efficiency further.
* DeepSpeed provides system support to run models up to 100 billion parameters,
  10x larger than the state-of-art (8 billion NVIDIA GPT, 11 billion Google T5).
* DeepSpeed can run large models more efficiently, up to 6x faster for models with
  various sizes spanning 1.5B to 100B.  More specifically, the data parallelism powered by ZeRO
  is complementary and can be combined with different types of model parallelism.  It allows
  DeepSpeed to fit models using lower degree of model parallelism and higher batch size, offering
  significant performance gains compared to using model parallelism alone.

  *Read more*: [technical report](https://arxiv.org/abs/1910.02054),
  and [GPT tutorial](./docs/tutorials/Megatron_GPT2/MegatronGPT2Tutorial.md).
  <!-- and [QANet tutorial](../../Tutorials/QANet/QANetTutorial.md). -->

![DeepSpeed-vs-Megatron](./docs/figures/DeepSpeed-vs-Megatron.png)
<p align="center">
<em>The figure depicts system throughput improvements of DeepSpeed (combining ZeRO-powered data parallelism with model parallelism of NVIDIA Megatron-LM) over using Megatron-LM alone.</em>
</p>


## Fast convergence for effectiveness
DeepSpeed supports advanced hyperparameter tuning and large batch size
optimizers such as [LAMB](https://arxiv.org/abs/1904.00962). These improve the
effectiveness of model training and reduce the number of samples required to
convergence to desired accuracy.

*Read more*: [Tuning tutorial](./docs/tutorials/1Cycle.md),
<!---
 and *BERT Tutorial*: Coming Soon.

[BERT tutorial](../../Tutorials/BingBertSquad/BingBertSquadTutorial.md),
[QANet tutorial](../../Tutorials/QANet/QANetTutorial.md)
-->

<<<<<<< HEAD
### Good Usability
Only a few lines of code changes are needed to enable a PyTorch model to use DeepSpeed and ZeRO. Compared to current model parallelism libraries, DeepSpeed does not require a code redesign or model refactoring. It also does not put limitations on model dimensions (such as number of attention heads, hidden sizes, and others), batch size, or any other training parameters. For models of up to six billion parameters, you can use ZeRO-powered data parallelism conveniently without requiring model parallelism, while in contrast, standard data parallelism will run out of memory for models with more than 1.3 billion parameters. In addition, DeepSpeed conveniently supports flexible combination of ZeRO-powered data parallelism with custome model parallelisms, such as tensor slicing of Nvidia Megatron-LM.
=======
## Good Usability
Only a few lines of code changes are needed to enable a PyTorch model to use DeepSpeed and ZeRO. Compared to current model parallelism libraries, DeepSpeed does not require a code redesign or model refactoring. It also does not put limitations on model dimensions (such as number of attention heads, hidden sizes, and others), batch size, or any other training parameters. For models of up to six billion parameters, you can use ZeRO-powered data parallelism conveniently without requiring model parallelism, while in contrast, standard data parallelism will run out of memory for models with more than 1.3 billion parameters. In addition, DeepSpeed conveniently supports flexible combination of ZeRO-powered data parallelism with custom model parallelisms, such as tensor slicing of NVIDIA's Megatron-LM.
>>>>>>> 85752000


## Features

Below we provide a brief feature list, see our detailed [feature
overview](./docs/features.md) for descriptions and usage.

* [Distributed Training with Mixed Precision](./docs/features.md#distributed-training-with-mixed-precision)
    * 16-bit mixed precision
    * Single-GPU/Multi-GPU/Multi-Node
* [Model Parallelism](./docs/features.md#model-parallelism)
    * Support for Custom Model Parallelism
    * Integration with Megatron-LM
* [Memory and Bandwidth Optimizations](./docs/features.md#memory-and-bandwidth-optimizations)
    * The Zero Redundancy Optimizer (ZeRO)
    * Constant Buffer Optimization (CBO)
    * Smart Gradient Accumulation
* [Training Features](./docs/features.md#training-features)
    * Simplified training API
    * Gradient Clipping
    * Automatic loss scaling with mixed precision
* [Training Optimizers](./docs/features.md#training-optimizers)
    * Fused Adam optimizer and arbitrary `torch.optim.Optimizer`
    * Memory bandwidth optimized FP16 Optimizer
    * Large Batch Training with LAMB Optimizer
    * Memory efficient Training with ZeRO Optimizer
* [Training Agnostic Checkpointing](./docs/features.md#training-agnostic-checkpointing)
* [Advanced Parameter Search](./docs/features.md#advanced-parameter-search)
    * Learning Rate Range Test
    * [1Cycle Learning Rate Schedule](./docs/tutorials/lrrd.md)
* [Simplified Data Loader](./docs/features.md#simplified-data-loader)
* [Performance Analysis and Debugging](./docs/features.md#performance-analysis-and-debugging)


# Getting Started


## Installation

* Please see our [Azure tutorial](docs/azure.md) to get started with DeepSpeed on Azure!
* If you're not on Azure, we recommend using our docker image via `docker pull deepspeed/deepspeed:latest` which contains a pre-installed version of DeepSpeed and all the necessary dependencies.
* If you want to install DeepSpeed manually, we provide an install script [install.sh](install.sh) to help install on a local machine or across an entire cluster.

## Writing DeepSpeed Models
DeepSpeed model training is accomplished using the DeepSpeed engine. The engine
can wrap any arbitrary model of type `torch.nn.module` and has a minimal set of APIs
for training and checkpointing the model. Please see the tutorials for detailed
examples.

To initialize the DeepSpeed engine:
```python
model_engine, optimizer, _, _ = deepspeed.initialize(args=cmd_args,
                                                     model=model,
                                                     model_parameters=params)
```

`deepspeed.inialize` ensures that all of the necessary setup required for
distributed data parallel or mixed precision training are done
appropriately under the hood.  In addition to wrapping the model, DeepSpeed can
construct and manage the training optimizer, data loader, and the learning rate
scheduler based on the parameters passed to `deepspeed.initialze` and the
DeepSpeed [configuration file](#deepspeed-configuration).


### Training

Once the DeepSpeed engine has been initialized, it can be used to train the
model using three simple APIs for forward propagation (`()`), backward
propagation (`backward`), and weight updates (`step`).

```python
for step, batch in enumerate(data_loader):
    #forward() method
    loss = model_engine(batch)

    #runs backpropagation
    model_engine.backward(loss)

    #weight update
    model_engine.step()
```


Under the hood, DeepSpeed automatically performs the necessary operations
required for distributed data parallel training, in mixed precision, with a
pre-defined learning rate schedule:

* **Gradient Averaging**: in distributed data parallel training, `backward`
  ensures that gradients are averaged across data parallel processes after
  training on an `train_batch_size`.

* **Loss Scaling**: in FP16/mixed precision training, the DeepSpeed
  engine automatically handles scaling the loss to avoid precision loss in the
  gradients.

* **Learning Rate Schedule**: if using DeepSpeed's learning rate
  schedule, then DeepSpeed automatically handles any updates to the learning
  rate when `step` is executed.



### Model Checkpointing
Saving and loading the training state is handled via the `save_checkpoint` and
`load_checkpoint` API in DeepSpeed which takes two arguments to uniquely
identify a checkpoint:
  * `ckpt_dir`: the directory where checkpoints will be saved.
  * `ckpt_id`: an identifier that uniquely identifies a checkpoint in the directory.
    In the following code snippet, we use the loss value as the checkpoint identifier.

```python
#load checkpoint
_, client_sd = model_engine.load_checkpoint(args.load_dir, args.ckpt_id)
step = client_sd['step']

#advance data loader to ckpt step
dataloader_to_step(data_loader, step + 1)

for step, batch in enumerate(data_loader):

    #forward() method
    loss = model_engine(batch)

    #runs backpropagation
    model_engine.backward(loss)

    #weight update
    model_engine.step()

    #save checkpoint
    if step % args.save_interval:
        client_sd['step'] = step
        ckpt_id = loss.item()
        model_engine.save_checkpoint(args.save_dir, ckpt_id, client_sd = client_sd)
```

DeepSpeed can automatically save and restore the model, optimizer, and the
learning rate scheduler states while hiding away these details from the user.
However, the user may want to save other data in addition to these that are
unique to a given model training. To support these items, `save_checkpoint`
accepts a client state dictionary `client_sd` for saving. These items can be
retrieved from `load_checkpoint` as a return argument. In the example above,
the `step` value is stored as part of the `client_sd`.


## DeepSpeed Configuration
DeepSpeed features can be enabled, disabled, or configured using a config JSON
file that should be specified as `args.deepspeed_config`. A sample config file
is shown below. For a full set of features see [core API
doc](https://microsoft.github.io/DeepSpeed/docs/htmlfiles/api/full/index.html).

```json
{
  "train_batch_size": 8,
  "gradient_accumulation_steps": 1,
  "steps_per_print": 1,
  "zero_optimization": true,
  "disable_allgather": true,
  "optimizer": {
    "type": "Adam",
    "params": {
      "lr": 0.00015,
      "max_grad_norm": 1.0
    }
  },

  "fp16": {
    "enabled": true,
    "loss_scale": 0,
    "loss_scale_window": 1000,
    "hysteresis": 2,
    "min_loss_scale": 1
  }
}
```

# Launching DeepSpeed Training
DeepSpeed installs the entry point `deepspeed` to launch distributed training.
We illustrate an example usage of DeepSpeed with the following assumptions:

1. You have already integrated DeepSpeed into your model
2. `client_entry.py` is the entry script for your model
3. `client args` is the `argparse` command line arguments
4. `ds_config.json` is the configuration file for DeepSpeed


## Resource Configuration (multi-node)
DeepSpeed configures multi-node compute resources with hostfiles that are compatible with
[OpenMPI](https://www.open-mpi.org/) and [Horovod](https://github.com/horovod/horovod).
A hostfile is a list of *hostnames* (or SSH aliases), which are machines accessible via passwordless
SSH, and *slot counts*, which specify the number of GPUs available on the system. For
example,
```
worker-1 slots=4
worker-2 slots=4
```
specifies that two machines named *worker-1* and *worker-2* each have four GPUs to use
for training.

Hostfiles are specified with the `--hostfile` command line option. If no hostfile is
specified, DeepSpeed searches for `/job/hostfile`. If no hostfile is specified or found,
DeepSpeed queries the number of GPUs on the local machine to discover the number of local
slots available.


The following command launches a PyTorch training job across all available nodes and GPUs
specified in `myhostfile`:
```bash
deepspeed <client_entry.py> <client args> \
  --deepspeed --deepspeed_config ds_config.json --hostfile=myhostfile
```

Alternatively, DeepSpeed allows you to restrict distributed training of your model to a
subset of the available nodes and GPUs. This feature is enabled through two command line
arguments: `--num_nodes` and `--num_gpus`. For example, distributed training can be
restricted to use only two nodes with the following command:
```bash
deepspeed --num_nodes=2 \
	<client_entry.py> <client args> \
	--deepspeed --deepspeed_config ds_config.json
```
You can instead include or exclude specific resources using the `--include` and
`--exclude` flags. For example, to use all available resources **except** GPU 0 on node
*worker-2* and GPUs 0 and 1 on *worker-3*:
```bash
deepspeed --exclude="worker-2:0@worker-3:0,1" \
	<client_entry.py> <client args> \
	--deepspeed --deepspeed_config ds_config.json
```
Similarly, you can use **only** GPUs 0 and 1 on *worker-2*:
```bash
deepspeed --include="worker-2:0,1" \
	<client_entry.py> <client args> \
	--deepspeed --deepspeed_config ds_config.json
```

## Resource Configuration (single-node)
In the case that we are only running on a single node (with one or more GPUs)
DeepSpeed *does not* require a hostfile as described above. If a hostfile is
not detected or passed in then DeepSpeed will query the number of GPUs on the
local machine to discover the number of slots available. The `--include` and
`--exclude` arguments work as normal, but the user should specify 'localhost'
as the hostname.


# Further Reading

| Article                                                                                        | Description                                  |
| ---------------------------------------------------------------------------------------------- | -------------------------------------------- |
| [DeepSpeed Features](./docs/features.md)                                                       |  DeepSpeed features                          |
| [CIFAR-10 Tutorial](./docs/tutorials/CIFAR-10.md)                                              |  Getting started with CIFAR-10 and DeepSpeed |
| [Megatron-LM Tutorial](./docs/tutorials/MegatronGPT2Tutorial.md)                               |  Train GPT2 with DeepSpeed and Megatron-LM   |
<<<<<<< HEAD
| [1Cycle Tutorial](./docs/tutorials/1Cycle.md)                                                  |  SOTA learning schedule in DeepSpeed         |
=======
| [DeepSpeed JSON Configuration](./docs/config_json.md)                                          |  Configuring DeepSpeed                       |
>>>>>>> 85752000
| [API Documentation]( https://microsoft.github.io/DeepSpeed/docs/htmlfiles/api/full/index.html) |  Generated DeepSpeed API documentation       |



# Contributing
DeepSpeed welcomes your contributions! Please see our
[contributing](CONTRIBUTING.md) guide for more details on formatting, testing,
etc.

## Contributor License Agreement
This project welcomes contributions and suggestions. Most contributions require you to
agree to a Contributor License Agreement (CLA) declaring that you have the right to, and
actually do, grant us the rights to use your contribution. For details, visit
https://cla.opensource.microsoft.com.

When you submit a pull request, a CLA bot will automatically determine whether you need
to provide a CLA and decorate the PR appropriately (e.g., status check, comment). Simply
follow the instructions provided by the bot. You will only need to do this once across
all repos using our CLA.

## Code of Conduct
This project has adopted the [Microsoft Open Source Code of
Conduct](https://opensource.microsoft.com/codeofconduct/). For more information see the
[Code of Conduct FAQ](https://opensource.microsoft.com/codeofconduct/faq/) or contact
[opencode@microsoft.com](mailto:opencode@microsoft.com) with any additional questions or
comments.

# Publications
1. Samyam Rajbhandari, Jeff Rasley, Olatunji Ruwase, Yuxiong He. (2019) ZeRO: Memory Optimization Towards Training A Trillion Parameter Models. [ArXiv:1910.02054](https://arxiv.org/abs/1910.02054)<|MERGE_RESOLUTION|>--- conflicted
+++ resolved
@@ -129,13 +129,9 @@
 [QANet tutorial](../../Tutorials/QANet/QANetTutorial.md)
 -->
 
-<<<<<<< HEAD
-### Good Usability
-Only a few lines of code changes are needed to enable a PyTorch model to use DeepSpeed and ZeRO. Compared to current model parallelism libraries, DeepSpeed does not require a code redesign or model refactoring. It also does not put limitations on model dimensions (such as number of attention heads, hidden sizes, and others), batch size, or any other training parameters. For models of up to six billion parameters, you can use ZeRO-powered data parallelism conveniently without requiring model parallelism, while in contrast, standard data parallelism will run out of memory for models with more than 1.3 billion parameters. In addition, DeepSpeed conveniently supports flexible combination of ZeRO-powered data parallelism with custome model parallelisms, such as tensor slicing of Nvidia Megatron-LM.
-=======
+
 ## Good Usability
 Only a few lines of code changes are needed to enable a PyTorch model to use DeepSpeed and ZeRO. Compared to current model parallelism libraries, DeepSpeed does not require a code redesign or model refactoring. It also does not put limitations on model dimensions (such as number of attention heads, hidden sizes, and others), batch size, or any other training parameters. For models of up to six billion parameters, you can use ZeRO-powered data parallelism conveniently without requiring model parallelism, while in contrast, standard data parallelism will run out of memory for models with more than 1.3 billion parameters. In addition, DeepSpeed conveniently supports flexible combination of ZeRO-powered data parallelism with custom model parallelisms, such as tensor slicing of NVIDIA's Megatron-LM.
->>>>>>> 85752000
 
 
 ## Features
@@ -385,14 +381,11 @@
 | Article                                                                                        | Description                                  |
 | ---------------------------------------------------------------------------------------------- | -------------------------------------------- |
 | [DeepSpeed Features](./docs/features.md)                                                       |  DeepSpeed features                          |
+| [DeepSpeed JSON Configuration](./docs/config_json.md)                                          |  Configuring DeepSpeed                       |
+| [API Documentation]( https://microsoft.github.io/DeepSpeed/docs/htmlfiles/api/full/index.html) |  Generated DeepSpeed API documentation       |
 | [CIFAR-10 Tutorial](./docs/tutorials/CIFAR-10.md)                                              |  Getting started with CIFAR-10 and DeepSpeed |
 | [Megatron-LM Tutorial](./docs/tutorials/MegatronGPT2Tutorial.md)                               |  Train GPT2 with DeepSpeed and Megatron-LM   |
-<<<<<<< HEAD
 | [1Cycle Tutorial](./docs/tutorials/1Cycle.md)                                                  |  SOTA learning schedule in DeepSpeed         |
-=======
-| [DeepSpeed JSON Configuration](./docs/config_json.md)                                          |  Configuring DeepSpeed                       |
->>>>>>> 85752000
-| [API Documentation]( https://microsoft.github.io/DeepSpeed/docs/htmlfiles/api/full/index.html) |  Generated DeepSpeed API documentation       |
 
 
 
