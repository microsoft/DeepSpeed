--- conflicted
+++ resolved
@@ -22,13 +22,11 @@
     def include_paths(self):
         return ['csrc/includes']
 
-<<<<<<< HEAD
     def sycl_sources(self):
         return []
 
     def sycl_include_paths(self):
         return []
-=======
+
     def extra_ldflags(self):
-        return ['-lcurand']
->>>>>>> 80b10d0c
+        return ['-lcurand']