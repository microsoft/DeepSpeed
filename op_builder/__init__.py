--- conflicted
+++ resolved
@@ -13,27 +13,5 @@
 from .async_io import AsyncIOBuilder
 from .transformer_inference import InferenceBuilder
 from .quantizer import QuantizerBuilder
-<<<<<<< HEAD
-from .builder import get_default_compute_capabilities, OpBuilder
-=======
 from .spatial_inference import SpatialInferenceBuilder
-from .builder import get_default_compute_capabilities, OpBuilder
-
-# TODO: infer this list instead of hard coded
-# List of all available ops
-__op_builders__ = [
-    CPUAdamBuilder(),
-    CPUAdagradBuilder(),
-    FusedAdamBuilder(),
-    FusedLambBuilder(),
-    SparseAttnBuilder(),
-    TransformerBuilder(),
-    StochasticTransformerBuilder(),
-    AsyncIOBuilder(),
-    UtilsBuilder(),
-    QuantizerBuilder(),
-    InferenceBuilder(),
-    SpatialInferenceBuilder(),
-]
-ALL_OPS = {op.name: op for op in __op_builders__}
->>>>>>> 3ca9878d
+from .builder import get_default_compute_capabilities, OpBuilder