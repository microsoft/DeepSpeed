"""
Copyright 2020 The Microsoft DeepSpeed Team
"""
import os
import sys
import subprocess
from .builder import TorchCPUOpBuilder


class CPUAdamBuilder(TorchCPUOpBuilder):
    BUILD_VAR = "DS_BUILD_CPU_ADAM"
    NAME = "cpu_adam"

    def __init__(self):
        super().__init__(name=self.NAME)

    def absolute_name(self):
        return f'deepspeed.ops.adam.{self.NAME}_op'

    def sources(self):
        return ['csrc/adam/cpu_adam.cpp', 'csrc/common/custom_cuda_kernel.cu']

    def include_paths(self):
        import torch
<<<<<<< HEAD
        if not self.is_rocm_pytorch():
            CUDA_INCLUDE = [os.path.join(torch.utils.cpp_extension.CUDA_HOME, "include")]
        else:
            CUDA_INCLUDE = [
                os.path.join(torch.utils.cpp_extension.ROCM_HOME,
                             "include"),
                os.path.join(torch.utils.cpp_extension.ROCM_HOME,
                             "include",
                             "rocrand"),
                os.path.join(torch.utils.cpp_extension.ROCM_HOME,
                             "include",
                             "hiprand"),
            ]
        return ['csrc/includes'] + CUDA_INCLUDE

    def cxx_args(self):
        import torch
        if not self.is_rocm_pytorch():
            CUDA_LIB64 = os.path.join(torch.utils.cpp_extension.CUDA_HOME, "lib64")
        else:
            CUDA_LIB64 = os.path.join(torch.utils.cpp_extension.ROCM_HOME, "lib")
        CPU_ARCH = self.cpu_arch()
        SIMD_WIDTH = self.simd_width()

        return [
            '-O3',
            '-std=c++14',
            f'-L{CUDA_LIB64}',
            '-lcudart',
            '-lcublas',
            '-g',
            '-Wno-reorder',
            CPU_ARCH,
            '-fopenmp',
            SIMD_WIDTH,
        ]
=======
        CUDA_INCLUDE = os.path.join(torch.utils.cpp_extension.CUDA_HOME, "include")
        return ['csrc/includes', CUDA_INCLUDE]
>>>>>>> 3401d251
<|MERGE_RESOLUTION|>--- conflicted
+++ resolved
@@ -2,8 +2,6 @@
 Copyright 2020 The Microsoft DeepSpeed Team
 """
 import os
-import sys
-import subprocess
 from .builder import TorchCPUOpBuilder
 
 
@@ -22,7 +20,6 @@
 
     def include_paths(self):
         import torch
-<<<<<<< HEAD
         if not self.is_rocm_pytorch():
             CUDA_INCLUDE = [os.path.join(torch.utils.cpp_extension.CUDA_HOME, "include")]
         else:
@@ -36,30 +33,4 @@
                              "include",
                              "hiprand"),
             ]
-        return ['csrc/includes'] + CUDA_INCLUDE
-
-    def cxx_args(self):
-        import torch
-        if not self.is_rocm_pytorch():
-            CUDA_LIB64 = os.path.join(torch.utils.cpp_extension.CUDA_HOME, "lib64")
-        else:
-            CUDA_LIB64 = os.path.join(torch.utils.cpp_extension.ROCM_HOME, "lib")
-        CPU_ARCH = self.cpu_arch()
-        SIMD_WIDTH = self.simd_width()
-
-        return [
-            '-O3',
-            '-std=c++14',
-            f'-L{CUDA_LIB64}',
-            '-lcudart',
-            '-lcublas',
-            '-g',
-            '-Wno-reorder',
-            CPU_ARCH,
-            '-fopenmp',
-            SIMD_WIDTH,
-        ]
-=======
-        CUDA_INCLUDE = os.path.join(torch.utils.cpp_extension.CUDA_HOME, "include")
-        return ['csrc/includes', CUDA_INCLUDE]
->>>>>>> 3401d251
+        return ['csrc/includes'] + CUDA_INCLUDE