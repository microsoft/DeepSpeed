# Copyright (c) Microsoft Corporation.
# SPDX-License-Identifier: Apache-2.0

# DeepSpeed Team

try:
    from packaging import version as pkg_version
except ImportError:
    pkg_version = None

from .builder import CUDAOpBuilder, installed_cuda_version


class FPQuantizerBuilder(CUDAOpBuilder):
    BUILD_VAR = "DS_BUILD_FP_QUANTIZER"
    NAME = "fp_quantizer"

    def __init__(self, name=None):
        name = self.NAME if name is None else name
        super().__init__(name=name)

    def absolute_name(self):
        return f'deepspeed.ops.fp_quantizer.{self.NAME}_op'

    def is_compatible(self, verbose=False):
        try:
            import torch
        except ImportError:
            if verbose:
                self.warning("Please install torch if trying to pre-compile inference kernels")
            return False

        cuda_okay = True
        if not self.is_rocm_pytorch() and torch.cuda.is_available():  #ignore-cuda
            sys_cuda_major, _ = installed_cuda_version()
            torch_cuda_major = int(torch.version.cuda.split('.')[0])
            cuda_capability = torch.cuda.get_device_properties(0).major  #ignore-cuda
            if cuda_capability < 8:
                if verbose:
                    self.warning("NVIDIA Inference is only supported on Ampere and newer architectures")
                cuda_okay = False
            if cuda_capability >= 8:
                if torch_cuda_major < 11 or sys_cuda_major < 11:
                    if verbose:
                        self.warning("On Ampere and higher architectures please use CUDA 11+")
                    cuda_okay = False

        try:
            import triton
        except ImportError:
            if verbose:
<<<<<<< HEAD
                self.warning(f"please install triton==2.3.0 or 2.3.1 if you want to use the FP Quantizer Kernels")
=======
                self.warning(
                    f"please install triton==2.3.0, 2.3.1 or 3.0.0 if you want to use the FP Quantizer Kernels")
>>>>>>> 9b7fc545
            return False

        # triton 2.3.{0,1} and 3.0.0 are ok.
        allowed_versions = ("2.3", "3.0")
        if pkg_version:
            allowed = (pkg_version.parse(v) for v in allowed_versions)
            installed_triton = pkg_version.parse(triton.__version__)
            triton_mismatch = all(installed_triton.major != a.major or installed_triton.minor != a.minor
                                  for a in allowed)
        else:
            installed_triton = triton.__version__
            major, minor, _ = installed_triton.split(".")
            allowed = (v.split(".") for v in allowed_versions)
            triton_mismatch = all(major != v[0] or minor != v[1] for v in allowed)

        if triton_mismatch:
            if verbose:
                self.warning(
<<<<<<< HEAD
                    f"FP Quantizer is using an untested triton version ({installed_triton}), only 2.3.0 and 2.3.1 are known to be compatible with these kernels"
=======
                    f"FP Quantizer is using an untested triton version ({installed_triton}), only 2.3.{0,1} and 3.0.0 are known to be compatible with these kernels"
>>>>>>> 9b7fc545
                )
            return False

        return super().is_compatible(verbose) and cuda_okay

    def filter_ccs(self, ccs):
        ccs_retained = []
        ccs_pruned = []
        for cc in ccs:
            if int(cc[0]) >= 8:
                ccs_retained.append(cc)
            else:
                ccs_pruned.append(cc)
        if len(ccs_pruned) > 0:
            self.warning(f"Filtered compute capabilities {ccs_pruned}")
        return ccs_retained

    def sources(self):
        return [
            "csrc/fp_quantizer/fp_quantize.cu",
            "csrc/fp_quantizer/fp_quantize.cpp",
        ]

    def extra_ldflags(self):
        return ['-lcurand']

    def include_paths(self):
        return ['csrc/fp_quantizer/includes', 'csrc/includes']<|MERGE_RESOLUTION|>--- conflicted
+++ resolved
@@ -49,12 +49,8 @@
             import triton
         except ImportError:
             if verbose:
-<<<<<<< HEAD
-                self.warning(f"please install triton==2.3.0 or 2.3.1 if you want to use the FP Quantizer Kernels")
-=======
                 self.warning(
                     f"please install triton==2.3.0, 2.3.1 or 3.0.0 if you want to use the FP Quantizer Kernels")
->>>>>>> 9b7fc545
             return False
 
         # triton 2.3.{0,1} and 3.0.0 are ok.
@@ -73,11 +69,7 @@
         if triton_mismatch:
             if verbose:
                 self.warning(
-<<<<<<< HEAD
-                    f"FP Quantizer is using an untested triton version ({installed_triton}), only 2.3.0 and 2.3.1 are known to be compatible with these kernels"
-=======
                     f"FP Quantizer is using an untested triton version ({installed_triton}), only 2.3.{0,1} and 3.0.0 are known to be compatible with these kernels"
->>>>>>> 9b7fc545
                 )
             return False
 
