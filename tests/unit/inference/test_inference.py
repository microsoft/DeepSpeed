--- conflicted
+++ resolved
@@ -437,11 +437,7 @@
         else:
             lm = lm_eval.models.get_model(model_family).create_from_arg_string(
                 f"pretrained={model_name}",
-<<<<<<< HEAD
-                {"device": get_accelerator().device_name(local_rank)})
-=======
-                {"device": "cuda"})
->>>>>>> be5ec506
+                {"device": get_accelerator().device_name()})
 
         get_accelerator().synchronize()
         start = time.time()
