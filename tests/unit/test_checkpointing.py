--- conflicted
+++ resolved
@@ -47,10 +47,6 @@
     if FP16_DeepSpeedZeroOptimizer_Stage3 is not None and isinstance(
             saved_model.optimizer,
             FP16_DeepSpeedZeroOptimizer_Stage3):
-
-        print(f'rank {dist.get_rank()} saved fp32_partitioned_groups_flat = {saved_model.optimizer.fp32_partitioned_groups_flat}')
-        print(f'rank {dist.get_rank()} loaded fp32_partitioned_groups_flat = {loaded_model.optimizer.fp32_partitioned_groups_flat}')
-
         for p0, p1 in zip(saved_model.optimizer.fp32_partitioned_groups_flat, loaded_model.optimizer.fp32_partitioned_groups_flat):
             assert torch.allclose(p0, p1, atol=1e-07), f"Fp32 model states {p0} is not equal to {p1}"
 
@@ -309,16 +305,11 @@
                            False,
                            'Adam'),
                           (3,
-                           False,
+                           True,
                            'deepspeed_adam')])
 def test_checkpoint_zero_optimizer(tmpdir, zero_stage, use_cpu_offload, adam_optimizer):
     if use_cpu_offload and not deepspeed.ops.__compatible_ops__[CPUAdamBuilder.NAME]:
         pytest.skip("cpu-adam is not compatible")
-<<<<<<< HEAD
-    #if zero_stage == 3:
-    #    pytest.skip('Skip checkpointing tests for ZeRO3')
-=======
->>>>>>> 0371abb6
 
     config_dict = {
         "train_batch_size": 2,
@@ -352,11 +343,6 @@
                                         hidden_dim,
                                         load_optimizer_states):
         if zero_stage == 3:
-<<<<<<< HEAD
-            global FP16_DeepSpeedZeroOptimizer_Stage3
-            from deepspeed.runtime.zero.stage3 import FP16_DeepSpeedZeroOptimizer_Stage3
-=======
->>>>>>> 0371abb6
             with deepspeed.zero.Init():
                 models = [SimpleModel(hidden_dim, empty_grad=False) for _ in range(2)]
         else:
@@ -386,15 +372,16 @@
                            'deepspeed_adam'),
                           (3,
                            False,
-                           'Adam')])
+                           'Adam'),
+                          (3,
+                           True,
+                           'deepspeed_adam')])
 def test_checkpoint_zero_no_optimizer(tmpdir,
                                       zero_stage,
                                       use_cpu_offload,
                                       adam_optimizer):
     if use_cpu_offload and not deepspeed.ops.__compatible_ops__[CPUAdamBuilder.NAME]:
         pytest.skip("cpu-adam is not compatible")
-    #if zero_stage == 3:
-    #    pytest.skip('Skip checkpointing tests for ZeRO3')
 
     config_dict = {
         "train_batch_size": 2,
@@ -460,12 +447,13 @@
                            'deepspeed_adam'),
                           (3,
                            False,
-                           'Adam')])
+                           'Adam'),
+                          (3,
+                           True,
+                           'deepspeed_adam')])
 def test_checkpoint_lr_scheduler(tmpdir, zero_stage, use_cpu_offload, adam_optimizer):
     if use_cpu_offload and not deepspeed.ops.__compatible_ops__[CPUAdamBuilder.NAME]:
         pytest.skip("cpu-adam is not compatible")
-    #if zero_stage == 3:
-    #    pytest.skip('Skip checkpointing tests for ZeRO3')
 
     config_dict = {
         "train_batch_size": 2,
@@ -542,13 +530,14 @@
                            True,
                            'deepspeed_adam'),
                           (3,
+                           False,
+                           'Adam'),
+                          (3,
                            True,
-                           'Adam')])
+                           'deepspeed_adam')])
 def test_checkpoint_no_lr_scheduler(tmpdir, zero_stage, use_cpu_offload, adam_optimizer):
     if use_cpu_offload and not deepspeed.ops.__compatible_ops__[CPUAdamBuilder.NAME]:
         pytest.skip("cpu-adam is not compatible")
-    #if zero_stage == 3:
-    #    pytest.skip('Skip checkpointing tests for ZeRO3')
 
     config_dict = {
         "train_batch_size": 2,
