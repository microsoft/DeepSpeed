from types import SimpleNamespace

import torch
import deepspeed
from deepspeed.accelerator import get_accelerator
from deepspeed.runtime.zero.partition_parameters import ZeroParamStatus, partitioned_param_data_shape
import deepspeed.comm as dist

from unit.common import DistributedTest
from unit.simple_model import SimpleModel
from utils import setup_serial_env


# Test that no sub-class or super-class is missed
class ConvX(torch.nn.Conv1d):
    def __init__(self, *args):
        super().__init__(*args)
        # This would not be partitioned before bugfix 5ca8167
        self.param_in = torch.nn.Parameter(torch.FloatTensor(5).uniform_())

    def forward(self, x):
        return x


class ConvNet(torch.nn.Module):
    def __init__(self):
        super().__init__()
        self.conv1 = ConvX(1, 3, 4)
        self.param = torch.nn.Parameter(torch.FloatTensor(5).uniform_())

    def forward(self, x):
        return x


config = {
    "train_batch_size": 1,
    "steps_per_print": 1,
    "optimizer": {
        "type": "Adam",
        "params": {
            "lr": 0.00015
        }
    },
    "fp16": {
        "enabled": True,
        "loss_scale": 138.
    },
    "zero_optimization": {
        "stage": 3,
        "stage3_param_persistence_threshold": 1,
    }
}


class TestZeroGatheredParametersFree(DistributedTest):
    world_size = 1

    def test(self):
        config_dict = {"train_batch_size": 1, "zero_optimization": {"stage": 3}}
        hidden_dim = 10

        class MyModel(torch.nn.Module):
            def __init__(self, hidden_dim):
                super(MyModel, self).__init__()
                self.l1 = torch.nn.Linear(hidden_dim, hidden_dim)

        with deepspeed.zero.Init(config_dict_or_path=config_dict):
            model = MyModel(hidden_dim)

        with deepspeed.zero.GatheredParameters(list(model.parameters())):
            assert model.l1.weight.numel() != 0, "GatheredParameters should give a non-0-sized tensor"

        # on exit from `GatheredParameters` the gathered params should be freed and not leak memory
        assert model.l1.weight.numel() == 0, "outside of GatheredParameters the param should go back to be 0-sized"


class TestSerialContext(DistributedTest):
    world_size = 1
    init_distributed = False
    set_dist_env = False

    def test_subclass_param(self):
        setup_serial_env()
        with deepspeed.zero.Init(config=config):
            model = ConvNet()

        assert model.param.ds_status == ZeroParamStatus.NOT_AVAILABLE
        assert model.conv1.param_in.ds_status == ZeroParamStatus.NOT_AVAILABLE

    def test_scattered_init_dist(self):
        setup_serial_env()
        assert not dist.is_initialized()
        with deepspeed.zero.Init():
            assert dist.is_initialized()

    def test_scatter_halftype(self):
        setup_serial_env()

        with deepspeed.zero.Init():
            l = torch.nn.Linear(10, 10)
            assert l.weight.ds_tensor.dtype == torch.float16

            y = torch.LongTensor([3, 3])
            assert y.dtype == torch.long

    def test_throughput_calculation(self):
        setup_serial_env()

        train_micro_batch_size_per_gpu = 7
        gradient_accumulation_steps = 6
        config_dict = {
            "train_micro_batch_size_per_gpu": train_micro_batch_size_per_gpu,
            "gradient_accumulation_steps": gradient_accumulation_steps,
            "optimizer": {
                "type": "Adam",
                "params": {
                    "lr": 0.001,
                }
            },
            "zero_optimization": {
                "stage": 0
            },
        }

        args = SimpleNamespace(local_rank=0)
        net = SimpleModel(hidden_dim=4)
        engine, _, _, _ = deepspeed.initialize(args=args,
                                            config=config_dict,
                                            model=net,
                                            model_parameters=net.parameters())
        assert engine.tput_timer.batch_size == train_micro_batch_size_per_gpu * gradient_accumulation_steps

        assert not engine.tput_timer.initialized
        assert not engine.tput_timer.started
        assert engine.tput_timer.start_step == 2
        assert engine.tput_timer.start_time == 0
        assert engine.tput_timer.micro_step_count == 0
        assert engine.tput_timer.global_step_count == 0
        assert engine.tput_timer.total_elapsed_time == 0

        # calling stop() while uninitialized - has no effect
        engine.tput_timer.stop()
        assert not engine.tput_timer.initialized
        assert not engine.tput_timer.started
        assert engine.tput_timer.start_time == 0
        assert engine.tput_timer.micro_step_count == 0
        assert engine.tput_timer.global_step_count == 0
        assert engine.tput_timer.total_elapsed_time == 0

        # any call to start() (from dataloader or not) initializes the timer
        engine.tput_timer.start()
        assert engine.tput_timer.initialized
        assert engine.tput_timer.started
        assert engine.tput_timer.start_time == 0
        assert engine.tput_timer.micro_step_count == 0
        assert engine.tput_timer.global_step_count == 0
        assert engine.tput_timer.total_elapsed_time == 0

        # calling stop() after initialized - increments the local micro step counter
        engine.tput_timer.stop()
        assert engine.tput_timer.initialized
        assert not engine.tput_timer.started
        assert engine.tput_timer.start_time == 0
        assert engine.tput_timer.micro_step_count == 1
        assert engine.tput_timer.global_step_count == 0
        assert engine.tput_timer.total_elapsed_time == 0

        # calling start()/stop() to increment the step counter until start_step
        while engine.tput_timer.micro_step_count < (gradient_accumulation_steps *
                                                    engine.tput_timer.start_step):
            engine.tput_timer.start()
            global_step = (engine.tput_timer.micro_step_count +
                           1) % gradient_accumulation_steps == 0
            engine.tput_timer.stop(global_step=global_step)
        assert engine.tput_timer.global_step_count == engine.tput_timer.start_step
        assert engine.tput_timer.total_elapsed_time == 0

        # calling start()/stop() accumulates duration during gradient accumulation
        while engine.tput_timer.global_step_count == engine.tput_timer.start_step:
            engine.tput_timer.start()
            current_duration = engine.tput_timer.step_elapsed_time
            total_duration = engine.tput_timer.total_elapsed_time

            global_step = (engine.tput_timer.micro_step_count +
                           1) % gradient_accumulation_steps == 0
            engine.tput_timer.stop(global_step=global_step)
            duration = engine.tput_timer.end_time - engine.tput_timer.start_time
            # step elapsed time is reset after gradient accumulation steps
            assert engine.tput_timer.step_elapsed_time == (
                0 if engine.tput_timer.global_step_count != engine.tput_timer.start_step
                else current_duration + duration)
            assert engine.tput_timer.total_elapsed_time == total_duration + duration

    def test_ext_param_getattr(self):
        setup_serial_env()

        class ExtLinear(torch.nn.Module):
            def __init__(self, dim=16):
                super().__init__()
                self.dim = dim
                self.linear1 = torch.nn.Linear(dim, dim)
                self.linear2 = torch.nn.Linear(dim, dim)

            def forward(self, input):
                A = self.linear1(input)
                B = self.linear2(A)

                # external use of self.linear1.weight
                C = torch.nn.functional.linear(B, self.linear1.weight)
                return C.sum()

        net = ExtLinear()

        args = SimpleNamespace(local_rank=0)
        engine, optim, _, _ = deepspeed.initialize(args=args,
                                                model=net,
                                                model_parameters=net.parameters(),
                                                config=config)

        with deepspeed.zero.GatheredParameters(net.linear1.weight):
            assert net.linear1.weight.numel() == net.dim**2

        input = torch.rand(net.dim).to(engine.device).half()
        loss = engine(input)
        engine.backward(loss)
        engine.step()


class TestScatterGather(DistributedTest):
    world_size = 2

    def test(self):
        with deepspeed.zero.Init():
            l = torch.nn.Linear(6, 3)
        assert l.weight.ds_status == ZeroParamStatus.NOT_AVAILABLE
        assert l.weight.shape == torch.Size(partitioned_param_data_shape)

        # Ensure there is no impact outside the context
        l2 = torch.nn.Linear(6, 3)
        assert not hasattr(l2.weight, 'ds_status')
        assert l2.weight.numel() == l2.in_features * l2.out_features

<<<<<<< HEAD
    # test that the weights manipulation during each __init__ worked in all w/o needing gathering
    ones = torch.ones(5).half().to(get_accelerator().device_name())
    with deepspeed.zero.GatheredParameters(list(model.parameters(recurse=False))):
        assert torch.equal(model.param, ones + 1)
        assert torch.equal(model.param_pa, ones + 2)
        assert torch.equal(model.param_grandpa, ones + 3)
=======
        with deepspeed.zero.GatheredParameters(l.weight):
            assert l.weight.ds_status == ZeroParamStatus.AVAILABLE
            assert l.weight.numel() == l.in_features * l.out_features
>>>>>>> 0b06e0cb


class TestGatherUpdate(DistributedTest):
    world_size = 2

    def test(self):
        with deepspeed.zero.Init():
            l = torch.nn.Linear(4, 2)
        assert l.weight.ds_status == ZeroParamStatus.NOT_AVAILABLE

        # Gather and make a change
        with deepspeed.zero.GatheredParameters(l.weight, modifier_rank=1):
            assert l.weight.ds_status == ZeroParamStatus.AVAILABLE
            if dist.get_rank() == 1:
                with torch.no_grad():
                    l.weight.zero_()

        # should now be scattered again

        # Now gather again and ensure the change is global
        with deepspeed.zero.GatheredParameters(l.weight):
            # all ranks compare
            assert torch.equal(l.weight, torch.zeros_like(l.weight))<|MERGE_RESOLUTION|>--- conflicted
+++ resolved
@@ -2,7 +2,6 @@
 
 import torch
 import deepspeed
-from deepspeed.accelerator import get_accelerator
 from deepspeed.runtime.zero.partition_parameters import ZeroParamStatus, partitioned_param_data_shape
 import deepspeed.comm as dist
 
@@ -240,18 +239,9 @@
         assert not hasattr(l2.weight, 'ds_status')
         assert l2.weight.numel() == l2.in_features * l2.out_features
 
-<<<<<<< HEAD
-    # test that the weights manipulation during each __init__ worked in all w/o needing gathering
-    ones = torch.ones(5).half().to(get_accelerator().device_name())
-    with deepspeed.zero.GatheredParameters(list(model.parameters(recurse=False))):
-        assert torch.equal(model.param, ones + 1)
-        assert torch.equal(model.param_pa, ones + 2)
-        assert torch.equal(model.param_grandpa, ones + 3)
-=======
         with deepspeed.zero.GatheredParameters(l.weight):
             assert l.weight.ds_status == ZeroParamStatus.AVAILABLE
             assert l.weight.numel() == l.in_features * l.out_features
->>>>>>> 0b06e0cb
 
 
 class TestGatherUpdate(DistributedTest):
