--- conflicted
+++ resolved
@@ -7,13 +7,10 @@
 import torch
 import torch.multiprocessing as mp
 import deepspeed
-<<<<<<< HEAD
 from deepspeed.accelerator import literal_device
 from deepspeed.accelerator import runtime as accel_runtime
-=======
 import deepspeed.comm as dist
 from torch.multiprocessing import Process
->>>>>>> 0f5c2012
 
 import pytest
 from _pytest.outcomes import Skipped
@@ -80,13 +77,13 @@
         os.environ["CUDA_VISIBLE_DEVICES"] = ",".join(dev_id_list)
 
 
-<<<<<<< HEAD
-def distributed_test(world_size=2, backend=None):
-=======
 class DistributedTest(ABC):
     is_dist_test = True
     world_size = 2
-    backend = "nccl"
+    if literal_device() == 'xpu':
+        backend = 'ccl'
+    else:
+        backend = 'nccl'
 
     def _run_test(self, request):
         self.current_test = self._get_current_test_func(request)
@@ -185,8 +182,7 @@
         dist.destroy_process_group()
 
 
-def distributed_test(world_size=2, backend='nccl'):
->>>>>>> 0f5c2012
+def distributed_test(world_size=2, backend=None):
     """A decorator for executing a function (e.g., a unit test) in a distributed manner.
     This decorator manages the spawning and joining of processes, initialization of
     deepspeed.comm, and catching of errors.
@@ -225,13 +221,9 @@
                 else:
                     dist_backend = 'nccl'
 
-<<<<<<< HEAD
             deepspeed.init_distributed(dist_backend=dist_backend)
-=======
-            deepspeed.init_distributed(dist_backend=backend)
             #dist.init_process_group(backend=backend)
             dist.barrier()
->>>>>>> 0f5c2012
 
             if accel_runtime.is_available():
                 accel_runtime.set_device(local_rank)
