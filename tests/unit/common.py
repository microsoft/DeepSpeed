import os
import time
import inspect
from abc import ABC
from pathlib import Path

import torch
import torch.multiprocessing as mp
import deepspeed
from deepspeed.accelerator import literal_device
from deepspeed.accelerator import runtime as accel_runtime
import deepspeed.comm as dist
from torch.multiprocessing import Process

import pytest
from _pytest.outcomes import Skipped
from _pytest.fixtures import FixtureLookupError

# Worker timeout *after* the first worker has completed.
DEEPSPEED_UNIT_WORKER_TIMEOUT = 120


def get_xdist_worker_id():
    xdist_worker = os.environ.get('PYTEST_XDIST_WORKER', None)
    if xdist_worker is not None:
        xdist_worker_id = xdist_worker.replace('gw', '')
        return int(xdist_worker_id)
    return None


def get_master_port():
    master_port = os.environ.get('DS_TEST_PORT', '29503')
    xdist_worker_id = get_xdist_worker_id()
    if xdist_worker_id is not None:
        master_port = str(int(master_port) + xdist_worker_id)
    return master_port


def set_accelerator_visibile():
    cuda_visible = os.environ.get("CUDA_VISIBLE_DEVICES", None)
    xdist_worker_id = get_xdist_worker_id()
    if xdist_worker_id is None:
        xdist_worker_id = 0
    if cuda_visible is None:
        # CUDA_VISIBLE_DEVICES is not set, discover it using accelerator specific command instead
        import subprocess
        if literal_device() == 'cuda':
            is_rocm_pytorch = hasattr(torch.version,
                                      'hip') and torch.version.hip is not None
            if is_rocm_pytorch:
                rocm_smi = subprocess.check_output(['rocm-smi', '--showid'])
                gpu_ids = filter(lambda s: 'GPU' in s,
                                 rocm_smi.decode('utf-8').strip().split('\n'))
                num_gpus = len(list(gpu_ids))
            else:
                nvidia_smi = subprocess.check_output(['nvidia-smi', '--list-gpus'])
                num_gpus = len(nvidia_smi.decode('utf-8').strip().split('\n'))
        else:
            assert literal_device() == 'xpu'
            import re
            clinfo = subprocess.check_output(['clinfo'])
            lines = clinfo.decode('utf-8').strip().split('\n')
            num_gpus = 0
            for line in lines:
                match = re.search('Device Type.*GPU', line)
                if match:
                    num_gpus += 1

        cuda_visible = ",".join(map(str, range(num_gpus)))

        # rotate list based on xdist worker id, example below
        # wid=0 -> ['0', '1', '2', '3']
        # wid=1 -> ['1', '2', '3', '0']
        # wid=2 -> ['2', '3', '0', '1']
        # wid=3 -> ['3', '0', '1', '2']
        dev_id_list = cuda_visible.split(",")
        dev_id_list = dev_id_list[xdist_worker_id:] + dev_id_list[:xdist_worker_id]
        os.environ["CUDA_VISIBLE_DEVICES"] = ",".join(dev_id_list)


class DistributedTest(ABC):
    is_dist_test = True
    world_size = 2
<<<<<<< HEAD
    if literal_device() == 'xpu':
        backend = 'ccl'
    else:
        backend = 'nccl'
=======
    backend = "nccl"
    init_distributed = True
    set_dist_env = True

    # Temporary directory that is shared among test methods in a class
    @pytest.fixture(autouse=True, scope="class")
    def class_tmpdir(self, tmpdir_factory):
        fn = tmpdir_factory.mktemp(self.__class__.__name__)
        return fn
>>>>>>> 86164c48

    def _run_test(self, request):
        self.current_test = self._get_current_test_func(request)
        self.test_kwargs = self._get_test_kwargs(request)

        # Catch world_size override pytest mark
        for mark in getattr(request.function, "pytestmark", []):
            if mark.name == "world_size":
                world_size = mark.args[0]
                break
        else:
            world_size = self.world_size

        if isinstance(world_size, int):
            world_size = [world_size]
        for procs in world_size:
            self._launch_procs(procs)
            time.sleep(0.5)

    def _get_current_test_func(self, request):
        # DistributedTest subclasses may have multiple test methods
        func_name = request.function.__name__
        return getattr(self, func_name)

    def _get_test_kwargs(self, request):
        # Grab fixture / parametrize kwargs from pytest request object
        test_kwargs = {}
        params = inspect.getfullargspec(self.current_test).args
        params.remove("self")
        for p in params:
            try:
                test_kwargs[p] = request.getfixturevalue(p)
            except FixtureLookupError:
                pass  # test methods can have kwargs that are not fixtures
        return test_kwargs

    def _launch_procs(self, num_procs):
        mp.set_start_method('forkserver', force=True)
        skip_msg = mp.Queue()  # Allows forked processes to share pytest.skip reason
        processes = []
        for local_rank in range(num_procs):
            p = Process(target=self._dist_init, args=(local_rank, num_procs, skip_msg))
            p.start()
            processes.append(p)

        # Now loop and wait for a test to complete. The spin-wait here isn't a big
        # deal because the number of processes will be O(#GPUs) << O(#CPUs).
        any_done = False
        while not any_done:
            for p in processes:
                if not p.is_alive():
                    any_done = True
                    break

        # Wait for all other processes to complete
        for p in processes:
            p.join(DEEPSPEED_UNIT_WORKER_TIMEOUT)

        failed = [(rank, p) for rank, p in enumerate(processes) if p.exitcode != 0]
        for rank, p in failed:
            # If it still hasn't terminated, kill it because it hung.
            if p.exitcode is None:
                p.terminate()
                pytest.fail(f'Worker {rank} hung.', pytrace=False)
            if p.exitcode < 0:
                pytest.fail(f'Worker {rank} killed by signal {-p.exitcode}',
                            pytrace=False)
            if p.exitcode > 0:
                pytest.fail(f'Worker {rank} exited with code {p.exitcode}',
                            pytrace=False)

        if not skip_msg.empty():
            # This assumed all skip messages are the same, it may be useful to
            # add a check here to assert all exit messages are equal
            pytest.skip(skip_msg.get())

    def _dist_init(self, local_rank, num_procs, skip_msg):
        """Initialize deepspeed.comm and execute the user function. """
        if self.set_dist_env:
            os.environ['MASTER_ADDR'] = '127.0.0.1'
            os.environ['MASTER_PORT'] = get_master_port()
            os.environ['LOCAL_RANK'] = str(local_rank)
            # NOTE: unit tests don't support multi-node so local_rank == global rank
            os.environ['RANK'] = str(local_rank)
            os.environ['WORLD_SIZE'] = str(num_procs)

        # turn off NCCL logging if set
        os.environ.pop('NCCL_DEBUG', None)

        set_accelerator_visibile()

        if self.init_distributed:
            deepspeed.init_distributed(dist_backend=self.backend)
            dist.barrier()

        if accel_runtime.is_available():
            accel_runtime.set_device(local_rank)

        try:
            self.current_test(**self.test_kwargs)
        except BaseException as e:
            if isinstance(e, Skipped):
                skip_msg.put(e.msg)
            else:
                raise e

        if self.init_distributed or dist.is_initialized():
            # make sure all ranks finish at the same time
            dist.barrier()
            # tear down after test completes
            dist.destroy_process_group()


def distributed_test(world_size=2, backend=None):
    """A decorator for executing a function (e.g., a unit test) in a distributed manner.
    This decorator manages the spawning and joining of processes, initialization of
    deepspeed.comm, and catching of errors.

    Usage example:
        @distributed_test(worker_size=[2,3])
        def my_test():
            rank = dist.get_rank()
            world_size = dist.get_world_size()
            assert(rank < world_size)

    Arguments:
        world_size (int or list): number of ranks to spawn. Can be a list to spawn
        multiple tests.
    """
    def dist_wrap(run_func):
        """Second-level decorator for dist_test. This actually wraps the function. """
        def dist_init(local_rank, num_procs, *func_args, **func_kwargs):
            """Initialize deepspeed.comm and execute the user function. """
            os.environ['MASTER_ADDR'] = '127.0.0.1'
            os.environ['MASTER_PORT'] = get_master_port()
            os.environ['LOCAL_RANK'] = str(local_rank)
            # NOTE: unit tests don't support multi-node so local_rank == global rank
            os.environ['RANK'] = str(local_rank)
            os.environ['WORLD_SIZE'] = str(num_procs)

            # turn off NCCL logging if set
            os.environ.pop('NCCL_DEBUG', None)

            set_accelerator_visibile()

            dist_backend = backend
            if dist_backend == None:
                if literal_device() == 'xpu':
                    dist_backend = 'ccl'
                else:
                    dist_backend = 'nccl'

            deepspeed.init_distributed(dist_backend=dist_backend)
            #dist.init_process_group(backend=backend)
            dist.barrier()

            if accel_runtime.is_available():
                accel_runtime.set_device(local_rank)

            run_func(*func_args, **func_kwargs)

            # make sure all ranks finish at the same time
            dist.barrier()
            # tear down after test completes
            dist.destroy_process_group()

        def dist_launcher(num_procs, *func_args, **func_kwargs):
            """Launch processes and gracefully handle failures. """

            # Spawn all workers on subprocesses.
            processes = []
            for local_rank in range(num_procs):
                p = Process(target=dist_init,
                            args=(local_rank,
                                  num_procs,
                                  *func_args),
                            kwargs=func_kwargs)
                p.start()
                processes.append(p)

            # Now loop and wait for a test to complete. The spin-wait here isn't a big
            # deal because the number of processes will be O(#GPUs) << O(#CPUs).
            any_done = False
            while not any_done:
                for p in processes:
                    if not p.is_alive():
                        any_done = True
                        break

            # Wait for all other processes to complete
            for p in processes:
                p.join(DEEPSPEED_UNIT_WORKER_TIMEOUT)

            failed = [(rank, p) for rank, p in enumerate(processes) if p.exitcode != 0]
            for rank, p in failed:
                # If it still hasn't terminated, kill it because it hung.
                if p.exitcode is None:
                    p.terminate()
                    pytest.fail(f'Worker {rank} hung.', pytrace=False)
                if p.exitcode < 0:
                    pytest.fail(f'Worker {rank} killed by signal {-p.exitcode}',
                                pytrace=False)
                if p.exitcode > 0:
                    pytest.fail(f'Worker {rank} exited with code {p.exitcode}',
                                pytrace=False)

        def run_func_decorator(*func_args, **func_kwargs):
            """Entry point for @distributed_test(). """

            if isinstance(world_size, int):
                dist_launcher(world_size, *func_args, **func_kwargs)
            elif isinstance(world_size, list):
                for procs in world_size:
                    dist_launcher(procs, *func_args, **func_kwargs)
                    time.sleep(0.5)
            else:
                raise TypeError(f'world_size must be an integer or a list of integers.')

        return run_func_decorator

    return dist_wrap


def get_test_path(filename):
    curr_path = Path(__file__).parent
    return str(curr_path.joinpath(filename))<|MERGE_RESOLUTION|>--- conflicted
+++ resolved
@@ -81,13 +81,10 @@
 class DistributedTest(ABC):
     is_dist_test = True
     world_size = 2
-<<<<<<< HEAD
     if literal_device() == 'xpu':
         backend = 'ccl'
     else:
         backend = 'nccl'
-=======
-    backend = "nccl"
     init_distributed = True
     set_dist_env = True
 
@@ -96,7 +93,6 @@
     def class_tmpdir(self, tmpdir_factory):
         fn = tmpdir_factory.mktemp(self.__class__.__name__)
         return fn
->>>>>>> 86164c48
 
     def _run_test(self, request):
         self.current_test = self._get_current_test_func(request)
