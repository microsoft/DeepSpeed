--- conflicted
+++ resolved
@@ -3,12 +3,8 @@
 from unit.common import DistributedTest
 from deepspeed.git_version_info import version as ds_version
 import os
-<<<<<<< HEAD
 from tests.unit.simple_model import SimpleModel
 import torch
-=======
-from unit.simple_model import SimpleModel
->>>>>>> 4524b8db
 
 
 @pytest.fixture
