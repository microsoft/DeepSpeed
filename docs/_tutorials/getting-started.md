--- conflicted
+++ resolved
@@ -7,16 +7,10 @@
 
 ## Installation
 
-<<<<<<< HEAD
-- Installing is as simple as `pip install deepspeed`, [see more details](/tutorials/advanced-install/).
-- Please see our [Azure tutorial](/tutorials/azure/) to get started with DeepSpeed on Azure!
-- If you're not on Azure, we recommend using our docker image via `docker pull deepspeed/deepspeed:latest` which contains a pre-installed version of DeepSpeed and all the necessary dependencies.
-=======
 * Installing is as simple as `pip install deepspeed`, [see more details](/tutorials/advanced-install/).
 * Please see our [Azure tutorial](/tutorials/azure/) to get started with DeepSpeed on Azure!
 * To get started with DeepSpeed on AzureML, please see the [AzureML Examples GitHub](https://github.com/Azure/azureml-examples/tree/main/workflows/train/deepspeed)
 * If you're not on Azure, we recommend using our docker image via `docker pull deepspeed/deepspeed:latest` which contains a pre-installed version of DeepSpeed and all the necessary dependencies.
->>>>>>> 112ebff6
 
 ## Writing DeepSpeed Models
 
