---
title: "Communication Logging"
excerpt: "Log all DeepSpeed communication calls"
tags: profiling performance-tuning
---

In this tutorial, we introduce DeepSpeed communication logging and provide examples of its usage.

  - [Overview](#overview)
  - [Usage](#usage)

## Overview

NOTE: All logging communication calls are synchronized in order to provide accurate timing information. This may hamper performance if your model heavily uses asynchronous communication operations.

Logging communication calls is vital to ensure networking resources are fully utilized. The DeepSpeed communication logger enables the detection and logging of all communication operations launched under `deepspeed.comm`. Each communication operation can all be directly printed to the console immediately after completion (via the `verbose` config option), or a summary may be printed with a call to `deepspeed.comm.log_summary()` or `deepspeed.com.log_summary(show_straggler=True)` in the client code at the completion of training, an epoch, after N training iterations, etc.

## Usage

Communication logging in DeepSpeed is configured within the deepspeed [configuration file](/docs/config-json/#communication-logging). DeepSpeed will automatically log communication either all operations (`prof_all`), or user-specified operations (`prof_ops`).

  - [Configuration Setup](#configuration-setup)
  - [Verbose Logging](#verbose-logging)
  - [Log Summaries](#log-summaries)

### Configuration Setup

Communication logging can be configured in the DeepSpeed [configuration file](/docs/config-json/#communication-logging). Communication logging can be enabled by adding the following field to DeepSpeed's configuration json file. Refer to [Communication Logging](/docs/config-json/#communication-logging) for details.

```json
"comms_logger": {
  "enabled": true,
  "verbose": false,
  "prof_all": true,
  "debug": false
}
```

There are currently two ways to view communication log records:

1. Print all communication operations with `verbose` config option. See [Verbose Logging](#verbose-logging)
2. (Recommended) Print log summary with `deepspeed.comm.log_summary()` function call. See [Log Summaries](#log-summaries)

### Verbose Logging

If the `enabled` configuration option is selected, all communication operations will be immediately printed to the console. This mode is intended for detailed debugging, and is not recommended for most users. The following is an example snippet of `verbose` output:

```
[2022-06-26 01:39:55,722] [INFO] [logging.py:69:log_dist] [Rank 0] rank=0 | comm op: reduce_scatter_tensor | time (ms): 9.46 | msg size: 678.86 MB | algbw (Gbps): 1204.52  | busbw (Gbps): 1129.23
[2022-06-26 01:39:56,470] [INFO] [logging.py:69:log_dist] [Rank 0] rank=0 | comm op: all_gather_into_tensor | time (ms): 0.11 | msg size: 6.0 MB | algbw (Gbps): 954.41  | busbw (Gbps): 894.76
[2022-06-26 01:39:56,471] [INFO] [logging.py:69:log_dist] [Rank 0] rank=0 | comm op: all_gather_into_tensor | time (ms): 0.08 | msg size: 6.0 MB | algbw (Gbps): 1293.47  | busbw (Gbps): 1212.63
```

For advanced users, the `debug` option will append the calling function of each communication operation to that operation's `log_name`. See [Log Summaries](#log-summaries) for an example of a `deepspeed.comm.log_summary()` call with `debug` enabled.


### Log Summaries

It's recommended that users add a call to `deepspeed.comm.log_summary()` at training milestones (e.g. every epoch or N iterations). This enables high-level communication logging without having to sift through logs from `verbose`.

The steps to add DeepSpeed communication log summaries are as follows:

1. Modify configuration file with desired settings
2. (Optional) If your application contains `torch.distributed` calls that you wish to log, import `deepspeed.comm` package and modify `torch.distributed` calls to use `deepspeed.comm` (Note: The `deepspeed.comm` collective and pt2pt APIs exactly match `torch.distributed`)
3. Call `deepspeed.comm.log_summary`

For example usage, see the following modified [DeepSpeedExamples/cifar](https://github.com/microsoft/DeepSpeedExamples/tree/master/cifar) example:

```python
# Step 2: (Optional) Import deepspeed.comm
import deepspeed.comm as dist

# Note that any communication operations using `import torch.distributed as dist` calls can remain unchanged, and will be automatically logged under deepspeed.comm!
dist.all_reduce(tensor)

for epoch in range(2):

    running_loss = 0.0
    for i, data in enumerate(trainloader):
        pre = time.time()
        inputs, labels = data[0].to(model_engine.local_rank), data[1].to(
            model_engine.local_rank)
        if fp16:
            inputs = inputs.half()
        outputs = model_engine(inputs)
        loss = criterion(outputs, labels)

        model_engine.backward(loss)
        model_engine.step()
        post = time.time()
    # Step 3: Call `deepspeed.comm.log_summary()`
    dist.log_summary()
```

The following is a truncated example output of `deepspeed.comm.log_summary()` at the end of 10 iterations of Megatron-DeepSpeed with ZeRO-3:

```
Comm. Op            Message Size        Count               Total Latency(ms)   Avg Latency(ms)     tput_avg (Gbps)     busbw_avg (Gbps)
broadcast
                    2.0 KB              146                 11.12               0.08                0.43                0.41
                    98.25 MB            1                   8317.12             8317.12             0.20                0.19
reduce_scatter_tensor
                    678.86 MB           40                  602.29              9.69                1468.06             1376.31
```


And the following is a call to `deepspeed.comm.log_summary` under the same configuration with `debug` enabled:

```
Comm. Op            Message Size        Count               Total Latency(ms)   Avg Latency(ms)     tput_avg (Gbps)     busbw_avg (Gbps)
broadcast | [Caller Func: _broadcast_model]
                    2.0 KB              146                 9.39                0.06                0.52                0.48
                    98.25 MB            1                   8540.60             8540.60             0.19                0.18
reduce_scatter_tensor | [Caller Func: reduce_scatter_fn]
                    678.86 MB           80                  1527.17             13.94               1211.75             1136.01
```

<<<<<<< HEAD
Straggler effect can be shown by supply optional argument `show_straggler=True` to `deepspeed.comm.log_summary()` call.   Straggler effect is defined as the time a rank waits for the slowest rank to start communication.  For each collective, `log_summary` would get the minimum collective time among all ranks, compute straggler effect as follows:
=======
Straggler effect can be shown by supplying optional argument `show_straggler=True` to `deepspeed.comm.log_summary()` call.   Straggler effect is defined as the time a rank waits for the slowest rank to start communication.  For each collective, `log_summary` would get the minimum collective time among all ranks, compute straggler effect as follows:
>>>>>>> d6f62217

```
straggler = sum(t_collectives - allreduce(t_collectives, MIN))
```

Print straggler effect with the following `log_summary` call in the example above:
```
    dist.log_summary(show_straggler=True)
```<|MERGE_RESOLUTION|>--- conflicted
+++ resolved
@@ -115,11 +115,7 @@
                     678.86 MB           80                  1527.17             13.94               1211.75             1136.01
 ```
 
-<<<<<<< HEAD
-Straggler effect can be shown by supply optional argument `show_straggler=True` to `deepspeed.comm.log_summary()` call.   Straggler effect is defined as the time a rank waits for the slowest rank to start communication.  For each collective, `log_summary` would get the minimum collective time among all ranks, compute straggler effect as follows:
-=======
 Straggler effect can be shown by supplying optional argument `show_straggler=True` to `deepspeed.comm.log_summary()` call.   Straggler effect is defined as the time a rank waits for the slowest rank to start communication.  For each collective, `log_summary` would get the minimum collective time among all ranks, compute straggler effect as follows:
->>>>>>> d6f62217
 
 ```
 straggler = sum(t_collectives - allreduce(t_collectives, MIN))
