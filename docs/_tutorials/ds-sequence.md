---
title: "Getting Started with DeepSpeed-Ulysses for Training Transformer Models with Extreme Long Sequences"
tags: training
---

In this tutorial we describe how to enable DeepSpeed-Ulysses. DeepSpeed-Ulysses is a simple but highly communication and memory efficient mechanism sequence parallelism approach for training of large transformer models with massive sequence lengths. It partitions input tensors along the sequence dimension and uses a communication-efficient all-2-all collective for distributed attention computations. Additionally, DeepSpeed-Ulysses incorporates advanced modeling and system optimizations, such as Flash attention, sparse attention, and ZeRO optimizer, to optimize both computational efficiency and memory usage. Training with DeepSpeed sequence parallelism allows both model size and sequence length to scale near indefinitely unbounded by single GPU memory limitation and at a high fraction of peak compute performance. Currently, DeepSpeed-Ulysses can handle sequences up to 1 million in length (10 times the size of a complete Harry Potter book!) on 64 A100 GPUs. Please read our [DeepSpeed-Ulysses blog](https://github.com/deepspeedai/DeepSpeed/tree/master/blogs/deepspeed-ulysses) to learn more!

## 1. Installation

You will need to install DeepSpeed v0.10.2 or higher to use the DeepSpeed Sequence feature. Installing DeepSpeed is as simple as `pip install deepspeed`, [see more details](/tutorials/getting-started/).


## 2. How to use DeepSpeed-Ulysses in your application?

Integrating DS-Seq into your training code is easy, and in this section we describe how to integrate DeepSpeed-Ulysses through our [Megatron-DeepSpeed](https://github.com/deepspeedai/Megatron-DeepSpeed) code repo.


* **Replace attention module**: First, you need to update your attention module with DeepSpeed-Ulysses DistributedAttention. Here, we use the attention from [Megatron-DeepSpeed ](https://github.com/deepspeedai/Megatron-DeepSpeed/blob/main/megatron/model/transformer.py) which is the causal attention used in GPT-3 like model training. Rewrite the attention block:

```python
def __init__():
    ...
    self.local_attn = CoreAttention(self.layer_number, config, self.attn_mask_type)
    self.core_attention = local_attn
    ...

def forward():
    ...
    context_layer = self.core_attention(
                    query_layer, key_layer, value_layer, attention_mask)
    ...
```

with:

```python
from deepspeed.sequence.layer import DistributedAttention

def __init__():
    ...
    self.local_attn = CoreAttention(self.layer_number, config, self.attn_mask_type)
    self.dist_attn = DistributedAttention(self.local_attn, parallel_state.get_sequence_parallel_group())
    ...

def forward():
    ...
    context_layer = self.dist_attn(query_layer, key_layer, value_layer, attention_mask)
    ...

```

* **Add sequence parallel communication group**:  Note that DistributedAttention takes `local_attn` and `sequence_parallel_group` as the parameters, where local_attn can be your original attention block. You also need to build the sequence parallel communication group and pass that the DistributedAttention. One way to do this is to build the sequence parallel group at the model initialization stage.


```python
def initialize_model_parallel(
    ...
    sequence_parallel_size,
    ...
):
    ...
    num_sequence_parallel_groups: int = world_size // sequence_parallel_size
    num_sequence_data_parallel_groups: int = world_size // sequence_parallel_size // data_parallel_size
    ...
    global _SEQUENCE_PARALLEL_GROUP
    for i in range(num_sequence_parallel_groups):
        ranks = range(i * sequence_parallel_size,
                      (i + 1) * sequence_parallel_size)
        group = torch.distributed.new_group(ranks)
        if rank in ranks:
            _SEQUENCE_PARALLEL_GROUP = group

def get_sequence_parallel_group():
    """Get the sequence parallel group the caller rank belongs to."""
    return _SEQUENCE_PARALLEL_GROUP

```

In the Megatron-DeepSpeed exampele, to enable sequence parallelism, set the degree of parallelism using the --ds-sequence-parallel-size argument. You also need to ensure that the number of attention heads is divisible by this value.
We have prepared scripts for you to quickly get some examples for training GPT-3 like models with very long sequences:

```shell
Megatron-DeepSpeed/examples_deepspeed/sequence_parallel$ bash ds_pretrain_gpt_1.3B_seq_parallel_32k.sh
Megatron-DeepSpeed/examples_deepspeed/sequence_parallel$ bash ds_pretrain_gpt_30B_seq_parallel_32k.sh
```

Please note that our sequence parallelism feature is currently incompatible with Megatron-LM's tensor or pipeline parallelism.

## 3. Enabling DeepSpeed-Ulysses with FlashAttention?

DeepSpeed's sequence parallelism can be combined with different types of attention implementations to further improve the memory and compute efficiency of long sequence training:

`Classic attention`: attention mechanism implemented via PyTorch.

`FlashAttention`: the implementation from [FlashAttention: Fast and Memory-Efficient Exact Attention with IO-Awareness](https://arxiv.org/abs/2205.14135). Enabled by `--use-flash-attn`.

<<<<<<< HEAD
`FlashAttention + Triton`: the implementation of FlashAttention in Triton (tested with triton==2.0.0.dev20221202). Enabled by `--use-flash-attn-triton`.
=======
`FlashAttention + Triton`: FlashAttention in Triton (tested with triton==2.0.0.dev20221202). Enabled by `--use-flash-attn-triton`.
>>>>>>> a5b63953

For the best performance, we recommend using FlashAttention + Triton. Below are the installation steps. Note that FlashAttention is compatible only with NVIDIA Turing, Ampere, Ada, or Hopper GPUs.

```bash
# install triton
git clone -b legacy-backend https://github.com/openai/triton
cd triton/python/
pip install cmake
pip install .
```

```bash
# install
cd ${WORK_DIR}
git clone -b v1.0.4 https://github.com/HazyResearch/flash-attention
cd flash-attention
python setup.py install
```

You may also want to ensure your model configuration is compliant with FlashAttention's requirements. For instance, to achieve optimal performance, the head size should be divisible by 8. Refer to the FlashAttention documentation for more details.<|MERGE_RESOLUTION|>--- conflicted
+++ resolved
@@ -94,11 +94,7 @@
 
 `FlashAttention`: the implementation from [FlashAttention: Fast and Memory-Efficient Exact Attention with IO-Awareness](https://arxiv.org/abs/2205.14135). Enabled by `--use-flash-attn`.
 
-<<<<<<< HEAD
 `FlashAttention + Triton`: the implementation of FlashAttention in Triton (tested with triton==2.0.0.dev20221202). Enabled by `--use-flash-attn-triton`.
-=======
-`FlashAttention + Triton`: FlashAttention in Triton (tested with triton==2.0.0.dev20221202). Enabled by `--use-flash-attn-triton`.
->>>>>>> a5b63953
 
 For the best performance, we recommend using FlashAttention + Triton. Below are the installation steps. Note that FlashAttention is compatible only with NVIDIA Turing, Ampere, Ada, or Hopper GPUs.
 
