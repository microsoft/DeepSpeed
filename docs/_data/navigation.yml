main:
  - title: "Getting Started"
    url: /getting-started/
  - title: "News"
    url: /news/
  - title: "Tutorials"
    url: /tutorials/
  - title: "Documentation"
    url: https://deepspeed.readthedocs.io/
  - title: "GitHub"
    url: https://github.com/microsoft/DeepSpeed

lnav:
  - title: "Feature Overview"
    url: /features/
  - title: "Getting Started"
    url: /getting-started/
    children:
      - title: "Installation"
        url: /getting-started/#installation
      - title: "Writing models"
        url: /getting-started/#writing-deepspeed-models
      - title: "Training"
        url: /getting-started/#training
      - title: "Launching"
        url: /getting-started/#launching-deepspeed-training
  - title: "Configuration"
    url: /docs/config-json/
    children:
      - title: "Batch size"
        url: /docs/config-json/#batch-size-related-parameters
      - title: "Optimizer"
        url: /docs/config-json/#optimizer-parameters
      - title: "Scheduler"
        url: /docs/config-json/#scheduler-parameters
      - title: "Communication"
        url: /docs/config-json/#communication-options
      - title: "FP16"
        url: /docs/config-json/#fp16-training-options
      - title: "ZeRO optimizations"
        url: /docs/config-json/#zero-optimizations-for-fp16-training
      - title: "Logging"
        url: /docs/config-json/#logging
      - title: "Activation checkpointing"
        url: /docs/config-json/#activation-checkpointing
  - title: "Tutorials"
    url: /tutorials/
    children:
      - title: "Getting started"
        url: /getting-started/
      - title: "Getting started on Azure"
        url: /tutorials/azure/
      - title: "CIFAR-10"
        url: /tutorials/cifar-10/
      - title: "BERT Pre-training"
        url: /tutorials/bert-pretraining/
      - title: "BingBertSQuAD Fine-tuning"
        url: /tutorials/bert-finetuning/
      - title: "DeepSpeed Transformer Kernel"
        url: /tutorials/transformer_kernel/
      - title: "Megatron-LM GPT2"
        url: /tutorials/megatron/
      - title: "1-Cycle Schedule"
        url: /tutorials/1Cycle/
      - title: "Learning Rate Range Test"
        url: /tutorials/lrrt/
<<<<<<< HEAD
      - title: "DeepSpeed Sparse Attention"
        url: /tutorials/sparse-attention/
=======
      - title: "Pipeline Parallelism"
        url: /tutorials/pipeline/
>>>>>>> f840ddff
  - title: "Contributing"
    url: /contributing/<|MERGE_RESOLUTION|>--- conflicted
+++ resolved
@@ -64,12 +64,9 @@
         url: /tutorials/1Cycle/
       - title: "Learning Rate Range Test"
         url: /tutorials/lrrt/
-<<<<<<< HEAD
       - title: "DeepSpeed Sparse Attention"
         url: /tutorials/sparse-attention/
-=======
       - title: "Pipeline Parallelism"
         url: /tutorials/pipeline/
->>>>>>> f840ddff
   - title: "Contributing"
     url: /contributing/