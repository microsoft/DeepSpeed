---
title: "DeepSpeed Configuration JSON"
---

### Batch Size Related Parameters

**Note:** configuring ***train\_batch\_size*** is required.
{: .notice--warning}

***train\_batch\_size***: [integer]

| Value                                                                                                                                                                                                                                                                                                                                                                             | Example |
| --------------------------------------------------------------------------------------------------------------------------------------------------------------------------------------------------------------------------------------------------------------------------------------------------------------------------------------------------------------------------------- | ------- |
| The effective training batch size. This is the amount of data samples that leads to one step of model update. ***train\_batch\_size*** is aggregated by the batch size that a single GPU processes in one forward/backward pass (a.k.a., ***train\_step\_batch\_size***),  the gradient accumulation steps (a.k.a., ***gradient\_accumulation\_steps***), and the number of GPUs. | `32`    |


***train\_micro\_batch\_size\_per\_gpu***: [integer]

| Description                                                                                                                                                                                                                                                                                                                    | Default                        |
| ------------------------------------------------------------------------------------------------------------------------------------------------------------------------------------------------------------------------------------------------------------------------------------------------------------------------------ | ------------------------------ |
| Batch size to be processed by one GPU in one step (without gradient accumulation). When specified, ***gradient\_accumulation\_steps*** is automatically calculated using ***train\_batch\_size*** and number of GPUs. Should not be concurrently specified with ***gradient\_accumulation\_steps*** in the configuration JSON. | ***train\_batch\_size*** value |

***gradient\_accumulation\_steps***: [integer]

| Description                                                                                                                                                                                                                                                                                                                                                                                                                                                                                                                                        | Default |
| -------------------------------------------------------------------------------------------------------------------------------------------------------------------------------------------------------------------------------------------------------------------------------------------------------------------------------------------------------------------------------------------------------------------------------------------------------------------------------------------------------------------------------------------------- | ------- |
| Number of training steps to accumulate gradients before averaging and applying them. This feature is sometimes useful to improve scalability since it results in less frequent communication of gradients between steps. Another impact of this feature is the ability to train with larger batch sizes per GPU. When specified, ***train\_step\_batch\_size*** is automatically calculated using ***train\_batch\_size*** and number of GPUs. Should not be concurrently specified with ***train\_step\_batch\_size*** in the configuration JSON. | `1`     |



### Optimizer Parameters

***optimizer***: [dictionary]

| Fields | Value                                                                                                                                                                                                   | Example                      |
| ------ | ------------------------------------------------------------------------------------------------------------------------------------------------------------------------------------------------------- | ---------------------------- |
| type   | The optimizer name. DeepSpeed natively supports **Adam**, **AdamW**, **OneBitAdam**, and **Lamb** optimizers and will import other optimizers from [torch](https://pytorch.org/docs/stable/optim.html). | `"Adam"`                     |
| params | Dictionary of parameters to instantiate optimizer. The parameter names must match the optimizer constructor signature (e.g., for [Adam](https://pytorch.org/docs/stable/optim.html#torch.optim.Adam)).  | `{"lr": 0.001, "eps": 1e-8}` |

  Example of ***optimizer*** with Adam

```json
"optimizer": {
    "type": "Adam",
    "params": {
      "lr": 0.001,
      "betas": [
        0.8,
        0.999
      ],
      "eps": 1e-8,
      "weight_decay": 3e-7
    }
  }
```
The Adam optimizer also supports the following two params keys/values in addition to the standard parameters from [torch.optim.Adam](https://pytorch.org/docs/stable/_modules/torch/optim/adam.html#Adam):

| "params" key  | Description                                                                 | Default |
| ------------- | --------------------------------------------------------------------------- | ------- |
| torch\_adam   | Use torch's implementation of adam instead of our fused adam implementation | false   |
| adam\_w\_mode | Apply L2 regularization (also known as AdamW)                               | true    |

  Another example of ***optimizer*** with 1-bit Adam specific parameters is as follows.

```json
"optimizer": {
    "type": "OneBitAdam",
    "params": {
      "lr": 0.001,
      "betas": [
        0.8,
        0.999
      ],
      "eps": 1e-8,
      "weight_decay": 3e-7,
      "freeze_step": 400,
      "cuda_aware": true
    }
  }
```

### Scheduler Parameters

***scheduler***: [dictionary]

| Fields | Value                                                                                                                        | Example                                        |
| ------ | ---------------------------------------------------------------------------------------------------------------------------- | ---------------------------------------------- |
| type   | The scheduler name. See [here](https://deepspeed.readthedocs.io/en/latest/deepspeed.pt.html) for list of support schedulers. | `"WarmupLR"`                                   |
| params | Dictionary of parameters to instantiate scheduler. The parameter names should match scheduler constructor signature.         | `{"warmup_min_lr": 0, "warmup_max_lr": 0.001}` |

Example of ***scheduler***

```json
 "scheduler": {
      "type": "WarmupLR",
      "params": {
          "warmup_min_lr": 0,
          "warmup_max_lr": 0.001,
          "warmup_num_steps": 1000
      }
  }
```

### Communication options

***fp32\_allreduce***: [boolean]

| Description                                                    | Default |
| -------------------------------------------------------------- | ------- |
| During gradient averaging perform allreduce with 32 bit values | `false` |

***prescale\_gradients***: [boolean]

| Description                            | Default |
| -------------------------------------- | ------- |
| Scale gradients before doing allreduce | `false` |

***gradient_predivide_factor***: [float]

| Description                                                                                                                                       | Default |
| ------------------------------------------------------------------------------------------------------------------------------------------------- | ------- |
| Before gradient averaging predivide gradients by a specified factor, can sometimes help with fp16 stability when scaling to large numbers of GPUs | `1.0`   |

***sparse\_gradients***: [boolean]

| Description                                                                                                              | Default |
| ------------------------------------------------------------------------------------------------------------------------ | ------- |
| Enable sparse compression of [torch.nn.Embedding](https://pytorch.org/docs/stable/nn.html#torch.nn.Embedding) gradients. | `false` |

### FP16 training options

**Note:** this mode cannot be combined with the `amp` mode described below.
{: .notice--warning}

***fp16***: [dictionary]

| Description                                                                                                                                                                                                                                                                                                                                                                                                                                                                                                | Default |
| ---------------------------------------------------------------------------------------------------------------------------------------------------------------------------------------------------------------------------------------------------------------------------------------------------------------------------------------------------------------------------------------------------------------------------------------------------------------------------------------------------------- | ------- |
| Configuration for using mixed precision/FP16 training that leverages [NVIDIA's Apex package](https://nvidia.github.io/apex/). An example, including the available dictionary keys is illustrated below. NOTE: this does not use Apex's AMP mode that allows for more flexibility in mixed precision training modes, this mode is similar to AMP's O2 mode. Please see AMP support below if you want to use more complex mixed precision modes. If you want to use ZeRO (currently) you must use this mode. | None    |

```json
"fp16": {
    "enabled": true,
    "loss_scale": 0,
    "initial_scale_power": 32,
    "loss_scale_window": 1000,
    "hysteresis": 2,
    "min_loss_scale": 1
}
```

***fp16:enabled***: [boolean]

| Description                                                                            | Default |
| -------------------------------------------------------------------------------------- | ------- |
| ***enabled*** is a **fp16** parameter indicating whether or not FP16 training enabled. | `false` |

***fp16:loss\_scale***: [float]

| Description                                                                                                                                                                                                                  | Default |
| ---------------------------------------------------------------------------------------------------------------------------------------------------------------------------------------------------------------------------- | ------- |
| ***loss\_scale*** is a ***fp16*** parameter representing the loss scaling value for FP16 training. The default value of 0.0 results in dynamic loss scaling, otherwise the value will be used for static fixed loss scaling. | `0.0`   |

***fp16:initial\_scale\_power***: [integer]

| Description                                                                                                                                                                                                   | Default |
| ------------------------------------------------------------------------------------------------------------------------------------------------------------------------------------------------------------- | ------- |
<<<<<<< HEAD
| ***initial\_loss\_scale\_power*** is a **fp16** parameter representing the power of the initial dynamic loss scale value. The actual loss scale is computed as 2<sup>***initial\_loss\_scale\_power***</sup>. | `32`    |
=======
| ***initial\_scale\_power*** is a **fp16** parameter representing the power of the initial dynamic loss scale value. The actual loss scale is computed as 2<sup>***initial\_scale\_power***</sup>. | `32`    |
>>>>>>> 937c5cee

***fp16:loss\_scale\_window***: [integer]

| Description                                                                                                                       | Default |
| --------------------------------------------------------------------------------------------------------------------------------- | ------- |
| ***loss\_scale\_window*** is a **fp16** parameter representing the window over which to raise/lower the dynamic loss scale value. | `1000`  |

***fp16:hysteresis***: [integer]

| Description                                                                                    | Default |
| ---------------------------------------------------------------------------------------------- | ------- |
| ***hysteresis*** is a **fp16** parameter representing the delay shift in dynamic loss scaling. | `2`     |

***fp16:min\_loss\_scale***: [integer]

| Description                                                                                        | Default |
| -------------------------------------------------------------------------------------------------- | ------- |
| ***min\_loss\_scale*** is  a **fp16** parameter representing the minimum dynamic loss scale value. | `1000`  |

### Automatic mixed precision (AMP) training options

**Note:** this mode cannot be combined with the `fp16` mode described above. In addition this mode is not currently compatible with ZeRO.
{: .notice--warning}

***amp***: [dictionary]

| Description                                                                                                                                                                                                                                                                                                                                                                                                                                                                                     | Default |
| ----------------------------------------------------------------------------------------------------------------------------------------------------------------------------------------------------------------------------------------------------------------------------------------------------------------------------------------------------------------------------------------------------------------------------------------------------------------------------------------------- | ------- |
| Configuration for using automatic mixed precision (AMP) training that leverages [NVIDIA's Apex AMP package](https://nvidia.github.io/apex/). An example, including the available dictionary keys is illustrated below. Is not compatible with `fp16` mode above or ZeRO. Any parameters outside of "enabled" will be passed to AMP's initialize call, see the API and descriptions here at the [apex.amp.initialize documentation](https://nvidia.github.io/apex/amp.html#apex.amp.initialize). | None    |

```json
"amp": {
    "enabled": true,
    ...
    "opt_level": "O1",
    ...
}
```

***amp:enabled***: [boolean]

| Description                                                                              | Default |
| ---------------------------------------------------------------------------------------- | ------- |
| ***enabled*** is an **amp** parameter indicating whether or not AMP training is enabled. | `false` |

***amp params***: [various]

| Description                                                                                                                                                                                                            | Default |
| ---------------------------------------------------------------------------------------------------------------------------------------------------------------------------------------------------------------------- | ------- |
| Any parameters outside of "enabled" will be passed to AMP's initialize call, see the API and descriptions here at the [apex.amp.initialize documentation](https://nvidia.github.io/apex/amp.html#apex.amp.initialize). | None    |

### Gradient Clipping

***gradient\_clipping***: [float]

| Description                         | Default |
| ----------------------------------- | ------- |
| Enable gradient clipping with value | `0`     |



### ZeRO Optimizations for FP16 Training

Enabling and configuring ZeRO memory optimizations
```json
  "zero_optimization": {
    "stage": [0|1|2],
    "allgather_partitions": [true|false],
    "allgather_bucket_size": 5e8,
    "overlap_comm": false,
    "reduce_scatter": [true|false],
    "reduce_bucket_size": 5e8,
    "contiguous_gradients" : [true|false],
    "cpu_offload": [true|false]
    }
```

***zero\_optimization***: [dictionary]

| Description                                                                                               | Default |
| --------------------------------------------------------------------------------------------------------- | ------- |
| Enable ZeRO memory optimization wrapper for FP16 Training. Currently compatible only with Adam optimizer. | `false` |

***stage***: [integer]

| Description                                                                                                                                                           | Default |
| --------------------------------------------------------------------------------------------------------------------------------------------------------------------- | ------- |
| Chooses different stages of ZeRO Optimizer. Stage 0, 1, and 2 refer to disabled, optimizer state partitioning, and optimizer+gradient state partitiong, respectively. | `0`     |

***allgather_partitions***: [boolean]

| Description                                                                                                                                      | Default |
| ------------------------------------------------------------------------------------------------------------------------------------------------ | ------- |
| Chooses between allgather collective or a series of broadcast collectives to gather updated parameters from all the GPUs at the end of each step | `true`  |

***allgather_bucket_size***: [boolean]

| Description                                                                                                  | Default |
| ------------------------------------------------------------------------------------------------------------ | ------- |
| Number of elements allgathered at a time. Limits the memory required for the allgather for large model sizes | `5e8`   |

***overlap_comm***: [boolean]

| Description                                                                  | Default |
| ---------------------------------------------------------------------------- | ------- |
| Attempts to overlap the reduction of the gradients with backward computation | `false` |

***reduce_scatter***: [boolean]

| Description                                                             | Default |
| ----------------------------------------------------------------------- | ------- |
| Uses reduce or reduce scatter instead of allreduce to average gradients | `true`  |

***reduce_bucket_size***: [boolean]

| Description                                                                                                         | Default |
| ------------------------------------------------------------------------------------------------------------------- | ------- |
| Number of elements reduced/allreduced at a time. Limits the memory required for the allgather for large model sizes | `5e8`   |

***contiguous_gradients***: [boolean]

| Description                                                                                                                                                     | Default |
| --------------------------------------------------------------------------------------------------------------------------------------------------------------- | ------- |
| Copies the gradients to a contiguous buffer as they are produced. Avoids memory fragmentation during backward pass. Only useful when running very large models. | `False` |

***cpu_offload***: [boolean]

| Description                                                                                                              | Default |
| ------------------------------------------------------------------------------------------------------------------------ | ------- |
| Enable offloading of optimizer memory and computation to CPU. This frees up GPU memory for larger models or batch sizes. | `False` |


### Logging

***steps\_per\_print***: [integer]

| Description                    | Default |
| ------------------------------ | ------- |
| Print train loss every N steps | `10`    |

***wall\_clock\_breakdown***: [boolean]

| Description                                                             | Default |
| ----------------------------------------------------------------------- | ------- |
| Enable timing of the latency of forward/backward/update training phases | `false` |

***dump_state***: [boolean]

| Description                                                          | Default |
| -------------------------------------------------------------------- | ------- |
| Print out state information of DeepSpeed object after initialization | `false` |

### Flops Profiler
```json
{
  "flops_profiler": {
    "enabled": true,
    "profile_step": 1,
    "module_depth": -1,
    "top_modules": 3,
    "detailed": true,
    }
}
```
***enabled***: [boolean]

| Description                 | Default |
| --------------------------- | ------- |
| Enables the flops profiler. | `false` |

***profile\_step***: [integer]

| Description                                                                                                     | Default |
| --------------------------------------------------------------------------------------------------------------- | ------- |
| The global training step at which to profile. Note that warm up steps are needed for accurate time measurement. | `1`     |

***module\_depth***: [integer]

| Description                                                                                                                                                            | Default |
| ---------------------------------------------------------------------------------------------------------------------------------------------------------------------- | ------- |
| The depth of the model at which to print the aggregated module information. When set to `-1`, it prints information on the innermost modules (with the maximum depth). | `-1`    |

***top\_modules***: [integer]

| Description                                                                  | Default |
| ---------------------------------------------------------------------------- | ------- |
| Limits the aggregated profile output to the number of top modules specified. | `3`     |

***detailed***: [boolean]

| Description                                  | Default |
| -------------------------------------------- | ------- |
| Whether to print the detailed model profile. | `true`  |

### Activation Checkpointing
```json
  "activation_checkpointing": {
    "partition_activations": false,
    "cpu_checkpointing": false,
    "contiguous_memory_optimization": false,
    "number_checkpoints": null,
    "synchronize_checkpoint_boundary": false,
    "profile": false
    }
```
***partition\_activations***: [boolean]

| Description                                                   | Default |
| ------------------------------------------------------------- | ------- |
| Enables partition activation when used with model parallelism | `false` |

***cpu\_checkpointing***: [boolean]

| Description                                                                 | Default |
| --------------------------------------------------------------------------- | ------- |
| Offloads partitioned activations to CPU if partition_activations is enabled | `false` |


***contiguous\_memory\_optimization***: [boolean]

| Description                                                          | Default |
| -------------------------------------------------------------------- | ------- |
| Copies partitioned activations so that they are contiguous in memory | `false` |

***number_checkpoints***: [integer]

| Description                                                                                              | Default |
| -------------------------------------------------------------------------------------------------------- | ------- |
| Total number of activation checkpoints used to allocate memory buffer for contiguous_memoty_optimization | `None`  |

***synchronize\_checkpoint\_boundary***: [boolean]

| Description                                                   | Default |
| ------------------------------------------------------------- | ------- |
| Inserts torch.cuda.synchronize() at each checkpoint boundary. | `false` |


***profile***: [boolean]

| Description                                                     | Default |
| --------------------------------------------------------------- | ------- |
| Logs the forward and backward time for each checkpoint function | `false` |

### Sparse Attention

***sparse\_attention***: [dictionary]

| Fields                           | Value                                                                                                                                                                                                                                                                                                                                                                                                                                                                                                          | Example           |
| -------------------------------- | -------------------------------------------------------------------------------------------------------------------------------------------------------------------------------------------------------------------------------------------------------------------------------------------------------------------------------------------------------------------------------------------------------------------------------------------------------------------------------------------------------------- | ----------------- |
| mode                             | A string determining sparsity structure type. Deepspeed currently supports `"dense"`, `"fixed"`, `"bigbird"`, `"bslongformer"`, and `"variable"`.                                                                                                                                                                                                                                                                                                                                                              | `"fixed"`         |
| block                            | An integer determining the block size. Current implementation of sparse self-attention is based on blocked sparse matrices. In which this parameter defines size of such blocks, `Block X Block`.                                                                                                                                                                                                                                                                                                              | 16                |
| different\_layout\_per\_head     | A boolean determining if each head should be assigned a different sparsity layout; this will be satisfied based on availability.                                                                                                                                                                                                                                                                                                                                                                               | false             |
| num\_local\_blocks               | An integer determining the number of random blocks in each block row; only used in `"fixed"` mode.                                                                                                                                                                                                                                                                                                                                                                                                             | 4                 |
| num\_global\_blocks              | An integer determining how many consecutive blocks in a local window is used as the representative of the window for global attention; used in `"fixed"` and `"bigbird"` modes.                                                                                                                                                                                                                                                                                                                                | 1                 |
| attention                        | A string determining attention type. Attention can be `"unidirectional"`, such as autoregressive models, in which tokens attend only to tokens appear before them in the context. Considering that, the upper triangular of attention matrix is empty. Or it can be `"bidirectional"`, such as BERT, in which tokens can attend to any other tokens before or after them. Then, the upper triangular part of the attention matrix is mirror of the lower triangular; used in `"fixed"` and `"variable"` modes. | `"bidirectional"` |
| horizontal\_global\_attention    | A boolean determining if blocks that are global representative of a local window, also attend to all other blocks. This is valid only if attention type is `"bidirectional"`. Looking at the attention matrix, that means global attention not only includes the vertical blocks, but also horizontal blocks; used in `"fixed"` and `"variable"` modes.                                                                                                                                                        | false             |
| num\_different\_global\_patterns | An integer determining number of different global attentions layouts. While global attention can be fixed by which block/s are representative of any local window, since there are multi-heads, each head can use a different global representative; used only in `"fixed"` mode.                                                                                                                                                                                                                              | 4                 |
| num\_random\_blocks              | An integer determining the number of random blocks in each block row; used in `"variable"` and `"bigbird"` modes.                                                                                                                                                                                                                                                                                                                                                                                              | 0                 |
| local\_window\_blocks            | A list of integers determining the number of blocks in each local attention window. It assumes first number determines # of blocks in the first local window, second the second window, ..., and the last number determines the number of blocks in the remaining local windows; only used in `"variable"` mode.                                                                                                                                                                                               | [4]               |
| global\_block\_indices           | A list of integers determining which blocks are considered as global attention. Given indices, determine the blocks that all other token blocks attend to and they attend to all other token blocks. Notice that if global\_block\_end\_indices parameter is set, this parameter is used as starting index of each global window; used in `"variable"` and `"bslongformer"` modes.                                                                                                                             | [0]               |
| global\_block\_end\_indices      | A list of integers determining end indices of global window blocks. By default this is not used. But if it is set, it must have the same size of global\_block\_indices parameter, and combining this two parameters, for each index i, blocks from global\_block\_indices[i] to global\_block\_end\_indices[i], exclusive, are considered as global attention; used in `"variable"` and `"bslongformer"` modes.                                                                                               | None              |
| num\_sliding\_window\_blocks     | An integer determining the number of blocks in sliding local attention window; used in `"bigbird"` and `"bslongformer"` modes.                                                                                                                                                                                                                                                                                                                                                                                 | 3                 |

  Example of ***sparse\_attention***

```json
  "sparse_attention": {
    "mode": "fixed",
    "block": 16,
    "different_layout_per_head": true,
    "num_local_blocks": 4,
    "num_global_blocks": 1,
    "attention": "bidirectional",
    "horizontal_global_attention": false,
    "num_different_global_patterns": 4,
    "num_random_blocks": 0,
    "local_window_blocks": [4],
    "global_block_indices": [0],
    "global_block_end_indices": None,
    "num_sliding_window_blocks": 3
  }
```<|MERGE_RESOLUTION|>--- conflicted
+++ resolved
@@ -165,11 +165,7 @@
 
 | Description                                                                                                                                                                                                   | Default |
 | ------------------------------------------------------------------------------------------------------------------------------------------------------------------------------------------------------------- | ------- |
-<<<<<<< HEAD
-| ***initial\_loss\_scale\_power*** is a **fp16** parameter representing the power of the initial dynamic loss scale value. The actual loss scale is computed as 2<sup>***initial\_loss\_scale\_power***</sup>. | `32`    |
-=======
-| ***initial\_scale\_power*** is a **fp16** parameter representing the power of the initial dynamic loss scale value. The actual loss scale is computed as 2<sup>***initial\_scale\_power***</sup>. | `32`    |
->>>>>>> 937c5cee
+| ***initial\_loss\_scale\_power*** is a **fp16** parameter representing the power of the initial dynamic loss scale value. The actual loss scale is computed as 2<sup>***initial\_loss\_scale\_power***</sup>. | `32`    
 
 ***fp16:loss\_scale\_window***: [integer]
 
