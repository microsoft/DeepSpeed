--- conflicted
+++ resolved
@@ -285,11 +285,7 @@
 | ------------------------------------------------------------------------------------------------------------------------------------------------ | ------- |
 | Chooses between allgather collective or a series of broadcast collectives to gather updated parameters from all the GPUs at the end of each step | `true`  |
 
-<<<<<<< HEAD
-<i>**allgather_bucket_size**</i>: [boolean]
-=======
 ***allgather_bucket_size***: [integer]
->>>>>>> 35251023
 
 | Description                                                                                                  | Default |
 | ------------------------------------------------------------------------------------------------------------ | ------- |
@@ -307,11 +303,7 @@
 | ----------------------------------------------------------------------- | ------- |
 | Uses reduce or reduce scatter instead of allreduce to average gradients | `true`  |
 
-<<<<<<< HEAD
-<i>**reduce_bucket_size**</i>: [boolean]
-=======
 ***reduce_bucket_size***: [integer]
->>>>>>> 35251023
 
 | Description                                                                                                         | Default |
 | ------------------------------------------------------------------------------------------------------------------- | ------- |
@@ -323,14 +315,6 @@
 | --------------------------------------------------------------------------------------------------------------------------------------------------------------- | ------- |
 | Copies the gradients to a contiguous buffer as they are produced. Avoids memory fragmentation during backward pass. Only useful when running very large models. | `False` |
 
-<<<<<<< HEAD
-<i>**cpu_offload**</i>: [boolean]
-
-| Description                                                                                                              | Default |
-| ------------------------------------------------------------------------------------------------------------------------ | ------- |
-| Enable offloading of optimizer memory and computation to CPU. This frees up GPU memory for larger models or batch sizes. | `False` |
-=======
->>>>>>> 35251023
 
 ***offload_param***: [dictionary]
 
