--- conflicted
+++ resolved
@@ -232,11 +232,7 @@
 
 | Description                         | Default |
 | ----------------------------------- | ------- |
-<<<<<<< HEAD
 | Enable gradient clipping with value | `1.0`   |
-=======
-| Enable gradient clipping with value | `0`     |
->>>>>>> 68c8481b
 
 
 
