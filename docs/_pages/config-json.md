--- conflicted
+++ resolved
@@ -1045,7 +1045,6 @@
     "job_name": "train_bert"
 }
 ```
-<<<<<<< HEAD
 
 ### Communication Logging
 
@@ -1090,7 +1089,6 @@
   "prof_ops": ["all_reduce", "all_gather"]
 }
 ```
-=======
 ### Compression
 **Note:** <i>**Compression**</i> has seven different components, including layer reduction, weight quantization, activation quantization, sparse pruning, row pruning, head pruning, and channel pruning. We explain them one by one with simple json examples. Read more about how to use the DeepSpeed Compression library in our [tutorial](/tutorials/model-compression/).
 
@@ -1436,5 +1434,4 @@
 | <i>**params**</i>: [dictionary] | | |
 | <i>&emsp;&emsp;**dense_ratio**</i>: [float] | The percentage of weights to keep after pruning. | `0.5` |
 | <i>**modules**</i>: [list] | Scope of weight parameters associated to the params setting. | `"All CONV2D layers"` |
-| <i>**related_modules**</i>: [list[list]] | Related module to the channel pruned module. | `None` |
->>>>>>> 9f5895cb
+| <i>**related_modules**</i>: [list[list]] | Related module to the channel pruned module. | `None` |