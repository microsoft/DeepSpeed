#!/usr/bin/env python

# Copyright (c) Microsoft Corporation.
# SPDX-License-Identifier: Apache-2.0

# DeepSpeed Team

from functools import partial
from itertools import chain
import argparse
import glob
import itertools
import math
from concurrent.futures import ProcessPoolExecutor
import os
import re
import shutil
import torch
import tqdm
#from pprint import pprint

from deepspeed.checkpoint import DeepSpeedCheckpoint
from deepspeed.checkpoint import (
    OPTIMIZER_STATE_DICT,
    ZERO_STAGE,
    BASE_OPTIMIZER_STATE,
    SINGLE_PARTITION_OF_FP32_GROUPS,
    PARAM_GROUPS,
    PARAM_SLICE_MAPPINGS,
    PARAM_SHAPES,
    PARAM,
    CAT_DIM,
    PARAM_N_SUB_PARAMS,
    SUB_PARAM_SHAPE,
    VOCAB_TENSOR,
    UNIVERSAL_CHECKPOINT_INFO,
    UNIVERSAL_CHECKPOINT_VERSION_KEY,
    UNIVERSAL_CHECKPOINT_VERSION_VALUE,
    VOCABULARY_PARAMETER_PATTERNS,
    PIPELINE_REPLICATED_PARAMETER_PATTERNS,
    TP_REPLICATED_PARAMETER_PATTERNS,
    PARAMETER_TO_AVERAGE_PATTERNS,
    PARAMETER_WITH_ROW_PARALLELISM_PATTERNS,
    PARAMETER_WITH_2_SUB_PARAMS_CAT_DIM_0,
    PARAMETER_WITH_SUB_PARAMS,
    SubparamShape,
)


def parse_arguments():
    parser = argparse.ArgumentParser()
    parser.add_argument('--input_folder', type=str, required=True, help='Input DeepSpeed Checkpoint folder')
    parser.add_argument('--output_folder', type=str, required=True, help='Output DeepSpeed checkpoint folder')
    parser.add_argument('--num_extract_workers',
                        default=4,
                        type=int,
                        help='How many parallel processes to extract zero shards')
    parser.add_argument(
        '--num_merge_workers',
        default=2,
        type=int,
        help=
        'How many parallel processes to merge tp slices (more memory intensive, use much fewer than --num_extract_workers))'
    )
    parser.add_argument('--keep_temp_folder',
                        action='store_true',
                        help='Preserve temporary folder of intermediate checkpoint slice files. Useful for debugging.')
    parser.add_argument('--no_strict',
                        dest='strict',
                        action='store_false',
                        help='Do not perform validity checks on converted checkpoint.')
    parser.add_argument('--inject-missing-state',
                        action='store_true',
                        help='Inject missing checkpoint state into the checkpoint if it is absent.')
    args = parser.parse_args()
    print(f'args = {args}')
    return args


def atoi(text):
    return int(text) if text.isdigit() else text


def natural_keys(text):
    '''
    alist.sort(key=natural_keys) sorts in human order
    http://nedbatchelder.com/blog/200712/human_sorting.html
    (See Toothy's implementation in the comments)
    '''
    return [atoi(c) for c in re.split(r'(\d+)', text)]


def _create_checkpoint_paths(base_folder, iteration, tp_degree, pp_degree):
    path_list = []
    iter_folder = f'iter_{iteration:07d}'
    for i in range(0, tp_degree):
        path_list.append([])
        for j in range(0, pp_degree):
            rank_folder = f'mp_rank_{i:02d}' if pp_degree == 1 else f'mp_rank_{i:02d}_{j:03d}'
            ckpt_path = os.path.join(rank_folder, 'model_optim_rng.pt')
            path_list[i].append(os.path.join(base_folder, iter_folder, ckpt_path))

    return path_list


def _save_checkpoint(file_path, chkpt_sd):
    dir, _ = os.path.split(file_path)
    os.makedirs(dir, exist_ok=True)
    torch.save(chkpt_sd, file_path)


def extract_zero_shards(dir, ds_checkpoint, indices_3D):
    pp_index, tp_index, dp_index = indices_3D
    sd = ds_checkpoint.get_zero_checkpoint_state(pp_index=pp_index, tp_index=tp_index, dp_index=dp_index)

    # pprint(f"Processing {dp_index=} {pp_index=}, {tp_index=}")

    optim_sd = sd[OPTIMIZER_STATE_DICT]
    param_slice_mappings = optim_sd[PARAM_SLICE_MAPPINGS]
    universal_checkpoint_info = ds_checkpoint.get_checkpoint_info(UNIVERSAL_CHECKPOINT_INFO)
    pipeline_replicated_params = universal_checkpoint_info.get(PIPELINE_REPLICATED_PARAMETER_PATTERNS, [])
    # print(f'{pipeline_replicated_params=}')

    # dict
    state_groups = optim_sd[BASE_OPTIMIZER_STATE]["state"]
    # list
    fp32_groups = optim_sd[SINGLE_PARTITION_OF_FP32_GROUPS]
    param_groups_cnt = len(state_groups)

    for param_group_id in range(param_groups_cnt):

        flat_state = dict(
            exp_avg=state_groups[param_group_id]["exp_avg"],
            exp_avg_sq=state_groups[param_group_id]["exp_avg_sq"],
            fp32=fp32_groups[param_group_id],
        )

        if "step" in state_groups[param_group_id]:
            flat_state["step"] = state_groups[param_group_id]["step"]

        for name, fragment_mapping in param_slice_mappings[param_group_id].items():
            if pp_index > 0 and any(re.match(pattern, name) for pattern in pipeline_replicated_params):
                # Skip tied weights that are replicated in first and last pp stages
                continue

            # pprint(f"dpt{dp_index}{pp_index}{tp_index} {param_group_id} {name} => {fragment_mapping.start}:{fragment_mapping.numel}")
            for state_key in flat_state.keys():
                dump_param_fragment(dir, tp_index, dp_index, state_key, flat_state[state_key], name,
                                    fragment_mapping.start, fragment_mapping.numel)


def extract_zero_shards_stage3(optim_files, param_shapes, dp_degree, temp_dir, dp_index):
    state_dict = torch.load(optim_files[dp_index], map_location='cpu')

    flat_state = dict(
        exp_avg=state_dict[OPTIMIZER_STATE_DICT]['optimizer_state_dict']['state'][0]["exp_avg"],
        exp_avg_sq=state_dict[OPTIMIZER_STATE_DICT]['optimizer_state_dict']['state'][0]["exp_avg_sq"],
        fp32=state_dict[OPTIMIZER_STATE_DICT]['fp32_flat_groups'][0],
    )

    offset = 0
    for name, shape in param_shapes.items():
        unpartitioned_numel = shape.numel()
        partitioned_numel, _ = _zero_partitioned_param_info(unpartitioned_numel, dp_degree)
        padding_free_numel = min(partitioned_numel, abs(unpartitioned_numel - dp_index * partitioned_numel))
        for state_key in flat_state.keys():
            dump_param_fragment(temp_dir, 0, dp_index, state_key, flat_state[state_key], name, offset,
                                padding_free_numel)
        offset += partitioned_numel


cnt = 0


def dp_index_to_str(dp_index):
    return f"{dp_index:0>2d}"


def dump_param_fragment(dir, tp_index, dp_index, state_name, state_flat_tensor, param_name, offset, numel):

    global cnt  # temp hack

    param_base_path = os.path.join(dir, param_name, str(tp_index))
    os.makedirs(param_base_path, exist_ok=True)

    cnt += 1

    path = os.path.join(param_base_path, f"{state_name}.{dp_index_to_str(dp_index)}")

    #print(f"{param_name}: {offset}: {numel} => {path}")

    # State might be a python int or a tensor
    if state_name != "step" and torch.is_tensor(state_flat_tensor):
        state_flat_tensor = state_flat_tensor.narrow(0, offset, numel).clone()
    _save_checkpoint(path, state_flat_tensor)


def _merge_zero_shards(param_base_path, state, tp_degree, slice_shape=None):
    slices = []
    for tp_index in range(tp_degree):
        prefix_path = os.path.join(param_base_path, str(tp_index), f"{state}")
        paths = glob.glob(f"{prefix_path}.*")

        if len(paths) == 0:
            continue

        pattern = re.compile(f"{prefix_path}\\.([0-9]+)")
        dp_indices = set()
        for p in paths:
            m = pattern.match(p)
            if m:
                dp_indices.add(int(m.group(1)))
            else:
                raise ValueError(f"Cannot parse dp_rank from {p}")

        paths = [f"{prefix_path}.{dp_index_to_str(dp_index)}" for dp_index in sorted(list(dp_indices))]
        shards = [torch.load(p) for p in paths]

        if state == "step":
            assert all(v == shards[0] for v in shards), "All shards must have the same step value"
            slice = shards[0]
        else:
            if slice_shape is None:
                slice = torch.cat(shards, dim=0)
            else:
                slice = torch.cat(shards, dim=0).reshape(slice_shape)

        slices.append(slice)
    return slices


def merge_tp_slices(ds_checkpoint, dir, slice_dir, tp_degree, name_and_shape):

    name, shape = name_and_shape
    slice_base_path = os.path.join(slice_dir, name)
    param_base_path = os.path.join(dir, name)

    universal_checkpoint_info = ds_checkpoint.get_checkpoint_info(UNIVERSAL_CHECKPOINT_INFO)
    replicated_parameters = universal_checkpoint_info.get(TP_REPLICATED_PARAMETER_PATTERNS, [])
    parameters_to_average = universal_checkpoint_info.get(PARAMETER_TO_AVERAGE_PATTERNS, [])
    parameters_with_row_parallelism = universal_checkpoint_info.get(PARAMETER_WITH_ROW_PARALLELISM_PATTERNS, [])
    vocabulary_parameters = universal_checkpoint_info.get(VOCABULARY_PARAMETER_PATTERNS, [])
    parameters_with_2_sub_params_cat_dim_0 = universal_checkpoint_info.get(PARAMETER_WITH_2_SUB_PARAMS_CAT_DIM_0, [])
    parameter_with_sub_params = universal_checkpoint_info.get(PARAMETER_WITH_SUB_PARAMS, [])

    unmatched_patterns = set(replicated_parameters + parameters_to_average + parameters_with_row_parallelism +
                             vocabulary_parameters + parameters_with_2_sub_params_cat_dim_0)
    unmatched_patterns.update(chain.from_iterable(SubparamShape(**s).patterns for s in parameter_with_sub_params))

    def get_matched_pattern(patterns_, name_):
        matched_ = [pattern_ for pattern_ in patterns_ if re.match(pattern_, name_)]
        assert len(matched_) <= 1, f'Got more than one matching patterns={matched_} for {name_}'
        if matched_:
            pattern_ = matched_[0]
            unmatched_patterns.discard(pattern_)
            return pattern_
        return None

    def get_matched_sub_params_pattern(name_):
        for subparam_shape_dict in parameter_with_sub_params:
            subparam_shape = SubparamShape(**subparam_shape_dict)
            for pattern_ in subparam_shape.patterns:
                if re.match(pattern_, name_):
                    unmatched_patterns.discard(pattern_)
                    return subparam_shape
        return None

    matched_sub_params_shape = get_matched_sub_params_pattern(name)

    step_merged = _merge_zero_shards(slice_base_path, "step", tp_degree, shape)
    if step_merged:
        _save_checkpoint(os.path.join(param_base_path, f"step.pt"), step_merged[0])

    for state in ("fp32", "exp_avg", "exp_avg_sq"):
        slices = _merge_zero_shards(slice_base_path, state, tp_degree, shape)
        final_path = os.path.join(param_base_path, f"{state}.pt")

        #print(f"Expected shape: {shape}")
        #print(f"Fragment sizes:", list(frag.shape for frag in slices))
        ckpt_dict = {}
        if get_matched_pattern(replicated_parameters, name):
            if len(slices) > 1:
                assert all([slices[0].equal(other_slice) for other_slice in slices[1:]])
            param = slices[0]
            # print(f'replicate {name} using first slice')
        elif get_matched_pattern(parameters_to_average, name):
            param = sum(slices) / len(slices)
            # print(f'merge {name} using average')
        elif get_matched_pattern(parameters_with_2_sub_params_cat_dim_0, name):
            cat_dim = 0
            chunked_slices = [torch.chunk(s, 2, dim=cat_dim) for s in slices]
            merged_chunks_0 = torch.cat([s[0] for s in chunked_slices], dim=cat_dim)
            merged_chunks_1 = torch.cat([s[1] for s in chunked_slices], dim=cat_dim)
            param = torch.cat([merged_chunks_0, merged_chunks_1], dim=cat_dim)
            ckpt_dict[CAT_DIM] = cat_dim
            ckpt_dict[PARAM_N_SUB_PARAMS] = 2
        elif matched_sub_params_shape:
            merged_chunks = []
            partition_dim = matched_sub_params_shape.partition_dim

            sub_dim_sizes = matched_sub_params_shape.shape[partition_dim]
            if not isinstance(sub_dim_sizes, tuple):
                sub_dim_sizes = (sub_dim_sizes, )

            partition_shape = [sum(d) if isinstance(d, tuple) else d for d in matched_sub_params_shape.shape]
            partition_shape = [d // tp_degree if i == partition_dim else d for i, d in enumerate(partition_shape)]
            slices = [s.view(partition_shape) for s in slices]

            offset = 0
            for sub_dim_size in sub_dim_sizes:
                part_sub_dim_size = sub_dim_size // tp_degree
                merged_chunks.append(
                    torch.cat([s.narrow(partition_dim, offset, part_sub_dim_size) for s in slices], dim=partition_dim))
                offset += part_sub_dim_size
            param = torch.cat(merged_chunks, dim=partition_dim)
            ckpt_dict[SUB_PARAM_SHAPE] = matched_sub_params_shape
        else:
            cat_dim = 1 if get_matched_pattern(parameters_with_row_parallelism, name) else 0
            # print(f"merge {name} with CAT DIM: {cat_dim}")
            param = torch.cat(slices, dim=cat_dim)
            ckpt_dict[CAT_DIM] = cat_dim

        if get_matched_pattern(vocabulary_parameters, name):
            #print(f"Before {param.shape=}")
            # strip padding
            original_vocab_size = universal_checkpoint_info['original_vocab_size']
            param = param[:original_vocab_size, :]
            ckpt_dict[VOCAB_TENSOR] = True
            #print(f"After {param.shape=}")

        #print(f"Final shape: {param.shape}")
        ckpt_dict[PARAM] = param
        _save_checkpoint(final_path, ckpt_dict)

    return unmatched_patterns


def merge_zero3_slices(dp_degree, dir, slice_dir, name):
    slice_base_path = os.path.join(slice_dir, name)
    param_base_path = os.path.join(dir, name)

    for state in ("fp32", "exp_avg", "exp_avg_sq"):
        slices = _merge_zero_shards(slice_base_path, state, 1)
        final_path = os.path.join(param_base_path, f"{state}.pt")
        _save_checkpoint(final_path, slices[0])


def _do_parallel_work(do_work, work_chunks, num_workers):
    results = []
    if num_workers > 1:
        with ProcessPoolExecutor(max_workers=num_workers) as executor:
            future_list = [executor.submit(do_work, work) for work in work_chunks]
            for f in tqdm.tqdm(future_list):
                results.append(f.result())
    else:
        # No parallel pass for unit testing
        # We can't create child processes in tests
        for work in tqdm.tqdm(work_chunks):
            results.append(do_work(work))
    return results


def _extract_zero_shard_files(args, ds_checkpoint, temp_dir):
    _3d_range_list = list(
        itertools.product(range(ds_checkpoint.pp_degree), range(ds_checkpoint.tp_degree),
                          range(ds_checkpoint.dp_degree)))
    #pprint(f'{_3d_range_list=}')

    do_work = partial(extract_zero_shards, temp_dir, ds_checkpoint)
    _do_parallel_work(do_work, _3d_range_list, args.num_extract_workers)


def _extract_zero_shard_files_stage3(args, optim_files, param_shapes, dp_degree, temp_dir):
    do_work = partial(extract_zero_shards_stage3, optim_files, param_shapes, dp_degree, temp_dir)
    _do_parallel_work(do_work, list(range(dp_degree)), args.num_extract_workers)


def _merge_tp_slice_files(args, ds_checkpoint, slice_shapes, temp_dir):
    zero_output_folder = os.path.join(args.output_folder, "zero")
    do_work = partial(merge_tp_slices, ds_checkpoint, zero_output_folder, temp_dir, ds_checkpoint.tp_degree)
    unmatched_patterns_lists = _do_parallel_work(do_work, list(slice_shapes.items()), args.num_merge_workers)

    # verify that all patterns were used
    # if a pattern was not used by any of the workers, then it was not used at all -> assert/alert
    sets = [set(lst) for lst in unmatched_patterns_lists]
    unmatched_patterns = list(set.intersection(*sets))
    if args.strict:
        assert not unmatched_patterns, f'Unused patterns={unmatched_patterns} while merging tp slices'
    elif unmatched_patterns:
        print(f'Warning: Unused patterns={unmatched_patterns} while merging tp slices')


def _merge_zero3_slice_files(args, param_shapes, dp_degree, temp_dir):
    zero_output_folder = os.path.join(args.output_folder, "zero")
    do_work = partial(merge_zero3_slices, dp_degree, zero_output_folder, temp_dir)
    _do_parallel_work(do_work, param_shapes.keys(), args.num_merge_workers)


def _zero_partitioned_param_info(unpartitioned_numel, world_size):
    remainder = unpartitioned_numel % world_size
    padding_numel = (world_size - remainder) if remainder else 0
    partitioned_numel = math.ceil(unpartitioned_numel / world_size)
    return partitioned_numel, padding_numel


def _parse_model_states_stage3(files):
    return torch.load(files[0], map_location=torch.device('cpu'))[PARAM_SHAPES]


def _save_optimizer_state(args, ds_checkpoint):
    sharded_states = [BASE_OPTIMIZER_STATE, PARAM_SLICE_MAPPINGS, SINGLE_PARTITION_OF_FP32_GROUPS]
    sd = ds_checkpoint.get_zero_checkpoint_state(pp_index=0, tp_index=0, dp_index=0)

    optim_sd = sd[OPTIMIZER_STATE_DICT]
    output_sd = {k: v for k, v in optim_sd.items() if k not in sharded_states}
    output_sd[PARAM_GROUPS] = optim_sd[BASE_OPTIMIZER_STATE][PARAM_GROUPS]
    zero_output_folder = os.path.join(args.output_folder, "zero")
    output_file_path = os.path.join(zero_output_folder, f"optimizer_state.pt")
    _save_checkpoint(output_file_path, output_sd)


<<<<<<< HEAD
def _inject_missing_state(ds_checkpoint):
    if UNIVERSAL_CHECKPOINT_INFO not in ds_checkpoint.global_state:
        sd = torch.load(ds_checkpoint.mp_rank_files[0], map_location=torch.device('cpu'))
        if UNIVERSAL_CHECKPOINT_INFO not in sd:
            ds_checkpoint.global_state[UNIVERSAL_CHECKPOINT_INFO] = {}
            ds_checkpoint.global_state[UNIVERSAL_CHECKPOINT_INFO][
                UNIVERSAL_CHECKPOINT_VERSION_KEY] = UNIVERSAL_CHECKPOINT_VERSION_VALUE
=======
def _save_optimizer_state_stage3(args, optim_files):
    sd = torch.load(optim_files[0], map_location=torch.device('cpu'))
    output_sd = sd[OPTIMIZER_STATE_DICT]
    output_sd[PARAM_GROUPS] = output_sd[OPTIMIZER_STATE_DICT][PARAM_GROUPS]
    zero_output_folder = os.path.join(args.output_folder, "zero")
    output_file_path = os.path.join(zero_output_folder, f"optimizer_state.pt")
    _save_checkpoint(output_file_path, output_sd)


def _get_optim_files(checkpoint_dir):
    return _get_checkpoint_files(checkpoint_dir, "*_optim_states.pt")


def _get_model_state_files(checkpoint_dir):
    return _get_checkpoint_files(checkpoint_dir, "*_model_states.pt")


def _get_checkpoint_files(checkpoint_dir, glob_pattern):
    ckpt_files = sorted(glob.glob(os.path.join(checkpoint_dir, glob_pattern)), key=natural_keys)

    if len(ckpt_files) == 0:
        raise FileNotFoundError(f"can't find {glob_pattern} files in directory '{checkpoint_dir}'")

    return ckpt_files


def _get_zero_stage(optim_files):
    state_dict = torch.load(optim_files[0], map_location=torch.device('cpu'))
    optimizer_state = state_dict[OPTIMIZER_STATE_DICT]
    zero_stage = optimizer_state.get(ZERO_STAGE, 1)
    return zero_stage
>>>>>>> d2b1d7fc


def _check_for_required_state(ds_checkpoint):
    universal_checkpoint_info = ds_checkpoint.get_checkpoint_info(UNIVERSAL_CHECKPOINT_INFO)
    assert universal_checkpoint_info is not None, f'Required {UNIVERSAL_CHECKPOINT_INFO} state is missing in checkpoint. Verify that client creates this state.'


def main(args):
    print(f'Convert DeepSpeed Checkpoint to Universal Checkpoint')

    print(f'Converting DeepSpeed checkpoint in {args.input_folder} to Universal checkpoint in {args.output_folder}')

<<<<<<< HEAD
    ds_checkpoint = DeepSpeedCheckpoint(args.input_folder)
    if args.inject_missing_state:
        _inject_missing_state(ds_checkpoint)
    else:
        _check_for_required_state(ds_checkpoint)
=======
    optim_files = _get_optim_files(args.input_folder)
    zero_stage = _get_zero_stage(optim_files)

    if zero_stage <= 2:
        ds_checkpoint = DeepSpeedCheckpoint(args.input_folder)
        _check_for_required_state(ds_checkpoint)

        iteration = ds_checkpoint.get_iteration()
        #_create_latest_file(args.output_folder, iteration)
        checkpoint_paths = _create_checkpoint_paths(args.output_folder, iteration, ds_checkpoint.tp_degree,
                                                    ds_checkpoint.pp_degree)

        slice_shapes = []
        for mp_rank_file in ds_checkpoint.mp_rank_files:
            mp_sd = torch.load(mp_rank_file, map_location=torch.device('cpu'))
            slice_shapes += mp_sd[PARAM_SHAPES]
>>>>>>> d2b1d7fc

        # fix back to normal flat dict, merge duplicates for tp>1
        slice_shapes = dict((k, v) for d in slice_shapes for k, v in d.items())
        temp_dir = os.path.join(args.output_folder, 'tmp')

        print('*** 1. Extracting ZeRO fragments')
        _extract_zero_shard_files(args, ds_checkpoint, temp_dir)

        print('*** 2. Merging slices .....')
        _merge_tp_slice_files(args, ds_checkpoint, slice_shapes, temp_dir)

        print('*** 3. Saving common optimizer states')
        _save_optimizer_state(args, ds_checkpoint)

        if not args.keep_temp_folder:
            shutil.rmtree(temp_dir, ignore_errors=True)

        # Copy mp* files into output folder
        for f in glob.glob(os.path.join(args.input_folder, 'mp*')):
            shutil.copy2(f, args.output_folder)

    else:
        model_files = _get_model_state_files(args.input_folder)
        param_shapes = _parse_model_states_stage3(model_files)
        param_shapes = {k: v for d in param_shapes for k, v in d.items()}
        dp_degree = len(model_files)

        temp_dir = os.path.join(args.output_folder, 'tmp')

        print('*** 1. Extracting ZeRO fragments')
        _extract_zero_shard_files_stage3(args, optim_files, param_shapes, dp_degree, temp_dir)

        print('*** 2. Merging slices .....')
        _merge_zero3_slice_files(args, param_shapes, dp_degree, temp_dir)

        print('*** 3. Saving common optimizer states')
        _save_optimizer_state_stage3(args, optim_files)

        if not args.keep_temp_folder:
            shutil.rmtree(temp_dir, ignore_errors=True)

        # Copy *model_states files into output folder
        for f in glob.glob(os.path.join(args.input_folder, '*model_states.pt')):
            shutil.copy2(f, args.output_folder)

    # Update latest to output folder
    checkpoint_root_folder, step_folder = os.path.split(args.output_folder)
    latest_file = os.path.join(checkpoint_root_folder, 'latest_universal')
    with open(latest_file, "w") as f:
        f.write(step_folder)

    print('*** Done!')


if __name__ == "__main__":
    args = parse_arguments()
    main(args)<|MERGE_RESOLUTION|>--- conflicted
+++ resolved
@@ -419,7 +419,6 @@
     _save_checkpoint(output_file_path, output_sd)
 
 
-<<<<<<< HEAD
 def _inject_missing_state(ds_checkpoint):
     if UNIVERSAL_CHECKPOINT_INFO not in ds_checkpoint.global_state:
         sd = torch.load(ds_checkpoint.mp_rank_files[0], map_location=torch.device('cpu'))
@@ -427,39 +426,6 @@
             ds_checkpoint.global_state[UNIVERSAL_CHECKPOINT_INFO] = {}
             ds_checkpoint.global_state[UNIVERSAL_CHECKPOINT_INFO][
                 UNIVERSAL_CHECKPOINT_VERSION_KEY] = UNIVERSAL_CHECKPOINT_VERSION_VALUE
-=======
-def _save_optimizer_state_stage3(args, optim_files):
-    sd = torch.load(optim_files[0], map_location=torch.device('cpu'))
-    output_sd = sd[OPTIMIZER_STATE_DICT]
-    output_sd[PARAM_GROUPS] = output_sd[OPTIMIZER_STATE_DICT][PARAM_GROUPS]
-    zero_output_folder = os.path.join(args.output_folder, "zero")
-    output_file_path = os.path.join(zero_output_folder, f"optimizer_state.pt")
-    _save_checkpoint(output_file_path, output_sd)
-
-
-def _get_optim_files(checkpoint_dir):
-    return _get_checkpoint_files(checkpoint_dir, "*_optim_states.pt")
-
-
-def _get_model_state_files(checkpoint_dir):
-    return _get_checkpoint_files(checkpoint_dir, "*_model_states.pt")
-
-
-def _get_checkpoint_files(checkpoint_dir, glob_pattern):
-    ckpt_files = sorted(glob.glob(os.path.join(checkpoint_dir, glob_pattern)), key=natural_keys)
-
-    if len(ckpt_files) == 0:
-        raise FileNotFoundError(f"can't find {glob_pattern} files in directory '{checkpoint_dir}'")
-
-    return ckpt_files
-
-
-def _get_zero_stage(optim_files):
-    state_dict = torch.load(optim_files[0], map_location=torch.device('cpu'))
-    optimizer_state = state_dict[OPTIMIZER_STATE_DICT]
-    zero_stage = optimizer_state.get(ZERO_STAGE, 1)
-    return zero_stage
->>>>>>> d2b1d7fc
 
 
 def _check_for_required_state(ds_checkpoint):
@@ -472,30 +438,11 @@
 
     print(f'Converting DeepSpeed checkpoint in {args.input_folder} to Universal checkpoint in {args.output_folder}')
 
-<<<<<<< HEAD
     ds_checkpoint = DeepSpeedCheckpoint(args.input_folder)
     if args.inject_missing_state:
         _inject_missing_state(ds_checkpoint)
     else:
         _check_for_required_state(ds_checkpoint)
-=======
-    optim_files = _get_optim_files(args.input_folder)
-    zero_stage = _get_zero_stage(optim_files)
-
-    if zero_stage <= 2:
-        ds_checkpoint = DeepSpeedCheckpoint(args.input_folder)
-        _check_for_required_state(ds_checkpoint)
-
-        iteration = ds_checkpoint.get_iteration()
-        #_create_latest_file(args.output_folder, iteration)
-        checkpoint_paths = _create_checkpoint_paths(args.output_folder, iteration, ds_checkpoint.tp_degree,
-                                                    ds_checkpoint.pp_degree)
-
-        slice_shapes = []
-        for mp_rank_file in ds_checkpoint.mp_rank_files:
-            mp_sd = torch.load(mp_rank_file, map_location=torch.device('cpu'))
-            slice_shapes += mp_sd[PARAM_SHAPES]
->>>>>>> d2b1d7fc
 
         # fix back to normal flat dict, merge duplicates for tp>1
         slice_shapes = dict((k, v) for d in slice_shapes for k, v in d.items())
