# Copyright (c) Microsoft Corporation.
# SPDX-License-Identifier: Apache-2.0

# DeepSpeed Team

import torch
from deepspeed import comm as dist
from torch import nn
from torch.nn import functional as F

from torch.nn.parameter import Parameter
from deepspeed.accelerator import get_accelerator


class LinearAllreduce(nn.Module):

    def __init__(self, weight, bias=None, mp_group=None):
        super(LinearAllreduce, self).__init__()
        self.weight = weight
        self.bias = bias
        self.mp_group = mp_group

    def forward(self, input):
        output = torch.matmul(input, self.weight.transpose(-1, -2))
        if self.mp_group is not None:
            dist.inference_all_reduce(output, group=self.mp_group)
        if self.bias is not None:
            output += self.bias
        return output


class LmHeadLinearAllreduce(nn.Module):

    def __init__(
        self,
        weight,
        rank,
        world_size,
        bias=None,
        mp_group=None,
    ):
        super(LmHeadLinearAllreduce, self).__init__()
        self.weight = weight
        self.bias = bias
        self.mp_group = mp_group
        self.rank = rank
        self.world_size = world_size

    def forward(self, input):
<<<<<<< HEAD
        input_shard_size = get_shard_size(input.shape[-1], self.world_size)
        input_shard_offset = sum(get_shard_size_list(input.shape[-1], self.world_size)[0:self.rank])
        output = torch.matmul(input[:, :, input_shard_offset:input_shard_offset + input_shard_size],
=======
        assert input.shape[
            -1] % self.world_size == 0, 'Please ensure that self.world_size is divisible by input.shape[-1]'
        input_shard = input.shape[-1] // self.world_size
        output = torch.matmul(input[:, :, self.rank * input_shard:(self.rank + 1) * input_shard],
>>>>>>> 4fc181b0
                              self.weight.transpose(-1, -2))
        if self.mp_group is not None:
            dist.inference_all_reduce(output, group=self.mp_group)
        if self.bias is not None:
            output += self.bias
        return output


class LinearLayer(nn.Module):

    def __init__(self, weight_shape=None, dtype=torch.half, weight=None, bias=None):
        super(LinearLayer, self).__init__()
        if weight is not None:
            self.weight = weight
            self.bias = bias
        else:
            self.weight = Parameter(
                torch.empty(weight_shape, dtype=dtype, device=get_accelerator().current_device_name()))

            self.bias = Parameter(
                torch.empty(weight_shape[0],
                            dtype=dtype,
                            device=get_accelerator().current_device_name())) \
                if bias is not None else None

    def forward(self, input):
        output = torch.matmul(input, self.weight.transpose(-1, -2))
        if self.bias is not None:
            output += self.bias
        return output


class Normalize(nn.Module):

    def __init__(self, dim=None, dtype=torch.float, eps=1e-5, weight=None, bias=None):
        super(Normalize, self).__init__()
        if weight is not None:
            self.weight = weight
            self.bias = bias
        else:
            self.norm = nn.LayerNorm(dim, eps=eps).to(dtype).to(get_accelerator().current_device_name())
            self.weight = self.norm.weight
            self.bias = self.norm.bias

        self.eps = eps

    def forward(self, input):
        return nn.functional.layer_norm(input, input.shape[-1:], self.weight, self.bias, eps=self.eps)


class EmbeddingLayer(nn.Module):

    def __init__(self, weight_shape=None, dtype=torch.half, weight=None, bias=None):
        super(EmbeddingLayer, self).__init__()
        if weight is None:
            self.weight = Parameter(
                torch.empty(weight_shape[0],
                            weight_shape[1],
                            dtype=dtype,
                            device=get_accelerator().current_device_name()))
        else:
            self.weight = weight

    def forward(self, input):
        return F.embedding(input, self.weight)


class OPTEmbedding(EmbeddingLayer):
    """
    This module learns positional embeddings up to a fixed maximum size.
    """

    def __init__(self, weight_shape=None, weight=None, bias=None):
        # OPT is set up so that if padding_idx is specified then offset the embedding ids by 2
        # and adjust num_embeddings appropriately. Other models don't have this hack
        self.offset = 2
        super().__init__(weight_shape, weight=weight)

    def forward(self, attention_mask: torch.LongTensor, past_key_values_length: int = 0):
        """`input_ids_shape` is expected to be [bsz x seqlen]."""
        attention_mask = attention_mask.long()

        # create positions depending on attention_mask
        positions = (torch.cumsum(attention_mask, dim=1).type_as(attention_mask) * attention_mask).long() - 1

        # cut positions if `past_key_values_length` is > 0
        positions = positions[:, past_key_values_length:]

        return super().forward(positions + self.offset)


class RMSNormalize(nn.Module):

    def __init__(self, dim=None, dtype=torch.float, eps=1e-5, weight=None):
        super(RMSNormalize, self).__init__()
        if weight is not None:
            self.weight = weight
        else:
            self.weight = nn.Parameter(torch.ones(dim, dtype=dtype, device=get_accelerator().current_device_name()))

        self.eps = eps

    def forward(self, hidden_states):
        variance = hidden_states.to(torch.float32).pow(2).mean(-1, keepdim=True)
        hidden_states = hidden_states * torch.rsqrt(variance + self.eps)
        if self.weight.dtype in [torch.float16, torch.bfloat16]:
            hidden_states = hidden_states.to(self.weight.dtype)

        return hidden_states * self.weight<|MERGE_RESOLUTION|>--- conflicted
+++ resolved
@@ -10,6 +10,7 @@
 
 from torch.nn.parameter import Parameter
 from deepspeed.accelerator import get_accelerator
+from deepspeed.module_inject.tp_shard import get_shard_size, get_shard_size_list
 
 
 class LinearAllreduce(nn.Module):
@@ -47,16 +48,9 @@
         self.world_size = world_size
 
     def forward(self, input):
-<<<<<<< HEAD
         input_shard_size = get_shard_size(input.shape[-1], self.world_size)
         input_shard_offset = sum(get_shard_size_list(input.shape[-1], self.world_size)[0:self.rank])
         output = torch.matmul(input[:, :, input_shard_offset:input_shard_offset + input_shard_size],
-=======
-        assert input.shape[
-            -1] % self.world_size == 0, 'Please ensure that self.world_size is divisible by input.shape[-1]'
-        input_shard = input.shape[-1] // self.world_size
-        output = torch.matmul(input[:, :, self.rank * input_shard:(self.rank + 1) * input_shard],
->>>>>>> 4fc181b0
                               self.weight.transpose(-1, -2))
         if self.mp_group is not None:
             dist.inference_all_reduce(output, group=self.mp_group)
