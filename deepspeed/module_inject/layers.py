# Copyright (c) Microsoft Corporation.
# SPDX-License-Identifier: Apache-2.0

# DeepSpeed Team

import torch
from deepspeed import comm as dist
from torch import nn
from torch.nn import functional as F

from torch.nn.parameter import Parameter
from deepspeed.accelerator import get_accelerator


class LinearAllreduce(nn.Module):

    def __init__(self, weight, bias=None, mp_group=None):
        super(LinearAllreduce, self).__init__()
        self.weight = weight
        self.bias = bias
        self.mp_group = mp_group

    def forward(self, input):
        output = torch.matmul(input, self.weight.transpose(-1, -2))
        if self.mp_group is not None:
            dist.inference_all_reduce(output, group=self.mp_group)
        if self.bias is not None:
            output += self.bias
        return output


class LinearLayer(nn.Module):

    def __init__(self, weight_shape=None, dtype=torch.half, weight=None, bias=None):
        super(LinearLayer, self).__init__()
        if weight is not None:
            self.weight = weight
            self.bias = bias
        else:
            self.weight = Parameter(
                torch.empty(weight_shape, dtype=dtype, device=get_accelerator().current_device_name()))

            self.bias = Parameter(
                torch.empty(weight_shape[0],
                            dtype=dtype,
                            device=get_accelerator().current_device_name())) \
                if bias is not None else None

    def forward(self, input):
        output = torch.matmul(input, self.weight.transpose(-1, -2))
        if self.bias is not None:
            output += self.bias
        return output


class Normalize(nn.Module):

    def __init__(self, dim=None, dtype=torch.float, eps=1e-5, weight=None, bias=None):
        super(Normalize, self).__init__()
        if weight is not None:
            self.weight = weight
            self.bias = bias
        else:
            self.norm = nn.LayerNorm(dim, eps=eps).to(dtype).to(get_accelerator().current_device_name())
            self.weight = self.norm.weight
            self.bias = self.norm.bias

        self.eps = eps

    def forward(self, input):
        return nn.functional.layer_norm(input, input.shape[-1:], self.weight, self.bias, eps=self.eps)


class EmbeddingLayer(nn.Module):

    def __init__(self, weight_shape=None, dtype=torch.half, weight=None, bias=None):
        super(EmbeddingLayer, self).__init__()
        if weight is None:
            self.weight = Parameter(
                torch.empty(weight_shape[0],
                            weight_shape[1],
                            dtype=dtype,
                            device=get_accelerator().current_device_name()))
        else:
            self.weight = weight

    def forward(self, input):
        return F.embedding(input, self.weight)


class OPTEmbedding(EmbeddingLayer):
    """
    This module learns positional embeddings up to a fixed maximum size.
    """

    def __init__(self, weight_shape=None, weight=None, bias=None):
        # OPT is set up so that if padding_idx is specified then offset the embedding ids by 2
        # and adjust num_embeddings appropriately. Other models don't have this hack
        self.offset = 2
        super().__init__(weight_shape, weight=weight)

    def forward(self, attention_mask: torch.LongTensor, past_key_values_length: int = 0):
        """`input_ids_shape` is expected to be [bsz x seqlen]."""
        attention_mask = attention_mask.long()

        # create positions depending on attention_mask
        positions = (torch.cumsum(attention_mask, dim=1).type_as(attention_mask) * attention_mask).long() - 1

        # cut positions if `past_key_values_length` is > 0
        positions = positions[:, past_key_values_length:]

        return super().forward(positions + self.offset)


class RMSNormalize(nn.Module):

    def __init__(self, dim=None, dtype=torch.float, eps=1e-5, weight=None):
        super(RMSNormalize, self).__init__()
        if weight is not None:
            self.weight = weight
        else:
            self.weight = nn.Parameter(torch.ones(dim, dtype=dtype, device=get_accelerator().current_device_name()))

        self.eps = eps

    def forward(self, hidden_states):
        variance = hidden_states.to(torch.float32).pow(2).mean(-1, keepdim=True)
        hidden_states = hidden_states * torch.rsqrt(variance + self.eps)
<<<<<<< HEAD

=======
>>>>>>> 09601bb8
        if self.weight.dtype in [torch.float16, torch.bfloat16]:
            hidden_states = hidden_states.to(self.weight.dtype)

        return hidden_states * self.weight<|MERGE_RESOLUTION|>--- conflicted
+++ resolved
@@ -126,10 +126,6 @@
     def forward(self, hidden_states):
         variance = hidden_states.to(torch.float32).pow(2).mean(-1, keepdim=True)
         hidden_states = hidden_states * torch.rsqrt(variance + self.eps)
-<<<<<<< HEAD
-
-=======
->>>>>>> 09601bb8
         if self.weight.dtype in [torch.float16, torch.bfloat16]:
             hidden_states = hidden_states.to(self.weight.dtype)
 
