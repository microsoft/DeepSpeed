--- conflicted
+++ resolved
@@ -27,11 +27,7 @@
         return mlist
 
     def supported(model):
-<<<<<<< HEAD
-        unsupported = ['bloom', 'codegen', 'deberta', 'flaubert', 'fsmt', 'led', 'longformer', 'xlm']
-=======
         unsupported = ['bloom', 'codegen', 'deberta', 'flaubert', 'fsmt', 'led', 'longformer', 'xlm', 'xlnet']
->>>>>>> 543fdbff
         model = str(model)
         key = re.search(r": (.*?)Model", model)
         if key is None:
