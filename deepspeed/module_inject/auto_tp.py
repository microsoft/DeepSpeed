# Copyright (c) Microsoft Corporation.
# SPDX-License-Identifier: Apache-2.0

# DeepSpeed Team

# Automatic Tensor Parallelism
import re

from torch import nn
from .replace_policy import replace_policies
from typing import Optional
import torch
from deepspeed import comm as dist
from .layers import LinearAllreduce, LinearLayer, LmHeadLinearAllreduce
from deepspeed.accelerator import get_accelerator
from .fusedqkv_utils import require_tp_fused_qkvw, prepare_tp_fused_qkvw
from deepspeed.module_inject.tp_shard import get_shard_size, get_shard_size_list


class ReplaceWithTensorSlicing:

    def __init__(self, mp_group=None, mp_size=1, out_dim=1, in_dim=0):
        if mp_group is not None:
            self.gpu_index = dist.get_rank(group=mp_group)
        else:
            self.gpu_index = 0
        self.out_dim = out_dim
        self.in_dim = in_dim
        self.mp_size = mp_size

    def merge_assert(self, dim1, dim2):
        assert dim1 > dim2, \
            'Merging tensors is not allowed here! Please use deepspeed load_checkpoint\
            for merging your checkpoints before replacing the transformer layer with\
            inference-kernels'

    def strided_copy(self,
                     dst: Optional[torch.Tensor],
                     src: Optional[torch.Tensor],
                     num_splits: int,
                     int8: bool = False,
                     allocate_tensor: bool = False):
        if src is None:
            return src
        src_shape = src.shape
        dst_shape = dst.shape

        outer_dim = 0 if int8 else -1

        if allocate_tensor:
            dst = torch.empty_like(dst)

        src_split = torch.split(src.data, src.shape[outer_dim] // num_splits, dim=outer_dim)
        if (len(src_shape) == 2 and len(dst_shape) == 2):
            if src_shape[outer_dim] == dst_shape[self.out_dim]:
                try:
                    dst = dst.reshape(-1).data.copy_(src.data.reshape(-1)).reshape(src.shape)
                except:
                    print(dst.shape, src.shape)
                    exit()
                dst = torch.nn.parameter.Parameter(dst, requires_grad=False)
                if hasattr(src, 'scale'):
                    dst.scale = src.scale
                return dst
            self.merge_assert(src_shape[outer_dim], dst_shape[self.out_dim])
            qkv_size = dst_shape[self.out_dim] // num_splits
            qkv_split = [torch.split(src_s, qkv_size, dim=outer_dim) for src_s in src_split]
            weight_split = [
                torch.cat([qkv_s[i] for qkv_s in qkv_split], axis=outer_dim) for i in range(len(qkv_split[0]))
            ]
            dst = dst.reshape(-1).data.copy_(weight_split[self.gpu_index].contiguous().reshape(-1)).reshape(
                weight_split[self.gpu_index].shape)
        else:
            if src_shape[0] == dst_shape[0]:
                return torch.nn.parameter.Parameter(src)
            qkv_size = dst_shape[0] // num_splits
            qkv_split = [torch.split(src_s, qkv_size, dim=0) for src_s in src_split]
            bias_split = [torch.cat([qkv_s[i] for qkv_s in qkv_split], axis=0) for i in range(len(qkv_split[0]))]
            dst.data.copy_(bias_split[self.gpu_index].contiguous())

        dst = torch.nn.parameter.Parameter(dst, requires_grad=False)
        if hasattr(src, 'scale'):
            dst.scale = src.scale
        return dst

    def copy(self, dst, src, int8=False, allocate_tensor=False):
        if src is None:
            return src
        assert not dst.data.is_meta  # the torch.Tensor.copy_ method used below will silently fail on meta tensors
        if allocate_tensor:
            dst = torch.empty_like(dst)
        outer_dim = 0 if int8 else 1
        inner_dim = 1 if int8 else 0
        src_shape = src.shape
        dst_shape = dst.shape
        if (len(src_shape) == 2 and len(dst_shape) == 2):

            if src_shape[inner_dim] == dst_shape[self.in_dim] and src_shape[outer_dim] == dst_shape[self.out_dim]:
                dst = dst.reshape(-1).data.copy_(src.data.reshape(-1)).reshape(src.shape)
            else:
                if src_shape[inner_dim] != dst_shape[self.in_dim]:
                    self.merge_assert(src_shape[inner_dim], dst_shape[self.in_dim])
                    dst.data.copy_(src[:, self.gpu_index * dst_shape[self.in_dim]: (self.gpu_index + 1) * dst_shape[self.in_dim]] if inner_dim == 1 else \
                                   src[self.gpu_index * dst_shape[self.in_dim]: (self.gpu_index + 1) * dst_shape[self.in_dim], :])
                else:
                    self.merge_assert(src_shape[outer_dim], dst_shape[self.out_dim])
                    dst.data.copy_(src[:, self.gpu_index * dst_shape[self.out_dim]: (self.gpu_index + 1) * dst_shape[self.out_dim]] if outer_dim == 1 else \
                                   src[self.gpu_index * dst_shape[self.out_dim]: (self.gpu_index + 1) * dst_shape[self.out_dim], :])
        else:
            if src_shape[0] == dst_shape[0]:
                dst = src if src.dtype == dst.dtype else dst.data.copy_(src)
            else:
                dst.data.copy_(src[self.gpu_index * dst_shape[-1]:(self.gpu_index + 1) * dst_shape[-1]])
        dst = torch.nn.parameter.Parameter(dst, requires_grad=False)
        if hasattr(src, 'scale'):
            dst.scale = src.scale
        return dst


class Loading():

    def is_load_module(module):
        load_layers = [nn.Linear, nn.Embedding, nn.LayerNorm]
        load_layer_names = ["LPLayerNorm", "SharedEmbedding", "OPTLearnedPositionalEmbedding", "LlamaRMSNorm"]
        return module.__class__ in load_layers or module._get_name() in load_layer_names

    def load_buffer(module, state_dict, prefix):
        for name in module._buffers.keys():
            if module._buffers[name].data.is_meta:
                module._buffers[name] = torch.nn.parameter.Parameter(
                    data=torch.empty_like(module._buffers[name].data, device="cpu"),
                    requires_grad=module._buffers[name].data.requires_grad)
            if prefix + name in state_dict.keys():
                module._buffers[name].data.copy_(state_dict[prefix + name])

    def load(module, state_dict, prefix, mp_group=None):
        mp_replace = ReplaceWithTensorSlicing(mp_group=mp_group)
        if hasattr(module, 'weight'):
            if module.weight.data.is_meta:
                # meta tensor cannot be casted or copied to, so we need to replace it with a normal tensor here
                module.weight = torch.nn.parameter.Parameter(data=torch.empty_like(module.weight.data, device="cpu"),
                                                             requires_grad=module.weight.data.requires_grad)
                if 'query_key_value' in prefix:
                    module.weight = mp_replace.strided_copy(module.weight.data,
                                                            state_dict[prefix + 'weight'],
                                                            num_splits=3)
                else:
                    module.weight = mp_replace.copy(module.weight.data, state_dict[prefix + 'weight'])
        else:
            if hasattr(module, 'norm') and hasattr(module.norm, 'weight'):
                if module.norm.weight.data.is_meta:
                    # meta tensor cannot be casted or copied to, so we need to replace it with a normal tensor here
                    module.norm.weight = torch.nn.parameter.Parameter(
                        data=torch.empty_like(module.norm.weight.data, device="cpu"),
                        requires_grad=module.norm.weight.data.requires_grad)
                module.norm.weight = mp_replace.copy(module.norm.weight.data, state_dict[prefix + 'weight'])

        if prefix + 'bias' in state_dict.keys():
            if hasattr(module, 'bias'):
                if module.bias.data.is_meta:
                    # meta tensor cannot be casted or copied to, so we need to replace it with a normal tensor here
                    module.bias = torch.nn.parameter.Parameter(data=torch.empty_like(module.bias.data, device="cpu"),
                                                               requires_grad=module.bias.data.requires_grad)
                module.bias = mp_replace.copy(module.bias, state_dict[prefix + 'bias'])
            else:
                if hasattr(module, 'norm') and hasattr(module.norm, 'bias'):
                    if module.norm.bias.data.is_meta:
                        # meta tensor cannot be casted or copied to, so we need to replace it with a normal tensor here
                        module.norm.bias = torch.nn.parameter.Parameter(
                            data=torch.empty_like(module.norm.bias.data, device="cpu"),
                            requires_grad=module.norm.bias.data.requires_grad)
                    module.norm.bias = mp_replace.copy(module.norm.bias, state_dict[prefix + 'bias'])


class AutoTP():

    def __init__(self, module, all_reduce_linears, prefix, state_dict, linear_layer_setting, orig_layer_impl):
        self.module = module
        self.all_reduce_linears = all_reduce_linears
        self.prefix = prefix
        self.state_dict = state_dict

        self.mp_size = None
        self.mp_group = None
        self.linear_layer_setting = linear_layer_setting
        self.orig_layer_impl = orig_layer_impl
        self.linear_policies = None
        self.conv_linear_layer = False

    def in_module_list(module, module_list):
        for item in module_list:
            if type(item).__name__ == type(module).__name__:
                return True
        return False

    def get_module_list(model):
        mlist = []
        for child in model.children():
            if isinstance(child, nn.ModuleList):
                for module in child.children():
                    if not mlist:
                        mlist = [module]
                    elif not AutoTP.in_module_list(module, mlist):
                        mlist = mlist + [module]
            else:
                mlist = mlist + AutoTP.get_module_list(child)
        return mlist

    def supported(model):
        unsupported = ['deberta', 'flaubert', 'fsmt', 'gpt2', 'led', 'longformer', 'xlm', 'xlnet']
        model = str(model)
        key = re.search(r": (.*?)Model", model)
        if key is None:
            key = re.search(r": (.*?)Stack", model)
        if key is None:
            key = re.match(r"(.*?)Model", model)
        assert key is not None, "Not able to determine model policy automatically. Please provide policy."
        if key.group(1).lower() in unsupported:
            return False
        return True

    def get_layers(parent, module):
        layer_list = []
        for key, submodule in module._modules.items():
            if isinstance(submodule, nn.Linear):
                layer_list = layer_list + [parent + "." + key]
            elif isinstance(submodule, nn.LayerNorm) or key == 'LayerNorm' or key == 'layer_norm':
                layer_list = layer_list + ["ln"]
            else:
                layer_list = layer_list + AutoTP.get_layers(key, submodule)
        return layer_list

    def update_policy_list(policy_list, new_module, new_gems):
        if len(policy_list):
            for i, policy in enumerate(policy_list):
                # if module already exists in policy, combine gems and remove duplicates
                if policy[0] == type(new_module):
                    new_gems = set(new_gems + policy[1])
                    policy_list[i] = tuple([type(new_module), new_gems])
                    return policy_list
        policy_list.append(tuple([type(new_module), new_gems]))
        return policy_list

    def kernel_supported(module_list):
        policy = []
        for plcy in replace_policies:
            # instantiate a throw-away policy in order to populate the _orig_layer_class
            _ = plcy(None)
            if isinstance(plcy._orig_layer_class, list):
                for orig_layer_class in plcy._orig_layer_class:
                    policy.append(orig_layer_class)
            elif plcy._orig_layer_class is not None:
                policy.append(plcy._orig_layer_class)
        for child in module_list:
            if child.__class__ in policy:
                return True
        return False

    def tp_parser(model):
        policy_list = []
        module_list = []
        layer_list = []
        gem_list = []

        module_list = AutoTP.get_module_list(model)
        assert AutoTP.supported(model), "AutoTP not supported for model. Please use kernel injection since container policy for model exists." \
        if AutoTP.kernel_supported(module_list) else "AutoTP not supported for model. Please provide policy."
        for module in module_list:
            for key, submodule in module._modules.items():
                if isinstance(submodule, nn.Linear):
                    layer_list = layer_list + ["." + key]
                elif isinstance(submodule, nn.LayerNorm) or key == 'LayerNorm' or key == 'layer_norm':
                    layer_list = layer_list + ["ln"]
                else:
                    layer_list = layer_list + AutoTP.get_layers(key, submodule)
            for i, layer in enumerate(layer_list):
                if layer == 'ln':
                    if layer_list[i - 1] != 'ln':
                        gem_list = gem_list + [layer_list[i - 1]]
                elif 'out_proj' in layer:
                    gem_list = gem_list + [layer]
                elif 'o_proj' in layer:
                    gem_list = gem_list + [layer]
                elif 'down_proj' in layer:
                    gem_list = gem_list + [layer]
                elif 'attention.dense' in layer and 'GPTNeoX' in str(model):
                    gem_list = gem_list + [layer]
                elif 'self_attention.dense' in layer and 'falcon' in str(
                        type(module)):  # this is a hack to get the right linear layer for this model!
                    gem_list = gem_list + [layer]

            layer_list = []
            if gem_list != []:
                gem_list = list(set(gem_list))
                policy_list = AutoTP.update_policy_list(policy_list, module, gem_list)
                gem_list = []
        assert len(policy_list), "AutoTP not supported for model. Please use kernel injection since container policy for model exists." \
        if AutoTP.kernel_supported(module_list) else "Not able to determine model policy automatically. Please provide policy."
        return policy_list

    def set_tensor_parallel_config(self, mp_size, mp_group):
        self.mp_size = mp_size
        self.mp_group = mp_group

    def _replace(self, child, name, conv_linear_layer):
        if getattr(child, "replaced", False) == True:
            return
        weight_shape = child.weight.shape
        mp_replace = ReplaceWithTensorSlicing(mp_group=self.mp_group)
        if name in self.all_reduce_linears:
            # if conv_linear_layer [weight_shape[1], weight_shape[0] // mp_size]
            # else [weight_shape[0], weight_shape[1] // mp_size]

            if self.conv_linear_layer:
                child.weight.data = child.weight.data.transpose(-1, -2).contiguous()
<<<<<<< HEAD
            data = child.weight.data.split(get_shard_size_list(
                weight_shape[0] if self.conv_linear_layer else weight_shape[1], self.mp_size),
                                           dim=1)
=======
            data = child.weight.data.split(
                (weight_shape[0] if self.conv_linear_layer else weight_shape[1]) // self.mp_size, dim=1)
>>>>>>> 4fc181b0
            data_dc = data[mp_replace.gpu_index].to(get_accelerator().current_device_name()).clone().detach()
            del data

            setattr(child, "replaced", True)
            if name == "lm_head" or name == 'embed_out':
<<<<<<< HEAD
                return LmHeadLinearAllreduce(weight=torch.nn.parameter.Parameter(data_dc, requires_grad=False),
                                             rank=dist.get_rank(),
                                             world_size=dist.get_world_size(),
                                             bias=child.bias if child.bias is None else torch.nn.parameter.Parameter(
                                                 child.bias.to(get_accelerator().current_device_name())),
                                             mp_group=self.mp_group)
            return LinearAllreduce(weight=torch.nn.parameter.Parameter(data_dc, requires_grad=False),
                                   bias=child.bias if child.bias is None else \
                                        torch.nn.parameter.Parameter(child.bias.to(get_accelerator().current_device_name())),
                                   mp_group=self.mp_group)
=======
                return LmHeadLinearAllreduce(
                    torch.nn.parameter.Parameter(data_dc, requires_grad=False), dist.get_rank(), dist.get_world_size(),
                    child.bias if child.bias is None else torch.nn.parameter.Parameter(
                        child.bias.to(get_accelerator().current_device_name())), self.mp_group)
            return LinearAllreduce(torch.nn.parameter.Parameter(data_dc, requires_grad=False), child.bias if child.bias is None else \
                        torch.nn.parameter.Parameter(child.bias.to(get_accelerator().current_device_name())), self.mp_group)
>>>>>>> 4fc181b0
        else:

            # if conv_linear_layer [weight_shape[1], weight_shape[0] // mp_size]
            # else [weight_shape[0] // mp_size, weight_shape[1]]
            if self.conv_linear_layer:
                child.weight.data = child.weight.data.transpose(-1, -2).contiguous()

            if require_tp_fused_qkvw(name, self.mp_size):
                #for detecting fused type
                module_str = str(self.module).strip()
                #The copy is a regular copy, The shape of dst and src is the same
                data_dc = prepare_tp_fused_qkvw(module_str, child.weight.data, self.mp_size, mp_replace.gpu_index)

                bias_data_dc = None if child.bias is None else prepare_tp_fused_qkvw(
                    module_str, child.bias.data, self.mp_size, mp_replace.gpu_index).to(
                        get_accelerator().current_device_name())
            else:
                data = child.weight.data.split(get_shard_size_list(weight_shape[0], self.mp_size),
                                               dim=1 if self.conv_linear_layer else 0)
<<<<<<< HEAD
                data_dc = data[mp_replace.gpu_index].clone().detach()
=======
                data_dc = data[mp_replace.gpu_index].to(get_accelerator().current_device_name()).clone().detach()
>>>>>>> 4fc181b0
                del data

                if child.bias is not None:
                    bias_data = child.bias.data.split(get_shard_size_list(
                        weight_shape[1] if self.conv_linear_layer else weight_shape[0], self.mp_size),
                                                      dim=0)
                    bias_data = bias_data[mp_replace.gpu_index].to(get_accelerator().current_device_name())
<<<<<<< HEAD
                    bias_data = torch.nn.parameter.Parameter(bias_data, requires_grad=False)
                    bias_data_dc = bias_data.clone().detach()
=======
                    bias_data_dc = torch.nn.parameter.Parameter(bias_data, requires_grad=False)
>>>>>>> 4fc181b0
                    del bias_data
                else:
                    bias_data_dc = None

            setattr(child, "replaced", True)
            return LinearLayer(weight=torch.nn.parameter.Parameter(data_dc.to(get_accelerator().current_device_name()), requires_grad=False), \
                        bias=bias_data_dc)

    def _slice_embedding(self, child, name, conv_linear_layer):
        if getattr(child, "replaced", False) == True:
            return
        mp_replace = ReplaceWithTensorSlicing(mp_group=self.mp_group)

        if hasattr(child.weight, 'ds_tensor'):
            data = child.weight.ds_tensor.data.split(get_shard_size_list(child.weight.shape[1], self.mp_size), dim=1)
        else:
            data = child.weight.data.split(get_shard_size_list(child.weight.shape[1], self.mp_size), dim=1)
        data = data[mp_replace.gpu_index].to(get_accelerator().current_device_name())
        data = torch.nn.parameter.Parameter(data, requires_grad=False)

        new_embedding = nn.Embedding(child.weight.shape[0], get_shard_size(child.weight.shape[1], self.mp_size))
        new_embedding.weight.data.copy_(data)
        setattr(child, "replaced", True)
        return new_embedding

    def update_mp_params(self, child):
        if getattr(child, "replaced", False) == True:
            return
        for param in [
                "n_heads", "inner_dim", "num_heads", "num_kv", "num_attention_heads", "num_attn_heads",
                "all_head_size", "embed_dim", "hidden_size", "num_key_value_heads"
        ]:
            if hasattr(child, param):
                param_val = getattr(child, param)
                #assert param_val % self.mp_size == 0, f"{param} ({param_val}) must be divisible by mp_size ({self.mp_size})"
                setattr(child, param, get_shard_size(param_val, self.mp_size))
        setattr(child, "replaced", True)

    def update_linear_policies(self):
        self.conv_linear_layer = False
        if self.linear_layer_setting is not None:
            self.linear_policies = {self.linear_layer_setting[0]: self._replace}
            if len(self.linear_layer_setting) == 2:
                self.linear_policies.update({self.linear_layer_setting[1]: self._slice_embedding})
        else:
            import transformers
            if self.orig_layer_impl is transformers.models.gpt2.modeling_gpt2.GPT2Block:
                try:
                    self.conv_linear_layer = True
                    self.linear_policies = {transformers.pytorch_utils.Conv1D: self._replace}
                except ImportError:
                    self.linear_policies = {nn.Linear: self._replace}
            else:
                self.linear_policies = {nn.Linear: self._replace, nn.Embedding: self._slice_embedding}

    def _replace_module(self, r_module, prev_name='', prev_class_name=''):
        for name, child in r_module.named_children():
            if prev_class_name == "":
                class_name = prev_name
            elif prev_name == "":
                class_name = prev_class_name
            else:
                class_name = prev_class_name + '.' + prev_name
            checking_key = self.prefix + '.' + class_name + '.' + name + '.' if class_name != "" else self.prefix + '.' + name + '.'
            if Loading.is_load_module(child) and self.state_dict is not None:
                if any(checking_key in item for item in self.state_dict):
                    Loading.load(child, self.state_dict, checking_key, self.mp_group)
                else:
                    continue
            if len(child._buffers) != 0 and self.state_dict is not None:
                Loading.load_buffer(child, self.state_dict, checking_key)
            if child.__class__ in self.linear_policies:
                setattr(r_module, name, self.linear_policies[child.__class__](child, prev_name + '.' + name,
                                                                              self.conv_linear_layer))
            elif any(isinstance(child, lp) for lp in self.linear_policies):
                # Added for falcon model support
                # Note: isinstance will account for class inheritance, child.__class__ does not
                key = None
                for lp in self.linear_policies:
                    if isinstance(child, lp):
                        key = lp
                        break
                assert key is not None
                setattr(r_module, name, self.linear_policies[key](child, prev_name + '.' + name,
                                                                  self.conv_linear_layer))
            else:
                self.update_mp_params(child)
                self._replace_module(child, name, class_name)
        return r_module

    def _replace_last_linear_module(self, r_module):
        if hasattr(r_module, "lm_head"):
            name = "lm_head"
            child = r_module.lm_head
        elif hasattr(r_module, "embed_out"):
            name = "embed_out"
            child = r_module.embed_out
        else:
            return r_module
        if child.__class__ in self.linear_policies:
            setattr(r_module, name, self.linear_policies[child.__class__](child, name, self.conv_linear_layer))
        return r_module<|MERGE_RESOLUTION|>--- conflicted
+++ resolved
@@ -313,38 +313,20 @@
 
             if self.conv_linear_layer:
                 child.weight.data = child.weight.data.transpose(-1, -2).contiguous()
-<<<<<<< HEAD
             data = child.weight.data.split(get_shard_size_list(
                 weight_shape[0] if self.conv_linear_layer else weight_shape[1], self.mp_size),
                                            dim=1)
-=======
-            data = child.weight.data.split(
-                (weight_shape[0] if self.conv_linear_layer else weight_shape[1]) // self.mp_size, dim=1)
->>>>>>> 4fc181b0
             data_dc = data[mp_replace.gpu_index].to(get_accelerator().current_device_name()).clone().detach()
             del data
 
             setattr(child, "replaced", True)
             if name == "lm_head" or name == 'embed_out':
-<<<<<<< HEAD
-                return LmHeadLinearAllreduce(weight=torch.nn.parameter.Parameter(data_dc, requires_grad=False),
-                                             rank=dist.get_rank(),
-                                             world_size=dist.get_world_size(),
-                                             bias=child.bias if child.bias is None else torch.nn.parameter.Parameter(
-                                                 child.bias.to(get_accelerator().current_device_name())),
-                                             mp_group=self.mp_group)
-            return LinearAllreduce(weight=torch.nn.parameter.Parameter(data_dc, requires_grad=False),
-                                   bias=child.bias if child.bias is None else \
-                                        torch.nn.parameter.Parameter(child.bias.to(get_accelerator().current_device_name())),
-                                   mp_group=self.mp_group)
-=======
                 return LmHeadLinearAllreduce(
                     torch.nn.parameter.Parameter(data_dc, requires_grad=False), dist.get_rank(), dist.get_world_size(),
                     child.bias if child.bias is None else torch.nn.parameter.Parameter(
                         child.bias.to(get_accelerator().current_device_name())), self.mp_group)
             return LinearAllreduce(torch.nn.parameter.Parameter(data_dc, requires_grad=False), child.bias if child.bias is None else \
                         torch.nn.parameter.Parameter(child.bias.to(get_accelerator().current_device_name())), self.mp_group)
->>>>>>> 4fc181b0
         else:
 
             # if conv_linear_layer [weight_shape[1], weight_shape[0] // mp_size]
@@ -364,11 +346,7 @@
             else:
                 data = child.weight.data.split(get_shard_size_list(weight_shape[0], self.mp_size),
                                                dim=1 if self.conv_linear_layer else 0)
-<<<<<<< HEAD
-                data_dc = data[mp_replace.gpu_index].clone().detach()
-=======
                 data_dc = data[mp_replace.gpu_index].to(get_accelerator().current_device_name()).clone().detach()
->>>>>>> 4fc181b0
                 del data
 
                 if child.bias is not None:
@@ -376,12 +354,7 @@
                         weight_shape[1] if self.conv_linear_layer else weight_shape[0], self.mp_size),
                                                       dim=0)
                     bias_data = bias_data[mp_replace.gpu_index].to(get_accelerator().current_device_name())
-<<<<<<< HEAD
-                    bias_data = torch.nn.parameter.Parameter(bias_data, requires_grad=False)
-                    bias_data_dc = bias_data.clone().detach()
-=======
                     bias_data_dc = torch.nn.parameter.Parameter(bias_data, requires_grad=False)
->>>>>>> 4fc181b0
                     del bias_data
                 else:
                     bias_data_dc = None
