--- conflicted
+++ resolved
@@ -297,24 +297,6 @@
         if getattr(child, "replaced", False) == True:
             return
         weight_shape = child.weight.shape
-<<<<<<< HEAD
-        if name == 'attn.Wqkv' and self.module._get_name() == 'MPTBlock':
-            # MPT block qkv weight's allocation is different from other models, it's [3,num_head,head_dim,hidden_size]
-            # instead of [num_head,3,head_dim,hidden_size]
-            new_weight = torch.empty((
-                get_shard_size(weight_shape[0], self.mp_size),
-                weight_shape[1],
-            ),
-                                     device=child.weight.device,
-                                     dtype=child.weight.dtype)
-            reversed_dim = True
-            mp_replace = ReplaceWithTensorSlicing(mp_group=self.mp_group, out_dim=0)
-            # todo: can we remove new tensor allocation if we use strided copy?
-            mp_replace.strided_copy(new_weight, child.weight.data, num_splits=3, int8=reversed_dim)
-            setattr(child, "replaced", True)
-            return LinearLayer(weight=new_weight.to(get_accelerator().current_device_name()), bias=None)
-=======
->>>>>>> 9723a879
         mp_replace = ReplaceWithTensorSlicing(mp_group=self.mp_group)
         if name in self.all_reduce_linears:
             # if conv_linear_layer [weight_shape[1], weight_shape[0] // mp_size]
