--- conflicted
+++ resolved
@@ -335,10 +335,6 @@
         # For mixtral-7x8b, need to skip MoE gate linear replace.
         if name == "block_sparse_moe.gate":
             return child
-<<<<<<< HEAD
-        # For MLP including chunk layer.
-        if 'gate_up_proj' in name or ('dense_h_to_4h' in name and 'GLM' in str(self.module)):
-=======
         # For Yuan model
         if 'Yuan' in str(self.module):
             if 'v_proj' in name:
@@ -349,9 +345,8 @@
                 weight, bias = shard_value_with_share_qk(child.weight.data, child.bias, dist.get_rank(),
                                                          dist.get_world_size(), False)
                 return LinearAllreduce(weight, bias, self.mp_group)
-        # for phi3.
-        if 'gate_up_proj' in name:
->>>>>>> b421e8c8
+        # For MLP including chunk layer.
+        if 'gate_up_proj' in name or ('dense_h_to_4h' in name and 'GLM' in str(self.module)):
             weight, bias = shard_chunk_mlp(child.weight.data, child.bias, dist.get_rank(), dist.get_world_size())
             return LinearLayer(weight=weight, bias=bias)
         if name in self.all_reduce_linears:
@@ -431,22 +426,14 @@
     def update_mp_params(self, child):
         if getattr(child, "replaced", False) == True:
             return
-<<<<<<< HEAD
         for param in [
                 "n_heads", "inner_dim", "num_heads", "num_kv", "num_attention_heads", "num_attn_heads",
                 "all_head_size", "embed_dim", "hidden_size", "num_key_value_heads", "num_kv_heads", "kv_n_heads",
                 "d_model", "num_attention_heads_per_partition", "num_multi_query_groups_per_partition",
                 "hidden_size_per_partition"
         ]:
-=======
-        param_list = [
-            "n_heads", "inner_dim", "num_heads", "num_kv", "num_attention_heads", "num_attn_heads", "all_head_size",
-            "embed_dim", "hidden_size", "num_key_value_heads", "num_kv_heads", "kv_n_heads", "d_model"
-        ]
-        for param in param_list:
             if "Yuan" in str(child) and 'embed_dim' in param_list:
                 param_list.remove('embed_dim')
->>>>>>> b421e8c8
             if hasattr(child, param):
                 param_val = getattr(child, param)
                 setattr(child, param, get_shard_size(param_val, self.mp_size))
