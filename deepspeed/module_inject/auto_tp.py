'''Copyright The Microsoft DeepSpeed Team'''

# Automatic Tensor Parallelism
import re

from torch import nn
from .replace_policy import replace_policies


class AutoTP():

    def in_module_list(module, module_list):
        for item in module_list:
            if type(item).__name__ == type(module).__name__:
                return True
        return False

    def get_module_list(model):
        mlist = []
        for child in model.children():
            if isinstance(child, nn.ModuleList):
                for module in child.children():
                    if not mlist:
                        mlist = [module]
                    elif not AutoTP.in_module_list(module, mlist):
                        mlist = mlist + [module]
            else:
                mlist = mlist + AutoTP.get_module_list(child)
        return mlist

    def supported(model):
<<<<<<< HEAD
        unsupported = [
            'codegen',
            'deberta',
            'flaubert',
            'fsmt',
            'gpt2',
            'led',
            'longformer',
            'xlm',
            'xlnet'
        ]
=======
        unsupported = ['bloom', 'codegen', 'deberta', 'flaubert', 'fsmt', 'gpt2', 'led', 'longformer', 'xlm', 'xlnet']
>>>>>>> 9726bd46
        model = str(model)
        key = re.search(r": (.*?)Model", model)
        if key is None:
            key = re.search(r": (.*?)Stack", model)
        if key is None:
            key = re.match(r"(.*?)Model", model)
        assert key is not None, "Not able to determine model policy automatically. Please provide policy."
        if key.group(1).lower() in unsupported:
            return False
        return True

    def get_layers(parent, module):
        layer_list = []
        for key, submodule in module._modules.items():
            if isinstance(submodule, nn.Linear):
                layer_list = layer_list + [parent + "." + key]
            elif isinstance(submodule, nn.LayerNorm) or key == 'LayerNorm' or key == 'layer_norm':
                layer_list = layer_list + ["ln"]
            else:
                layer_list = layer_list + AutoTP.get_layers(key, submodule)
        return layer_list

    def update_policy_list(policy_list, new_module, new_gems):
        if len(policy_list):
            for i, policy in enumerate(policy_list):
                # if module already exists in policy, combine gems and remove duplicates
                if policy[0] == type(new_module):
                    new_gems = set(new_gems + policy[1])
                    policy_list[i] = tuple([type(new_module), new_gems])
                    return policy_list
        policy_list.append(tuple([type(new_module), new_gems]))
        return policy_list

    def kernel_supported(module_list):
        policy = []
        for plcy in replace_policies:
            # instantiate a throw-away policy in order to populate the _orig_layer_class
            _ = plcy(None)
            if isinstance(plcy._orig_layer_class, list):
                for orig_layer_class in plcy._orig_layer_class:
                    policy.append(orig_layer_class)
            elif plcy._orig_layer_class is not None:
                policy.append(plcy._orig_layer_class)
        for child in module_list:
            if child.__class__ in policy:
                return True
        return False

    def tp_parser(model):
        policy_list = []
        module_list = []
        layer_list = []
        gem_list = []

        module_list = AutoTP.get_module_list(model)
        assert AutoTP.supported(model), "AutoTP not supported for model. Please use kernel injection since container policy for model exists." \
        if AutoTP.kernel_supported(module_list) else "AutoTP not supported for model. Please provide policy."
        for module in module_list:
            for key, submodule in module._modules.items():
                if isinstance(submodule, nn.Linear):
                    layer_list = layer_list + ["." + key]
                elif isinstance(submodule, nn.LayerNorm) or key == 'LayerNorm' or key == 'layer_norm':
                    layer_list = layer_list + ["ln"]
                else:
                    layer_list = layer_list + AutoTP.get_layers(key, submodule)
            for i, layer in enumerate(layer_list):
                if layer == 'ln':
                    if layer_list[i - 1] != 'ln':
                        gem_list = gem_list + [layer_list[i - 1]]
                elif 'out_proj' in layer:
                    gem_list = gem_list + [layer]
                elif 'o_proj' in layer:
                    gem_list = gem_list + [layer]
                elif 'down_proj' in layer:
                    gem_list = gem_list + [layer]
            layer_list = []
            if gem_list != []:
                gem_list = list(set(gem_list))
                policy_list = AutoTP.update_policy_list(policy_list, module, gem_list)
                gem_list = []
        assert len(policy_list), "AutoTP not supported for model. Please use kernel injection since container policy for model exists." \
        if AutoTP.kernel_supported(module_list) else "Not able to determine model policy automatically. Please provide policy."
        return policy_list<|MERGE_RESOLUTION|>--- conflicted
+++ resolved
@@ -29,21 +29,7 @@
         return mlist
 
     def supported(model):
-<<<<<<< HEAD
-        unsupported = [
-            'codegen',
-            'deberta',
-            'flaubert',
-            'fsmt',
-            'gpt2',
-            'led',
-            'longformer',
-            'xlm',
-            'xlnet'
-        ]
-=======
-        unsupported = ['bloom', 'codegen', 'deberta', 'flaubert', 'fsmt', 'gpt2', 'led', 'longformer', 'xlm', 'xlnet']
->>>>>>> 9726bd46
+        unsupported = ['codegen', 'deberta', 'flaubert', 'fsmt', 'gpt2', 'led', 'longformer', 'xlm', 'xlnet']
         model = str(model)
         key = re.search(r": (.*?)Model", model)
         if key is None:
