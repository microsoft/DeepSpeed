--- conflicted
+++ resolved
@@ -444,7 +444,6 @@
                 self._replace_module(child, name, class_name)
         return r_module
 
-<<<<<<< HEAD
     def get_model_num_kv_heads(self, config):
         num_kv_heads = None
         kv_head_names = ['num_key_value_heads', 'num_attention_heads', 'n_heads']
@@ -454,7 +453,7 @@
                 if num_kv_heads != None:
                     break
         return num_kv_heads
-=======
+
     def _replace_last_linear_module(self, r_module):
         if hasattr(r_module, "lm_head"):
             name = "lm_head"
@@ -466,5 +465,4 @@
             return r_module
         if child.__class__ in self.linear_policies:
             setattr(r_module, name, self.linear_policies[child.__class__](child, name, self.conv_linear_layer))
-        return r_module
->>>>>>> 604d701e
+        return r_module