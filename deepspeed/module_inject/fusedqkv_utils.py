--- conflicted
+++ resolved
@@ -40,13 +40,9 @@
         "MptBlock": 'glmtype',
         "BaichuanLayer": 'glmtype',
         "DecoderLayer": 'glmtype',
-<<<<<<< HEAD
         "QWenBlock": 'qwentype',
-        "GPTBigCodeBlock": 'bigcodetype'
-=======
         "FalconDecoderLayer": 'bloomtype',
         "GPTBigCodeBlock": 'bigcodetype',
->>>>>>> 16c265c0
     }
 
     def _codegen_type_transpose(input, mp_size, codegen_mp_num=4):
