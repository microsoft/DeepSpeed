# Copyright (c) Microsoft Corporation.
# SPDX-License-Identifier: Apache-2.0

# DeepSpeed Team
import torch
from deepspeed.utils.logging import warning_once
from deepspeed.module_inject.tp_shard import get_shard_size, get_shard_size_list, get_num_kv_heads, get_n_embd
import re


def split_by_qkvlist_and_refuse(qkv_list, split_size, split_dim=0, cat_dim=0):
    qkv_split_list = [torch.split(mat, split_size, dim=split_dim) for mat in qkv_list]
    tp_fusedqkv_list = [
        torch.cat([qkv_s[i] for qkv_s in qkv_split_list], dim=cat_dim) for i in range(len(qkv_split_list[0]))
    ]
    return tp_fusedqkv_list


def require_tp_fused_qkvw(name, mp_size):
    fused_qkvw_name_list = ['qkv_proj', 'query_key_value', 'attn.Wqkv', 'self_attn.W_pack', 'c_attn']

    if mp_size == 1:
        return False
    for fused_name in fused_qkvw_name_list:
        if fused_name in name:
            return True
    return False


def prepare_tp_fused_qkvw(module_str, src, mp_size, gpu_index):
    if src is None:
        return
    fused_type_dict = {
        'CodeGenBlock': 'codegentype',
        'BloomBlock': 'bloomtype',
        'GLMBlock': 'glmtype',
        "MPTBlock": 'glmtype',
        "MptBlock": 'glmtype',
        "BaichuanLayer": 'glmtype',
        "DecoderLayer": 'glmtype',
<<<<<<< HEAD
        "FalconDecoderLayer": 'bloomtype',
=======
        "GPTBigCodeBlock": 'bigcodetype'
>>>>>>> d8d865f4
    }

    def _codegen_type_transpose(input, mp_size, codegen_mp_num=4):
        # codegen_mp_num defined in https://github.com/huggingface/transformers/blob/main/src/transformers/models/codegen/modeling_codegen.py
        assert get_num_kv_heads() % (
            mp_size * codegen_mp_num) == 0, "codgen autoTP requires num_kv_heads % (mp_size*codegen_mp_num) == 0"
        #input : [3*hidden_dim, hidden_dim](weight) or [3*hidden_dim](bias)

        shape = input.shape
        dst_shape = get_shard_size(shape[0], mp_size)
        num_mp_blocks = input.reshape(codegen_mp_num, shape[0] // codegen_mp_num, shape[1])

        #num_mp_blocks : [codegen_mp_num, 3*hidden_dim/codegen_mp_num, :]
        src_split = list(torch.split(num_mp_blocks, num_mp_blocks.shape[1] // 3, dim=1))
        src_split = [x.reshape(codegen_mp_num * mp_size, -1, shape[1]) for x in src_split]

        split_fusedqkv = split_by_qkvlist_and_refuse(src_split, get_shard_size(shape[0] // 3, mp_size), 0, 1)
        tp_fuseqkv_weight = torch.cat(split_fusedqkv, dim=0).reshape(shape[0], -1)

        return tp_fuseqkv_weight[gpu_index * dst_shape:(gpu_index + 1) * dst_shape]

    def _glm_type_transpose(input, mp_size):
        #input : [3*hidden_dim, hidden_dim](weight) or [3*hidden_dim](bias)

        shape = input.shape
        src_split = torch.split(input, shape[0] // 3, dim=0)

        split_fusedqkv = split_by_qkvlist_and_refuse(src_split, get_shard_size_list(shape[0] // 3, mp_size))
        return split_fusedqkv[gpu_index]

    def _bloom_type_transpose(input, mp_size):
        shape = input.shape

        split_fusedqkv = input.split(get_shard_size_list(shape[0], mp_size), dim=0)
        return split_fusedqkv[gpu_index]

    def _bigcode_type_transpose(input, mp_size):
        n_embd = get_n_embd()
        q = input[:n_embd]
        kv = input[n_embd:]
        shape = q.shape
        split_q = q.split(get_shard_size_list(shape[0], mp_size), dim=0)
        return torch.cat((split_q[gpu_index], kv), dim=0)

    def _transpose_fused_qkvw(src, mp_size, fused_qkv_type=None):

        # suppose num_heads=n, q(n)_w means the n-th q head linear weight, the weight format are as following
        # bloomtype: [q(1)_w,k(1)_w,v(1)_w,q(2)_w,k(2)_w,v(2)_w,...,q(n)_w,k(n)_w,v(n)_w]
        # glmtype:  [q(1)_w, q(2)_w,...,q(n)_w,k(1)_w,k(2)_w,...,k(n)_w,v(1)_w,v(2)_w,...,v(n)_w]
        # codegentype: [q(1)_w,q(2)_w,...,q(n/t)_w,k(1)_w,k(2)_w,...,k(n/t)_w,v(1)_2,v(2)_w,...v(n/t)_w,q(n/t+1)_w,...], where t is a const defined in model file.

        if fused_qkv_type == 'bloomtype':
            return _bloom_type_transpose(src, mp_size)
        elif fused_qkv_type == 'codegentype':
            return _codegen_type_transpose(src, mp_size)
        elif fused_qkv_type == 'glmtype':
            return _glm_type_transpose(src, mp_size)
        elif fused_qkv_type == 'bigcodetype':
            return _bigcode_type_transpose(src, mp_size)

        raise ValueError("unknown fused_qkv_type")

    for module_name, fused_type in fused_type_dict.items():
        if re.search(module_name, module_str):
            return _transpose_fused_qkvw(src, mp_size, fused_type)
    warning_once(f"Unrecognized fusedkqv weight type, default to using bloom type,"
                 f"please check in prepare_tp_fused_qkvw() to avoid potential calculation errors")
    return _bloom_type_transpose(src, mp_size)<|MERGE_RESOLUTION|>--- conflicted
+++ resolved
@@ -38,11 +38,8 @@
         "MptBlock": 'glmtype',
         "BaichuanLayer": 'glmtype',
         "DecoderLayer": 'glmtype',
-<<<<<<< HEAD
         "FalconDecoderLayer": 'bloomtype',
-=======
-        "GPTBigCodeBlock": 'bigcodetype'
->>>>>>> d8d865f4
+        "GPTBigCodeBlock": 'bigcodetype',
     }
 
     def _codegen_type_transpose(input, mp_size, codegen_mp_num=4):
