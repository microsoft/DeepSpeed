--- conflicted
+++ resolved
@@ -338,13 +338,8 @@
             _container.convert_to_required_dtype()
 
         # 5. Set the quantization config
-<<<<<<< HEAD
         quantizer = GroupQuantizer(q_int8=quantize, num_groups=quantize_groups)
-        _container.set_quantization_config(quantize, quantizer)
-=======
-        quantizer = GroupQuantizer(q_int8=quantize)
         _container.set_quantization_config(quantizer)
->>>>>>> 254663a2
 
         # 6. create a DS Inference config object
         _container.create_ds_model_config()
