--- conflicted
+++ resolved
@@ -11,65 +11,9 @@
 from torch import nn
 from torch.nn import functional as F
 
-<<<<<<< HEAD
 from ..runtime.zero import GatheredParameters
 from .layers import LinearAllreduce, LinearLayer, Normalize, EmbeddingLayer
 from .load_checkpoint import load_model_with_checkpoint
-=======
-
-class LinearAllreduce(nn.Module):
-    def __init__(self, weight, bias=None, mp_group=None):
-        super(LinearAllreduce, self).__init__()
-        self.weight = weight
-        self.bias = bias
-        self.mp_group = mp_group
-
-    def forward(self, input):
-        output = torch.matmul(input, self.weight.transpose(-1, -2))
-        if self.mp_group is not None:
-            dist.all_reduce(output, group=self.mp_group)
-        if self.bias is not None:
-            output += self.bias
-        return output
-
-
-class LinearLayer(nn.Module):
-    def __init__(self, weight, bias=None):
-        super(LinearLayer, self).__init__()
-        self.weight = weight
-        self.bias = bias
-
-    def forward(self, input):
-        output = torch.matmul(input, self.weight.transpose(-1, -2))
-        if self.bias is not None:
-            output += self.bias
-        return output
-
-
-class Normalize(nn.Module):
-    def __init__(self, dim, dtype=torch.float, eps=1e-5):
-        super(Normalize, self).__init__()
-        self.norm = nn.LayerNorm(dim, eps=eps).to(dtype).to(torch.cuda.current_device())
-        self.weight = self.norm.weight
-        self.bias = self.norm.bias
-
-    def forward(self, input):
-        return self.norm(input)
-
-
-class GatherEmbedding(nn.Module):
-    def __init__(self, weight_shape, dtype=torch.float, mp_size=1, mp_group=None):
-        super(GatherEmbedding, self).__init__()
-        self.weight = torch.empty(weight_shape).to(dtype).to(torch.cuda.current_device())
-        self.mp_size = mp_size
-        self.mp_group = mp_group
-
-    def forward(self, input):
-        output = F.embedding(input, self.weight)
-        out_list = [torch.empty_like(output) for _ in range(self.mp_size)]
-        dist.all_gather(out_list, output, group=self.mp_group)
-        return torch.cat(out_list, dim=-1)
->>>>>>> 6cc23400
 
 
 class ReplaceWithTensorSlicing:
@@ -168,16 +112,10 @@
             if src_shape[0] == dst_shape[0]:
                 dst.data.copy_(src)
             else:
-<<<<<<< HEAD
                 bias_split = torch.split(src.data,
                                          dst_shape[-1])[self.gpu_index].to(
                                              torch.cuda.current_device()).contiguous()
                 dst.data.copy_(bias_split)
-=======
-                bias_split = torch.split(src.data, dst_shape[-1])
-                dst.data.copy_(bias_split[self.gpu_index].to(
-                    torch.cuda.current_device()).contiguous())
->>>>>>> 6cc23400
 
         return torch.nn.parameter.Parameter(dst, requires_grad=False)
 
