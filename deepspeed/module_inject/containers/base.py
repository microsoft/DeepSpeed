--- conflicted
+++ resolved
@@ -71,21 +71,13 @@
         self.input_nw = None
         self.input_nb = None
 
-<<<<<<< HEAD
-    def create_ds_inf_config(self):
-=======
     def create_ds_model_config(self):
->>>>>>> d323abd8
         self.set_hidden_heads(*self.policy.get_hidden_heads())
         assert self.num_attention_heads % self.mp_size == 0,\
                 "To run the model parallel across the GPUs, the attention_heads require to be divisible by the world_size!" +\
                 "This is because the attention computation is partitioned evenly among the parallel GPUs."
 
-<<<<<<< HEAD
-        self.ds_inf_config = DeepSpeedInferenceConfig(
-=======
         self.ds_model_config = DeepSpeedInferenceConfig(
->>>>>>> d323abd8
             hidden_size=self.hidden_size,
             heads=self.num_attention_heads,
             layer_norm_eps=self.layer_norm_eps,
@@ -108,11 +100,7 @@
             return_single_tuple=self.return_single_tuple,
         )
 
-<<<<<<< HEAD
-        return self.ds_inf_config
-=======
         return self.ds_model_config
->>>>>>> d323abd8
 
     def initialize_tensors(self):
         # Set the tensors from policy (user module) to container (DS module)
