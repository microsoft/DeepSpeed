--- conflicted
+++ resolved
@@ -42,11 +42,7 @@
         self.mp_size = self.config.tensor_parallel.tp_size
         self.pre_layer_norm = self.model_config.do_layer_norm_before if \
             hasattr(self.model_config, 'do_layer_norm_before') else self.policy.pre_attn_norm
-<<<<<<< HEAD
-        self.fp16 = False
-=======
         self.dtype = self.config.dtype
->>>>>>> 22f38caa
         self.attn_linear_layer = self.policy.linear_layer
         self.mlp_linear_layer = self.policy.linear_layer
         self.return_tuple = self.config.return_tuple
@@ -95,18 +91,10 @@
             intermediate_size=self.intermediate_size,
             heads=self.num_attention_heads,
             layer_norm_eps=self.layernorm_epsilon,
-<<<<<<< HEAD
-            fp16=self.fp16,
-=======
             dtype=self.dtype,
->>>>>>> 22f38caa
             pre_layer_norm=self.pre_layer_norm,
             norm_type=self.norm_type,
             mp_size=self.mp_size,
-<<<<<<< HEAD
-            q_int8=self.quantize if hasattr(self, 'quantize') else False,
-=======
->>>>>>> 22f38caa
             return_tuple=self.return_tuple,
             triangular_masking=self.triangular_masking,
             local_attention=self.local_attention,
@@ -126,17 +114,6 @@
 
         return self.ds_model_config
 
-<<<<<<< HEAD
-    def initialize_tensors(self, enable_training=False):
-        # Set the tensors from policy (user module) to container (DS module)
-        self.set_attention(*self.policy.attention(enable_training=enable_training))
-        self.set_mlp(*self.policy.mlp())
-        self.set_layernorm(*self.policy.layernorm())
-        self.set_lora_params(self.policy.get_lora_params())
-        self.q_k_v = self.policy.get_q_k_v()
-        if self.q_k_v is not None:
-            self.set_q_k_v(*self.q_k_v)
-=======
     def check_meta_tensor_support(self):
         if hasattr(self.qkvw, 'is_meta'):
             if self.qkvw.is_meta:
@@ -150,7 +127,6 @@
         self.set_mlp(*self.policy.mlp(enable_training=enable_training))
         self.set_layernorm(*self.policy.layernorm())
         self.check_meta_tensor_support()
->>>>>>> 22f38caa
 
     def convert_to_required_dtype(self):
         # Note: converting tensors to fp16 requires that we do it in-place using self.__dict__ and not make a list/dict copy
@@ -181,9 +157,6 @@
     def set_quantization_config(self, quantizer):
         self.quantizer = quantizer
 
-<<<<<<< HEAD
-    def set_hidden_heads(self, hidden_size, num_attention_heads, epsilon):
-=======
     def set_hidden_heads(self, hidden_size, num_attention_heads, epsilon, intermediate_size):
         """
         Args:
@@ -193,7 +166,6 @@
             intermediate_size: Size of MLP projection. If `DEFAULT_INTERMEDIATE_SIZE` is passed
                 it is assumed to be `4 * hidden_size`
         """
->>>>>>> 22f38caa
         self.hidden_size = hidden_size
         if intermediate_size == DEFAULT_INTERMEDIATE_SIZE:
             self.intermediate_size = 4 * hidden_size
@@ -208,17 +180,6 @@
         self.dense_w = dense_w
         self.dense_b = dense_b
 
-    def set_lora_params(self, lora_params):
-        self.lora_params = lora_params
-
-    def set_q_k_v(self, qw, qb, kw, kb, vw, vb):
-        self.qw = qw
-        self.qb = qb
-        self.kw = kw
-        self.kb = kb
-        self.vw = vw
-        self.vb = vb
-
     def set_mlp(self, _h4h_w, _h4h_b, _4hh_w, _4hh_b):
         self._h4h_w = _h4h_w
         self._h4h_b = _h4h_b
@@ -246,150 +207,16 @@
         self.module.mlp.inter_w = self.quantizer.quantize(self.module.mlp.inter_w)
         self.module.mlp.output_w = self.quantizer.quantize(self.module.mlp.output_w)
 
-    def apply_tensor_parallelism(self, mp_replace=None, mp_group=None, tp_size=None):
-        reversed_dim = False
-        if mp_replace is None:
-            from deepspeed.module_inject import ReplaceWithTensorSlicing
-            mp_replace = ReplaceWithTensorSlicing(mp_group=mp_group, mp_size=tp_size, out_dim=0, in_dim=1)
-            reversed_dim = True
+    def apply_tensor_parallelism(self, mp_replace):
         # setup the new Attention module
-        if self.module.attention.attn_qkvw is None:
-            self.attention_q_k_v_mp(mp_replace, reversed_dim=reversed_dim)
-        else:
-            self.attention_qkv_mp(mp_replace, reversed_dim=reversed_dim)
-        self.attention_o_mp(mp_replace, reversed_dim=reversed_dim)
+        self.attention_qkv_mp(mp_replace)
+        self.attention_o_mp(mp_replace)
 
         # setup the new MLP module
-        self.mlp_inter_mp(mp_replace, reversed_dim=reversed_dim)
-        self.mlp_output_mp(mp_replace, reversed_dim=reversed_dim)
+        self.mlp_inter_mp(mp_replace)
+        self.mlp_output_mp(mp_replace)
 
         # Apply weight quantization
-<<<<<<< HEAD
-        #self.apply_weight_quantization()
-
-    def attention_qkv_mp(self, mp_replace, reversed_dim=False):
-        self.module.attention.attn_qkvw = mp_replace.qkv_copy(self.module.attention.attn_qkvw,
-                                                              self.qkvw,
-                                                              int8=reversed_dim)
-        self.module.attention.attn_qkvb = mp_replace.qkv_copy(self.module.attention.attn_qkvb,
-                                                              self.qkvb,
-                                                              int8=reversed_dim)
-
-    def attention_q_k_v_mp(self, mp_replace, reversed_dim=False):
-        self.module.attention.attn_qw = mp_replace.copy(self.module.attention.attn_qw[:self.qw.shape[0] //
-                                                                                      mp_replace.mp_size],
-                                                        self.qw,
-                                                        int8=reversed_dim,
-                                                        allocat_tensor=reversed_dim)
-        self.module.attention.attn_kw = mp_replace.copy(self.module.attention.attn_kw[:self.qw.shape[0] //
-                                                                                      mp_replace.mp_size],
-                                                        self.kw,
-                                                        int8=reversed_dim,
-                                                        allocat_tensor=reversed_dim)
-        self.module.attention.attn_vw = mp_replace.copy(self.module.attention.attn_vw[:self.qw.shape[0] //
-                                                                                      mp_replace.mp_size],
-                                                        self.vw,
-                                                        int8=reversed_dim,
-                                                        allocat_tensor=reversed_dim)
-        self.module.attention.attn_qb = mp_replace.copy(self.module.attention.attn_qb[:self.qw.shape[0] //
-                                                                                      mp_replace.mp_size],
-                                                        self.qb,
-                                                        int8=reversed_dim,
-                                                        allocat_tensor=reversed_dim)
-        self.module.attention.attn_kb = mp_replace.copy(self.module.attention.attn_kb[:self.qw.shape[0] //
-                                                                                      mp_replace.mp_size],
-                                                        self.kb,
-                                                        int8=reversed_dim,
-                                                        allocat_tensor=reversed_dim)
-        self.module.attention.attn_vb = mp_replace.copy(self.module.attention.attn_vb[:self.qw.shape[0] //
-                                                                                      mp_replace.mp_size],
-                                                        self.vb,
-                                                        int8=reversed_dim,
-                                                        allocat_tensor=reversed_dim)
-
-    def attention_o_mp(self, mp_replace, reversed_dim=False):
-        if reversed_dim:
-            self.module.attention.attn_ow = mp_replace.copy(self.module.attention.attn_ow[:, :self.dense_w.shape[1] //
-                                                                                          mp_replace.mp_size],
-                                                            self.dense_w,
-                                                            int8=reversed_dim,
-                                                            allocat_tensor=reversed_dim)
-        else:
-            self.module.attention.attn_ow = mp_replace.copy(self.module.attention.attn_ow,
-                                                            self.dense_w,
-                                                            int8=reversed_dim)
-        self.module.attention.attn_ob = mp_replace.copy(self.module.attention.attn_ob,
-                                                        self.dense_b,
-                                                        int8=reversed_dim,
-                                                        allocat_tensor=reversed_dim)
-
-    def mlp_inter_mp(self, mp_replace, reversed_dim=False):
-        if reversed_dim:
-            self.module.mlp.inter_w = mp_replace.copy(self.module.mlp.inter_w[:self._h4h_w.shape[0] //
-                                                                              mp_replace.mp_size],
-                                                      self._h4h_w,
-                                                      int8=reversed_dim,
-                                                      allocat_tensor=reversed_dim)
-            self.module.mlp.inter_b = mp_replace.copy(self.module.mlp.inter_b[:self._h4h_w.shape[0] //
-                                                                              mp_replace.mp_size],
-                                                      self._h4h_b,
-                                                      int8=reversed_dim,
-                                                      allocat_tensor=reversed_dim)
-        else:
-            self.module.mlp.inter_w = mp_replace.copy(self.module.mlp.inter_w, self._h4h_w, int8=reversed_dim)
-            self.module.mlp.inter_b = mp_replace.copy(self.module.mlp.inter_b, self._h4h_b, int8=reversed_dim)
-
-    def mlp_output_mp(self, mp_replace, reversed_dim=False):
-        if reversed_dim:
-            self.module.mlp.output_w = mp_replace.copy(self.module.mlp.output_w[:, :self._4hh_w.shape[1] //
-                                                                                mp_replace.mp_size],
-                                                       self._4hh_w,
-                                                       int8=reversed_dim,
-                                                       allocat_tensor=reversed_dim)
-        else:
-            self.module.mlp.output_w = mp_replace.copy(self.module.mlp.output_w, self._4hh_w, int8=reversed_dim)
-        self.module.mlp.output_b = mp_replace.copy(self.module.mlp.output_b,
-                                                   self._4hh_b,
-                                                   int8=reversed_dim,
-                                                   allocat_tensor=reversed_dim)
-
-    def release_qkv(self):
-        del self.module.attention.attn_qkvw
-        del self.module.attention.attn_qkvb
-        self.module.attention.attn_qkvw = None
-        self.module.attention.attn_qkvb = None
-
-        qkv_data = [self.module.attention.attn_qw.data, \
-                    self.module.attention.attn_qb.data, \
-                    self.module.attention.attn_kw.data, \
-                    self.module.attention.attn_kb.data, \
-                    self.module.attention.attn_vw.data, \
-                    self.module.attention.attn_vb.data]
-        for data in qkv_data:
-            del data
-
-        self.module.attention.attn_qw = self.qw
-        self.module.attention.attn_qb = self.qb
-        self.module.attention.attn_kw = self.kw
-        self.module.attention.attn_kb = self.kb
-        self.module.attention.attn_vw = self.vw
-        self.module.attention.attn_vb = self.vb
-
-    def release_memory(self):
-        self.release_qkv()
-        del self.module.attention.attn_ow
-        del self.module.attention.attn_ob
-        self.module.attention.attn_ow = self.dense_w
-        self.module.attention.attn_ob = self.dense_b
-        del self.module.mlp.inter_w
-        del self.module.mlp.inter_b
-        del self.module.mlp.output_w
-        del self.module.mlp.output_b
-        self.module.mlp.inter_w = self._h4h_w
-        self.module.mlp.inter_b = self._h4h_b
-        self.module.mlp.output_w = self._4hh_w
-        self.module.mlp.output_b = self._4hh_b
-=======
         # TODO(cmikeh2): Re-enable this once verified
         #self.apply_weight_quantization()
 
@@ -420,7 +247,6 @@
                                                    self._4hh_b,
                                                    int8=reversed_dim,
                                                    allocate_tensor=reversed_dim)
->>>>>>> 22f38caa
 
     def copy_data_to_new_module(self):
         params = {
@@ -456,110 +282,6 @@
         data.to(get_accelerator().current_device_name())
         return data
 
-<<<<<<< HEAD
-    def reset_qkv_experimental(self):
-        if self.module.attention.attn_qkvw is None:
-            self.module.attention.attn_qkvw = torch.empty(self.qw.shape[0] * 3,
-                                                          self.qw.shape[0],
-                                                          dtype=self.qw.dtype,
-                                                          device=self.qw.device)
-            self.module.attention.attn_qkvb = torch.empty(self.qw.shape[0] * 3,
-                                                          dtype=self.qw.dtype,
-                                                          device=self.qw.device)
-        self.module.attention.attn_qkvw.data[:self.qw.shape[0]] = self.qw.data
-        self.module.attention.attn_qkvb.data[:self.qw.shape[0]] = self.qb.data
-        self.module.attention.attn_qkvw.data[self.qw.shape[0]:2 * self.qw.shape[0]] = self.kw.data
-        self.module.attention.attn_qkvb.data[self.qw.shape[0]:2 * self.qw.shape[0]] = self.kb.data
-        self.module.attention.attn_qkvw.data[2 * self.qw.shape[0]:] = self.vw.data
-        self.module.attention.attn_qkvb.data[2 * self.qw.shape[0]:] = self.vb.data
-
-        qkv_data = [self.qw.data, \
-                    self.qb.data, \
-                    self.kw.data, \
-                    self.kb.data, \
-                    self.vw.data, \
-                    self.vb.data]
-
-        self.qw.data = self.module.attention.attn_qkvw.data[:self.qw.shape[0]]
-        self.qb.data = self.module.attention.attn_qkvb.data[:self.qw.shape[0]]
-        self.kw.data = self.module.attention.attn_qkvw.data[self.qw.shape[0]:2 * self.qw.shape[0]]
-        self.kb.data = self.module.attention.attn_qkvb.data[self.qw.shape[0]:2 * self.qw.shape[0]]
-        self.vw.data = self.module.attention.attn_qkvw.data[2 * self.qw.shape[0]:]
-        self.vb.data = self.module.attention.attn_qkvb.data[2 * self.qw.shape[0]:]
-
-        for data in qkv_data:
-            del data
-
-    def reset_qkv(self):
-        self.qkvw.data[:self.qw.shape[0]] = self.qw.data
-        self.qkvb.data[:self.qw.shape[0]] = self.qb.data
-        self.qkvw.data[self.qw.shape[0]:2 * self.qw.shape[0]] = self.kw.data
-        self.qkvb.data[self.qw.shape[0]:2 * self.qw.shape[0]] = self.kb.data
-        self.qkvw.data[2 * self.qw.shape[0]:] = self.vw.data
-        self.qkvb.data[2 * self.qw.shape[0]:] = self.vb.data
-
-        qkv_data = [self.qw.data, \
-                    self.qb.data, \
-                    self.kw.data, \
-                    self.kb.data, \
-                    self.vw.data, \
-                    self.vb.data]
-
-        self.qw.data = self.qkvw.data[:self.qw.shape[0]]
-        self.qb.data = self.qkvb.data[:self.qw.shape[0]]
-        self.kw.data = self.qkvw.data[self.qw.shape[0]:2 * self.qw.shape[0]]
-        self.kb.data = self.qkvb.data[self.qw.shape[0]:2 * self.qw.shape[0]]
-        self.vw.data = self.qkvw.data[2 * self.qw.shape[0]:]
-        self.vb.data = self.qkvb.data[2 * self.qw.shape[0]:]
-
-        for data in qkv_data:
-            del data
-
-    def set_params_wo_copy(self, Z3_enabled=False):
-        self.module.mlp.attn_nw = self.attn_nw
-        self.module.mlp.attn_nb = self.attn_nb
-        self.module.norm_w = self.input_nw
-        self.module.norm_b = self.input_nb
-        self.module.mlp.inter_w = self._h4h_w
-        self.module.mlp.inter_b = self._h4h_b
-        self.module.mlp.output_w = self._4hh_w
-        self.module.mlp.output_b = self._4hh_b
-        self.module.attention.attn_ow = self.dense_w
-        self.module.attention.attn_ob = self.dense_b
-        if not Z3_enabled or self.q_k_v is None:
-            self.module.attention.attn_qkvw = self.qkvw
-            self.module.attention.attn_qkvb = self.qkvb
-        if self.q_k_v is not None:
-            if Z3_enabled:
-                self.module.attention.attn_qw = self.qw
-                self.module.attention.attn_qb = self.qb
-                self.module.attention.attn_kw = self.kw
-                self.module.attention.attn_kb = self.kb
-                self.module.attention.attn_vw = self.vw
-                self.module.attention.attn_vb = self.vb
-            else:
-                self.qw.data = self.qkvw[:self.qw.shape[0], :]
-                self.qb.data = self.qkvb[:self.qw.shape[0]]
-                self.kw.data = self.qkvw[self.qw.shape[0]:2 * self.qw.shape[0], :]
-                self.kb.data = self.qkvb[self.qw.shape[0]:2 * self.qw.shape[0]]
-                self.vw.data = self.qkvw[self.qw.shape[0] * 2:, :]
-                self.vb.data = self.qkvb[self.qw.shape[0] * 2:]
-
-    def get_lora_params(self):
-        return self.lora_params
-
-    def get_all_params(self):
-        if self.q_k_v is not None:
-            return [
-                self.attn_nw, self.attn_nb, self.input_nw, self.input_nb, self._h4h_w, self._h4h_b, self._4hh_w,
-                self._4hh_b, self.qw, self.qb, self.kw, self.kb, self.vw, self.vb, self.dense_w, self.dense_b
-            ]
-        else:
-            return [
-                self.attn_nw, self.attn_nb, self.input_nw, self.input_nb, self._h4h_w, self._h4h_b, self._4hh_w,
-                self._4hh_b, self.qkvw, self.qkvb, self.dense_w, self.dense_b
-            ]
-=======
     def get_all_params(self):
         params = [
             self.attn_nw,
@@ -577,5 +299,4 @@
         return [self.qkvw, self.qkvb, self.dense_w, self.dense_b]
 
     def get_mlp_params(self):
-        return [self._h4h_w, self._h4h_b, self._4hh_w, self._4hh_b]
->>>>>>> 22f38caa
+        return [self._h4h_w, self._h4h_b, self._4hh_w, self._4hh_b]