# Copyright (c) Microsoft Corporation.
# SPDX-License-Identifier: Apache-2.0

# DeepSpeed Team

# Create a container object to save model-specific tensors using the policy file above.
from abc import ABC

import torch

from deepspeed.ops.transformer.inference.config import DeepSpeedInferenceConfig
from deepspeed.accelerator import get_accelerator

DEFAULT_INTERMEDIATE_SIZE = -1


class BaseConvolutionContainer(ABC):
    # not implemented
    def __init__(self):
        pass


class BaseTransformerContainer(ABC):

    def __init__(self, policy, config, model_config, layer_id, child):
        self.policy = policy
        self.config = config
        self.model_config = model_config
        self.layer_id = layer_id
        self.child = child

        self.megatron_v2 = self.policy.is_megatron_v2
        self.scale_attention = self.policy.scale_attention
        self.ckpt_load_enabled = False

        # configuration for models. todo: can this be moved to a pydantic model config?
        self.hidden_size = None
        self.intermediate_size = None
        self.num_attention_heads = None
        self.mp_size = self.config.tensor_parallel.tp_size
        self.pre_layer_norm = self.model_config.do_layer_norm_before if \
            hasattr(self.model_config, 'do_layer_norm_before') else self.policy.pre_attn_norm
        self.fp16 = False
        self.attn_linear_layer = self.policy.linear_layer
        self.mlp_linear_layer = self.policy.linear_layer
        self.return_tuple = self.config.return_tuple
        self.triangular_masking = True
        self.local_attention = ((self.model_config.attention_layers[self.layer_id] == "local") if hasattr(
            self.model_config, 'attention_layers') else False)
        self.window_size = getattr(self.model_config, "window_size", 1)
        self.mlp_act_func_type = self.policy.mlp_act_func_type
        self.norm_type = self.policy.norm_type
        self.training_mp_size = self.config.training_mp_size
        self.bigscience_bloom = False
        self.max_out_tokens = self.config.max_out_tokens
        self.min_out_tokens = self.config.min_out_tokens
        self.scale_attn_by_inverse_layer_idx = getattr(self.config, "scale_attn_by_inverse_layer_idx", False)
        self.use_mup = self.policy.use_mup
        self.return_single_tuple = False
        self.rotary_dim = self.get_rotary_dim()
        self.mlp_after_attn = (self.rotary_dim is None or self.rotary_dim < 0)

        # Attention tensors
        self.qkvw = None
        self.qkvb = None
        self.dense_w = None
        self.dense_b = None
        # MLP tensors
        self._h4h_w = None
        self._h4h_b = None
        self._4hh_w = None
        self._4hh_b = None
        # LayerNorm tensors
        self.attn_nw = None
        self.attn_nb = None
        self.input_nw = None
        self.input_nb = None

        self.mp_group = None

    def create_ds_model_config(self):
        self.set_hidden_heads(*self.policy.get_hidden_heads())
        assert self.num_attention_heads % self.mp_size == 0,\
                "To run the model parallel across the GPUs, the attention_heads require to be divisible by the world_size!" +\
                "This is because the attention computation is partitioned evenly among the parallel GPUs."

        self.ds_model_config = DeepSpeedInferenceConfig(
            hidden_size=self.hidden_size,
            intermediate_size=self.intermediate_size,
            heads=self.num_attention_heads,
            layer_norm_eps=self.layernorm_epsilon,
            fp16=self.fp16,
            pre_layer_norm=self.pre_layer_norm,
            norm_type=self.norm_type,
            mp_size=self.mp_size,
            q_int8=self.quantize if hasattr(self, 'quantize') else False,
            return_tuple=self.return_tuple,
            triangular_masking=self.triangular_masking,
            local_attention=self.local_attention,
            window_size=self.window_size,
            rotary_dim=self.rotary_dim,
            mlp_after_attn=self.mlp_after_attn,
            mlp_act_func_type=self.mlp_act_func_type,
            training_mp_size=self.training_mp_size,
            bigscience_bloom=self.bigscience_bloom,
            max_out_tokens=self.max_out_tokens,
            min_out_tokens=self.min_out_tokens,
            scale_attn_by_inverse_layer_idx=self.scale_attn_by_inverse_layer_idx,
            use_mup=self.use_mup,
            return_single_tuple=self.return_single_tuple,
            set_empty_params=self.config.set_empty_params,
            transposed_mode=self.config.transposed_mode)

        return self.ds_model_config

    def initialize_tensors(self, enable_training=False):
        # Set the tensors from policy (user module) to container (DS module)
        self.set_attention(*self.policy.attention(enable_training=enable_training))
        self.set_mlp(*self.policy.mlp(enable_training=enable_training))
        self.set_layernorm(*self.policy.layernorm())

    def convert_to_required_dtype(self, dtype):
        # Note: converting tensors to fp16 requires that we do it in-place using self.__dict__ and not make a list/dict copy
        if dtype == torch.half:
            for k, v in self.__dict__.items():
                # The list comprehension is used for MoE tensor lists
                if isinstance(v, list) and all((isinstance(tensor, torch.Tensor) \
                   or isinstance(tensor, torch.nn.Parameter)) for tensor in v):
                    self.__dict__[k] = [moe_tensor.half() for moe_tensor in v]

                if isinstance(v, torch.Tensor) or isinstance(v, torch.nn.Parameter):
                    self.__dict__[k] = v.half()

    def get_rotary_dim(self):
        if hasattr(self.model_config, 'rotary_dim'):
            return self.model_config.rotary_dim
        if hasattr(self.child, 'attention') and hasattr(self.child.attention, 'rotary_ndims'):
            return self.child.attention.rotary_ndims
        return -1

    def set_dtype(self, fp16=False):
        self.fp16 = fp16

    def set_moe(self, moe=False):
        self.moe = moe

    def set_tensor_parallel_config(self, mp_size, mp_group):
        self.mp_size = mp_size
        self.mp_group = mp_group

    def set_quantization_config(self, quantize, quantizer):
        self.quantize = quantize
        self.quantizer = quantizer

    def set_hidden_heads(self, hidden_size, num_attention_heads, epsilon, intermediate_size):
        self.hidden_size = hidden_size
        self.intermediate_size = intermediate_size
        self.num_attention_heads = num_attention_heads
        self.layernorm_epsilon = epsilon

    def set_attention(self, qkvw, qkvb, dense_w, dense_b):
        self.qkvw = qkvw
        self.qkvb = qkvb
        self.dense_w = dense_w
        self.dense_b = dense_b

    def set_mlp(self, _h4h_w, _h4h_b, _4hh_w, _4hh_b):
        self._h4h_w = _h4h_w
        self._h4h_b = _h4h_b
        self._4hh_w = _4hh_w
        self._4hh_b = _4hh_b

    def set_layernorm(self, attn_nw, attn_nb, input_nw, input_nb):
        self.attn_nw = attn_nw
        self.attn_nb = attn_nb
        self.input_nw = input_nw
        self.input_nb = input_nb

    def apply_weight_quantization(self):
        # quantize attention weights
        self.attention_quantization()

        # quantize mlp weights
        self.mlp_quantization()

    def attention_quantization(self):
        self.module.attention.attn_qkvw = self.quantizer.quantize(self.module.attention.attn_qkvw)
        self.module.attention.attn_ow = self.quantizer.quantize(self.module.attention.attn_ow)

    def mlp_quantization(self):
        self.module.mlp.inter_w = self.quantizer.quantize(self.module.mlp.inter_w)
        self.module.mlp.output_w = self.quantizer.quantize(self.module.mlp.output_w)

    def apply_tensor_parallelism(self, mp_replace=None, **kwargs):
        # setup the new Attention module
        self.attention_qkv_mp(mp_replace)
        self.attention_o_mp(mp_replace)

        # setup the new MLP module
        self.mlp_inter_mp(mp_replace)
        self.mlp_output_mp(mp_replace)

        # Apply weight quantization
        # TODO(cmikeh2): Re-enable this once verified
        #self.apply_weight_quantization()

    def attention_qkv_mp(self, mp_replace, reversed_dim=False):
<<<<<<< HEAD
        self.module.attention.attn_qkvw = mp_replace.strided_copy(self.module.attention.attn_qkvw,
                                                                  self.qkvw,
                                                                  num_splits=3,
                                                                  int8=reversed_dim)
        self.module.attention.attn_qkvb = mp_replace.strided_copy(self.module.attention.attn_qkvb,
                                                                  self.qkvb,
                                                                  num_splits=3,
                                                                  int8=reversed_dim)
=======
        if reversed_dim:
            self.module.attention.attn_qkvw = mp_replace.qkv_copy(
                self.module.attention.attn_qkvw[:self.qkvw.shape[0] // mp_replace.mp_size],
                self.qkvw,
                int8=reversed_dim)
            self.module.attention.attn_qkvb = mp_replace.qkv_copy(
                self.module.attention.attn_qkvb[:self.qkvw.shape[0] // mp_replace.mp_size],
                self.qkvb,
                int8=reversed_dim)
        else:
            self.module.attention.attn_qkvw = mp_replace.qkv_copy(self.module.attention.attn_qkvw,
                                                                  self.qkvw,
                                                                  int8=reversed_dim)
            self.module.attention.attn_qkvb = mp_replace.qkv_copy(self.module.attention.attn_qkvb,
                                                                  self.qkvb,
                                                                  int8=reversed_dim)

    def attention_q_k_v_mp(self, mp_replace, reversed_dim=False):
        self.module.attention.attn_qw = mp_replace.copy(self.module.attention.attn_qw[:self.qw.shape[0] //
                                                                                      mp_replace.mp_size],
                                                        self.qw,
                                                        int8=reversed_dim,
                                                        allocat_tensor=reversed_dim)
        self.module.attention.attn_kw = mp_replace.copy(self.module.attention.attn_kw[:self.qw.shape[0] //
                                                                                      mp_replace.mp_size],
                                                        self.kw,
                                                        int8=reversed_dim,
                                                        allocat_tensor=reversed_dim)
        self.module.attention.attn_vw = mp_replace.copy(self.module.attention.attn_vw[:self.qw.shape[0] //
                                                                                      mp_replace.mp_size],
                                                        self.vw,
                                                        int8=reversed_dim,
                                                        allocat_tensor=reversed_dim)
        self.module.attention.attn_qb = mp_replace.copy(
            self.module.attention.attn_qb[:self.qw.shape[0] // mp_replace.mp_size],
            self.qb,
            int8=reversed_dim,
            allocat_tensor=reversed_dim) if self.module.attention.attn_qb is not None else None
        self.module.attention.attn_kb = mp_replace.copy(
            self.module.attention.attn_kb[:self.qw.shape[0] // mp_replace.mp_size],
            self.kb,
            int8=reversed_dim,
            allocat_tensor=reversed_dim) if self.module.attention.attn_kb is not None else None
        self.module.attention.attn_vb = mp_replace.copy(
            self.module.attention.attn_vb[:self.qw.shape[0] // mp_replace.mp_size],
            self.vb,
            int8=reversed_dim,
            allocat_tensor=reversed_dim) if self.module.attention.attn_vb is not None else None
>>>>>>> 3e856464

    def attention_o_mp(self, mp_replace, reversed_dim=False):
        self.module.attention.attn_ow = mp_replace.copy(self.module.attention.attn_ow, self.dense_w, int8=reversed_dim)
        self.module.attention.attn_ob = mp_replace.copy(self.module.attention.attn_ob,
                                                        self.dense_b,
                                                        int8=reversed_dim,
                                                        allocat_tensor=reversed_dim)

    def mlp_inter_mp(self, mp_replace, reversed_dim=False):
<<<<<<< HEAD
        self.module.mlp.inter_w = mp_replace.copy(self.module.mlp.inter_w, self._h4h_w, int8=reversed_dim)
        self.module.mlp.inter_b = mp_replace.copy(self.module.mlp.inter_b, self._h4h_b, int8=reversed_dim)
=======
        if reversed_dim:
            self.module.mlp.inter_w = mp_replace.copy(self.module.mlp.inter_w[:self._h4h_w.shape[0] //
                                                                              mp_replace.mp_size],
                                                      self._h4h_w,
                                                      int8=reversed_dim,
                                                      allocat_tensor=reversed_dim)
            self.module.mlp.inter_b = mp_replace.copy(
                self.module.mlp.inter_b[:self._h4h_w.shape[0] // mp_replace.mp_size],
                self._h4h_b,
                int8=reversed_dim,
                allocat_tensor=reversed_dim) if self.module.mlp.inter_b is not None else None
        else:
            self.module.mlp.inter_w = mp_replace.copy(self.module.mlp.inter_w, self._h4h_w, int8=reversed_dim)
            self.module.mlp.inter_b = mp_replace.copy(self.module.mlp.inter_b, self._h4h_b, int8=reversed_dim)
>>>>>>> 3e856464

    def mlp_output_mp(self, mp_replace, reversed_dim=False):
        self.module.mlp.output_w = mp_replace.copy(self.module.mlp.output_w, self._4hh_w, int8=reversed_dim)
        self.module.mlp.output_b = mp_replace.copy(self.module.mlp.output_b,
                                                   self._4hh_b,
                                                   int8=reversed_dim,
                                                   allocat_tensor=reversed_dim)

<<<<<<< HEAD
=======
    def release_qkv(self):
        del self.module.attention.attn_qkvw
        del self.module.attention.attn_qkvb
        self.module.attention.attn_qkvw = self.qkvw
        self.module.attention.attn_qkvb = self.qkvb
        if self.module.attention.attn_qw is not None:
            qkv_data = [self.module.attention.attn_qw.data, \
                        self.module.attention.attn_qb.data if self.module.attention.attn_qb is not None else None, \
                        self.module.attention.attn_kw.data, \
                        self.module.attention.attn_kb.data if self.module.attention.attn_kb is not None else None, \
                        self.module.attention.attn_vw.data, \
                        self.module.attention.attn_vb.data if self.module.attention.attn_vb is not None else None]
            for data in qkv_data:
                del data

            self.module.attention.attn_qw = self.qw
            self.module.attention.attn_qb = self.qb
            self.module.attention.attn_kw = self.kw
            self.module.attention.attn_kb = self.kb
            self.module.attention.attn_vw = self.vw
            self.module.attention.attn_vb = self.vb

    def release_memory(self):
        self.release_qkv()
        del self.module.attention.attn_ow
        del self.module.attention.attn_ob
        self.module.attention.attn_ow = self.dense_w
        self.module.attention.attn_ob = self.dense_b
        del self.module.mlp.inter_w
        del self.module.mlp.inter_b
        del self.module.mlp.output_w
        del self.module.mlp.output_b
        self.module.mlp.inter_w = self._h4h_w
        self.module.mlp.inter_b = self._h4h_b
        self.module.mlp.output_w = self._4hh_w
        self.module.mlp.output_b = self._4hh_b

>>>>>>> 3e856464
    def copy_data_to_new_module(self):
        params = {
            self.module.mlp.attn_nw: self.attn_nw,
            self.module.mlp.attn_nb: self.attn_nb,
            self.module.norm_w: self.input_nw,
            self.module.norm_b: self.input_nb
        }
        for dst, src in params.items():
            if src is None:
                dst = src
            else:
                dst.data.copy_(src.to(get_accelerator().current_device_name()))

    def align_merged_qkv(self):
        if hasattr(self, '_align_merged_qkv'):
            self._align_merged_qkv()

    def partition_merged_qkv(self):
        if hasattr(self, '_partition_merged_qkv'):
            self._partition_merged_qkv()

    def transpose(self):
        self.transpose_attention()
        self.transpose_mlp()

    def transpose_attention(self):
        if self.attn_linear_layer:
            self.qkvw = self.transpose_impl(self.qkvw.data)
            self.dense_w = self.transpose_impl(self.dense_w.data)

    def transpose_mlp(self):
        if self.mlp_linear_layer:
            self._h4h_w = self.transpose_impl(self._h4h_w.data)
            self._4hh_w = self.transpose_impl(self._4hh_w.data)

    def transpose_impl(self, data):
        data = data.contiguous()
        data.reshape(-1).copy_(data.transpose(-1, -2).contiguous().reshape(-1))
        data = data.reshape(data.shape[-1], data.shape[-2])
        data.to(get_accelerator().current_device_name())
        return data

<<<<<<< HEAD
    def get_all_params(self):
        params = [
            self.attn_nw,
            self.attn_nb,
            self.input_nw,
            self.input_nb,
        ]
=======
    def reset_qkv_experimental(self):
        if self.module.attention.attn_qkvw is None:
            self.module.attention.attn_qkvw = torch.empty(self.qw.shape[0] * 3,
                                                          self.qw.shape[0],
                                                          dtype=self.qw.dtype,
                                                          device=self.qw.device)
            self.module.attention.attn_qkvb = torch.empty(self.qw.shape[0] * 3,
                                                          dtype=self.qw.dtype,
                                                          device=self.qw.device)
        self.module.attention.attn_qkvw.data[:self.qw.shape[0]] = self.qw.data
        self.module.attention.attn_qkvb.data[:self.qw.shape[0]] = self.qb.data
        self.module.attention.attn_qkvw.data[self.qw.shape[0]:2 * self.qw.shape[0]] = self.kw.data
        self.module.attention.attn_qkvb.data[self.qw.shape[0]:2 * self.qw.shape[0]] = self.kb.data
        self.module.attention.attn_qkvw.data[2 * self.qw.shape[0]:] = self.vw.data
        self.module.attention.attn_qkvb.data[2 * self.qw.shape[0]:] = self.vb.data

        qkv_data = [self.qw.data, \
                    self.qb.data, \
                    self.kw.data, \
                    self.kb.data, \
                    self.vw.data, \
                    self.vb.data]

        self.qw.data = self.module.attention.attn_qkvw.data[:self.qw.shape[0]]
        self.qb.data = self.module.attention.attn_qkvb.data[:self.qw.shape[0]]
        self.kw.data = self.module.attention.attn_qkvw.data[self.qw.shape[0]:2 * self.qw.shape[0]]
        self.kb.data = self.module.attention.attn_qkvb.data[self.qw.shape[0]:2 * self.qw.shape[0]]
        self.vw.data = self.module.attention.attn_qkvw.data[2 * self.qw.shape[0]:]
        self.vb.data = self.module.attention.attn_qkvb.data[2 * self.qw.shape[0]:]

        for data in qkv_data:
            del data

    def reset_qkv(self):
        self.qkvw.data[:self.qw.shape[0]] = self.qw.data
        self.qkvw.data[self.qw.shape[0]:2 * self.qw.shape[0]] = self.kw.data
        self.qkvw.data[2 * self.qw.shape[0]:] = self.vw.data
        if self.qkvb is not None:
            self.qkvb.data[:self.qw.shape[0]] = self.qb.data
            self.qkvb.data[self.qw.shape[0]:2 * self.qw.shape[0]] = self.kb.data
            self.qkvb.data[2 * self.qw.shape[0]:] = self.vb.data

        qkv_data = [self.qw.data, \
                    self.qb.data if self.qb is not None else None, \
                    self.kw.data, \
                    self.kb.data if self.kb is not None else None, \
                    self.vw.data, \
                    self.vb.data if self.vb is not None else None]

        self.qw.data = self.qkvw.data[:self.qw.shape[0]]
        self.kw.data = self.qkvw.data[self.qw.shape[0]:2 * self.qw.shape[0]]
        self.vw.data = self.qkvw.data[2 * self.qw.shape[0]:]

        if self.qkvb is not None:
            self.qb.data = self.qkvb.data[:self.qw.shape[0]]
            self.kb.data = self.qkvb.data[self.qw.shape[0]:2 * self.qw.shape[0]]
            self.vb.data = self.qkvb.data[2 * self.qw.shape[0]:]

        for data in qkv_data:
            del data

    def set_params_wo_copy(self, Z3_enabled=False):
        self.module.mlp.attn_nw = self.attn_nw
        self.module.mlp.attn_nb = self.attn_nb
        self.module.norm_w = self.input_nw
        self.module.norm_b = self.input_nb
        self.module.mlp.inter_w = self._h4h_w
        self.module.mlp.inter_b = self._h4h_b
        self.module.mlp.output_w = self._4hh_w
        self.module.mlp.output_b = self._4hh_b
        self.module.attention.attn_ow = self.dense_w
        self.module.attention.attn_ob = self.dense_b
        if not Z3_enabled or self.q_k_v is None:
            self.module.attention.attn_qkvw = self.qkvw
            self.module.attention.attn_qkvb = self.qkvb
        if self.q_k_v is not None:
            if Z3_enabled:
                self.module.attention.attn_qw = self.qw
                self.module.attention.attn_qb = self.qb
                self.module.attention.attn_kw = self.kw
                self.module.attention.attn_kb = self.kb
                self.module.attention.attn_vw = self.vw
                self.module.attention.attn_vb = self.vb
            else:
                self.qw.data = self.qkvw[:self.qw.shape[0], :]
                self.kw.data = self.qkvw[self.qw.shape[0]:2 * self.qw.shape[0], :]
                self.vw.data = self.qkvw[self.qw.shape[0] * 2:, :]
                if self.qkvb is not None:
                    self.qb.data = self.qkvb[:self.qw.shape[0]]
                    self.kb.data = self.qkvb[self.qw.shape[0]:2 * self.qw.shape[0]]
                    self.vb.data = self.qkvb[self.qw.shape[0] * 2:]
>>>>>>> 3e856464

        params.extend(self.get_attn_params(params))
        params.extend(self.get_mlp_params(params))

        return params

    def get_attn_params(self, params):
        return [self.qkvw, self.qkvb, self.dense_w, self.dense_b]

    def get_mlp_params(self, params):
        return [self._h4h_w, self._h4h_b, self._4hh_w, self._4hh_b]<|MERGE_RESOLUTION|>--- conflicted
+++ resolved
@@ -205,7 +205,6 @@
         #self.apply_weight_quantization()
 
     def attention_qkv_mp(self, mp_replace, reversed_dim=False):
-<<<<<<< HEAD
         self.module.attention.attn_qkvw = mp_replace.strided_copy(self.module.attention.attn_qkvw,
                                                                   self.qkvw,
                                                                   num_splits=3,
@@ -214,56 +213,6 @@
                                                                   self.qkvb,
                                                                   num_splits=3,
                                                                   int8=reversed_dim)
-=======
-        if reversed_dim:
-            self.module.attention.attn_qkvw = mp_replace.qkv_copy(
-                self.module.attention.attn_qkvw[:self.qkvw.shape[0] // mp_replace.mp_size],
-                self.qkvw,
-                int8=reversed_dim)
-            self.module.attention.attn_qkvb = mp_replace.qkv_copy(
-                self.module.attention.attn_qkvb[:self.qkvw.shape[0] // mp_replace.mp_size],
-                self.qkvb,
-                int8=reversed_dim)
-        else:
-            self.module.attention.attn_qkvw = mp_replace.qkv_copy(self.module.attention.attn_qkvw,
-                                                                  self.qkvw,
-                                                                  int8=reversed_dim)
-            self.module.attention.attn_qkvb = mp_replace.qkv_copy(self.module.attention.attn_qkvb,
-                                                                  self.qkvb,
-                                                                  int8=reversed_dim)
-
-    def attention_q_k_v_mp(self, mp_replace, reversed_dim=False):
-        self.module.attention.attn_qw = mp_replace.copy(self.module.attention.attn_qw[:self.qw.shape[0] //
-                                                                                      mp_replace.mp_size],
-                                                        self.qw,
-                                                        int8=reversed_dim,
-                                                        allocat_tensor=reversed_dim)
-        self.module.attention.attn_kw = mp_replace.copy(self.module.attention.attn_kw[:self.qw.shape[0] //
-                                                                                      mp_replace.mp_size],
-                                                        self.kw,
-                                                        int8=reversed_dim,
-                                                        allocat_tensor=reversed_dim)
-        self.module.attention.attn_vw = mp_replace.copy(self.module.attention.attn_vw[:self.qw.shape[0] //
-                                                                                      mp_replace.mp_size],
-                                                        self.vw,
-                                                        int8=reversed_dim,
-                                                        allocat_tensor=reversed_dim)
-        self.module.attention.attn_qb = mp_replace.copy(
-            self.module.attention.attn_qb[:self.qw.shape[0] // mp_replace.mp_size],
-            self.qb,
-            int8=reversed_dim,
-            allocat_tensor=reversed_dim) if self.module.attention.attn_qb is not None else None
-        self.module.attention.attn_kb = mp_replace.copy(
-            self.module.attention.attn_kb[:self.qw.shape[0] // mp_replace.mp_size],
-            self.kb,
-            int8=reversed_dim,
-            allocat_tensor=reversed_dim) if self.module.attention.attn_kb is not None else None
-        self.module.attention.attn_vb = mp_replace.copy(
-            self.module.attention.attn_vb[:self.qw.shape[0] // mp_replace.mp_size],
-            self.vb,
-            int8=reversed_dim,
-            allocat_tensor=reversed_dim) if self.module.attention.attn_vb is not None else None
->>>>>>> 3e856464
 
     def attention_o_mp(self, mp_replace, reversed_dim=False):
         self.module.attention.attn_ow = mp_replace.copy(self.module.attention.attn_ow, self.dense_w, int8=reversed_dim)
@@ -273,25 +222,8 @@
                                                         allocat_tensor=reversed_dim)
 
     def mlp_inter_mp(self, mp_replace, reversed_dim=False):
-<<<<<<< HEAD
         self.module.mlp.inter_w = mp_replace.copy(self.module.mlp.inter_w, self._h4h_w, int8=reversed_dim)
         self.module.mlp.inter_b = mp_replace.copy(self.module.mlp.inter_b, self._h4h_b, int8=reversed_dim)
-=======
-        if reversed_dim:
-            self.module.mlp.inter_w = mp_replace.copy(self.module.mlp.inter_w[:self._h4h_w.shape[0] //
-                                                                              mp_replace.mp_size],
-                                                      self._h4h_w,
-                                                      int8=reversed_dim,
-                                                      allocat_tensor=reversed_dim)
-            self.module.mlp.inter_b = mp_replace.copy(
-                self.module.mlp.inter_b[:self._h4h_w.shape[0] // mp_replace.mp_size],
-                self._h4h_b,
-                int8=reversed_dim,
-                allocat_tensor=reversed_dim) if self.module.mlp.inter_b is not None else None
-        else:
-            self.module.mlp.inter_w = mp_replace.copy(self.module.mlp.inter_w, self._h4h_w, int8=reversed_dim)
-            self.module.mlp.inter_b = mp_replace.copy(self.module.mlp.inter_b, self._h4h_b, int8=reversed_dim)
->>>>>>> 3e856464
 
     def mlp_output_mp(self, mp_replace, reversed_dim=False):
         self.module.mlp.output_w = mp_replace.copy(self.module.mlp.output_w, self._4hh_w, int8=reversed_dim)
@@ -300,46 +232,6 @@
                                                    int8=reversed_dim,
                                                    allocat_tensor=reversed_dim)
 
-<<<<<<< HEAD
-=======
-    def release_qkv(self):
-        del self.module.attention.attn_qkvw
-        del self.module.attention.attn_qkvb
-        self.module.attention.attn_qkvw = self.qkvw
-        self.module.attention.attn_qkvb = self.qkvb
-        if self.module.attention.attn_qw is not None:
-            qkv_data = [self.module.attention.attn_qw.data, \
-                        self.module.attention.attn_qb.data if self.module.attention.attn_qb is not None else None, \
-                        self.module.attention.attn_kw.data, \
-                        self.module.attention.attn_kb.data if self.module.attention.attn_kb is not None else None, \
-                        self.module.attention.attn_vw.data, \
-                        self.module.attention.attn_vb.data if self.module.attention.attn_vb is not None else None]
-            for data in qkv_data:
-                del data
-
-            self.module.attention.attn_qw = self.qw
-            self.module.attention.attn_qb = self.qb
-            self.module.attention.attn_kw = self.kw
-            self.module.attention.attn_kb = self.kb
-            self.module.attention.attn_vw = self.vw
-            self.module.attention.attn_vb = self.vb
-
-    def release_memory(self):
-        self.release_qkv()
-        del self.module.attention.attn_ow
-        del self.module.attention.attn_ob
-        self.module.attention.attn_ow = self.dense_w
-        self.module.attention.attn_ob = self.dense_b
-        del self.module.mlp.inter_w
-        del self.module.mlp.inter_b
-        del self.module.mlp.output_w
-        del self.module.mlp.output_b
-        self.module.mlp.inter_w = self._h4h_w
-        self.module.mlp.inter_b = self._h4h_b
-        self.module.mlp.output_w = self._4hh_w
-        self.module.mlp.output_b = self._4hh_b
-
->>>>>>> 3e856464
     def copy_data_to_new_module(self):
         params = {
             self.module.mlp.attn_nw: self.attn_nw,
@@ -382,7 +274,6 @@
         data.to(get_accelerator().current_device_name())
         return data
 
-<<<<<<< HEAD
     def get_all_params(self):
         params = [
             self.attn_nw,
@@ -390,99 +281,6 @@
             self.input_nw,
             self.input_nb,
         ]
-=======
-    def reset_qkv_experimental(self):
-        if self.module.attention.attn_qkvw is None:
-            self.module.attention.attn_qkvw = torch.empty(self.qw.shape[0] * 3,
-                                                          self.qw.shape[0],
-                                                          dtype=self.qw.dtype,
-                                                          device=self.qw.device)
-            self.module.attention.attn_qkvb = torch.empty(self.qw.shape[0] * 3,
-                                                          dtype=self.qw.dtype,
-                                                          device=self.qw.device)
-        self.module.attention.attn_qkvw.data[:self.qw.shape[0]] = self.qw.data
-        self.module.attention.attn_qkvb.data[:self.qw.shape[0]] = self.qb.data
-        self.module.attention.attn_qkvw.data[self.qw.shape[0]:2 * self.qw.shape[0]] = self.kw.data
-        self.module.attention.attn_qkvb.data[self.qw.shape[0]:2 * self.qw.shape[0]] = self.kb.data
-        self.module.attention.attn_qkvw.data[2 * self.qw.shape[0]:] = self.vw.data
-        self.module.attention.attn_qkvb.data[2 * self.qw.shape[0]:] = self.vb.data
-
-        qkv_data = [self.qw.data, \
-                    self.qb.data, \
-                    self.kw.data, \
-                    self.kb.data, \
-                    self.vw.data, \
-                    self.vb.data]
-
-        self.qw.data = self.module.attention.attn_qkvw.data[:self.qw.shape[0]]
-        self.qb.data = self.module.attention.attn_qkvb.data[:self.qw.shape[0]]
-        self.kw.data = self.module.attention.attn_qkvw.data[self.qw.shape[0]:2 * self.qw.shape[0]]
-        self.kb.data = self.module.attention.attn_qkvb.data[self.qw.shape[0]:2 * self.qw.shape[0]]
-        self.vw.data = self.module.attention.attn_qkvw.data[2 * self.qw.shape[0]:]
-        self.vb.data = self.module.attention.attn_qkvb.data[2 * self.qw.shape[0]:]
-
-        for data in qkv_data:
-            del data
-
-    def reset_qkv(self):
-        self.qkvw.data[:self.qw.shape[0]] = self.qw.data
-        self.qkvw.data[self.qw.shape[0]:2 * self.qw.shape[0]] = self.kw.data
-        self.qkvw.data[2 * self.qw.shape[0]:] = self.vw.data
-        if self.qkvb is not None:
-            self.qkvb.data[:self.qw.shape[0]] = self.qb.data
-            self.qkvb.data[self.qw.shape[0]:2 * self.qw.shape[0]] = self.kb.data
-            self.qkvb.data[2 * self.qw.shape[0]:] = self.vb.data
-
-        qkv_data = [self.qw.data, \
-                    self.qb.data if self.qb is not None else None, \
-                    self.kw.data, \
-                    self.kb.data if self.kb is not None else None, \
-                    self.vw.data, \
-                    self.vb.data if self.vb is not None else None]
-
-        self.qw.data = self.qkvw.data[:self.qw.shape[0]]
-        self.kw.data = self.qkvw.data[self.qw.shape[0]:2 * self.qw.shape[0]]
-        self.vw.data = self.qkvw.data[2 * self.qw.shape[0]:]
-
-        if self.qkvb is not None:
-            self.qb.data = self.qkvb.data[:self.qw.shape[0]]
-            self.kb.data = self.qkvb.data[self.qw.shape[0]:2 * self.qw.shape[0]]
-            self.vb.data = self.qkvb.data[2 * self.qw.shape[0]:]
-
-        for data in qkv_data:
-            del data
-
-    def set_params_wo_copy(self, Z3_enabled=False):
-        self.module.mlp.attn_nw = self.attn_nw
-        self.module.mlp.attn_nb = self.attn_nb
-        self.module.norm_w = self.input_nw
-        self.module.norm_b = self.input_nb
-        self.module.mlp.inter_w = self._h4h_w
-        self.module.mlp.inter_b = self._h4h_b
-        self.module.mlp.output_w = self._4hh_w
-        self.module.mlp.output_b = self._4hh_b
-        self.module.attention.attn_ow = self.dense_w
-        self.module.attention.attn_ob = self.dense_b
-        if not Z3_enabled or self.q_k_v is None:
-            self.module.attention.attn_qkvw = self.qkvw
-            self.module.attention.attn_qkvb = self.qkvb
-        if self.q_k_v is not None:
-            if Z3_enabled:
-                self.module.attention.attn_qw = self.qw
-                self.module.attention.attn_qb = self.qb
-                self.module.attention.attn_kw = self.kw
-                self.module.attention.attn_kb = self.kb
-                self.module.attention.attn_vw = self.vw
-                self.module.attention.attn_vb = self.vb
-            else:
-                self.qw.data = self.qkvw[:self.qw.shape[0], :]
-                self.kw.data = self.qkvw[self.qw.shape[0]:2 * self.qw.shape[0], :]
-                self.vw.data = self.qkvw[self.qw.shape[0] * 2:, :]
-                if self.qkvb is not None:
-                    self.qb.data = self.qkvb[:self.qw.shape[0]]
-                    self.kb.data = self.qkvb[self.qw.shape[0]:2 * self.qw.shape[0]]
-                    self.vb.data = self.qkvb[self.qw.shape[0] * 2:]
->>>>>>> 3e856464
 
         params.extend(self.get_attn_params(params))
         params.extend(self.get_mlp_params(params))
