from .base import *
from deepspeed.model_implementations.transformers.ds_bert import DeepSpeedBERTInference
import torch
from torch.nn.parameter import Parameter
from ..policy import TransformerPolicy


class DS_BERTContainer(BaseTransformerContainer):
    def __init__(self, **kwargs):
        super().__init__(**kwargs)

        # All model specific things should be defined here instead of the base class.
        self.return_tuple = True
        self.triangular_masking = False

    def create_module(self, config=None):
<<<<<<< HEAD
        _config = config if config is not None else self.ds_inf_config
        self.module = DeepSpeedBERTInference(_config,
                                             mp_group=self.mp_group,
                                             qkv_merging=True)
=======
        _config = config if config is not None else self.ds_model_config
        self.module = DeepSpeedBERTInference(_config, mp_group=self.mp_group)
>>>>>>> d323abd8
        self.module.config.scale_attention = self.scale_attention
        return self.module


class HFBertLayerPolicy(TransformerPolicy):
    def __init__(self, client_module, inference=False):
        super().__init__(inference, pre_attn_norm=False)
        self.client_module = client_module
        self.cuda_graph_supported = True

        if HFBertLayerPolicy._orig_layer_class is None:
            try:
                import transformers
                HFBertLayerPolicy._orig_layer_class = [
                    transformers.models.bert.modeling_bert.BertLayer,
                    transformers.models.roberta.modeling_roberta.RobertaLayer
                ]
            except:
                HFBertLayerPolicy._orig_layer_class = None

    def get_hidden_heads(self):
        return self.client_module.attention.self.query.weight.shape[1], \
                self.client_module.attention.self.num_attention_heads

    def attention(self):
        qw = self.client_module.attention.self.query.weight
        qb = self.client_module.attention.self.query.bias
        kw = self.client_module.attention.self.key.weight
        kb = self.client_module.attention.self.key.bias
        vw = self.client_module.attention.self.value.weight
        vb = self.client_module.attention.self.value.bias

        qkvw = Parameter(torch.cat((qw, kw, vw), dim=0), requires_grad=False)
        qkvb = Parameter(torch.cat((qb, kb, vb), dim=0), requires_grad=False)

        return qkvw, \
               qkvb, \
               self.client_module.attention.output.dense.weight, \
               self.client_module.attention.output.dense.bias, \

    def mlp(self):
        if self.pre_attn_norm:
            intermediate_ff = self.client_module.intermediate.dense_act
        else:
            intermediate_ff = self.client_module.intermediate.dense

        return intermediate_ff.weight, intermediate_ff.bias, \
            self.client_module.output.dense.weight, \
            self.client_module.output.dense.bias

    def layernorm(self):
        if self.pre_attn_norm:
            attention_layernorm = self.client_module.PostAttentionLayerNorm
            transformer_layernorm = self.client_module.PreAttentionLayerNorm
        else:
            attention_layernorm = self.client_module.attention.output.LayerNorm
            transformer_layernorm = self.client_module.output.LayerNorm
        return attention_layernorm.weight, \
               attention_layernorm.bias, \
               transformer_layernorm.weight, \
               transformer_layernorm.bias

    def load_params(self):
        pass<|MERGE_RESOLUTION|>--- conflicted
+++ resolved
@@ -14,15 +14,8 @@
         self.triangular_masking = False
 
     def create_module(self, config=None):
-<<<<<<< HEAD
-        _config = config if config is not None else self.ds_inf_config
-        self.module = DeepSpeedBERTInference(_config,
-                                             mp_group=self.mp_group,
-                                             qkv_merging=True)
-=======
         _config = config if config is not None else self.ds_model_config
         self.module = DeepSpeedBERTInference(_config, mp_group=self.mp_group)
->>>>>>> d323abd8
         self.module.config.scale_attention = self.scale_attention
         return self.module
 
