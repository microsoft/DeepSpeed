--- conflicted
+++ resolved
@@ -248,13 +248,10 @@
                     if child.__class__ is nn.LayerNorm:
                         child = Normalize(dim=ds_shape[-1], dtype=child.weight.dtype, eps=child.eps)
                         setattr(module, name, child)
-<<<<<<< HEAD
                     elif child.__class__ is nn.Linear:
                         child = LinearLayer(weight_shape=child.weight.shape, dtype=child.weight.dtype, bias=child.bias)
-=======
-                    elif child.__class__ in [nn.Linear, ColumnParallelLinear, RowParallelLinear]:
+                    elif child.__class__ in [ColumnParallelLinear, RowParallelLinear]:
                         child = LinearLayer(weight_shape=child.weight.shape, bias=child.bias)
->>>>>>> c5814647
                         setattr(module, name, child)
                     elif child.__class__ is OPTLearnedPositionalEmbedding:
                         child = OPTEmbedding(weight_shape=ds_shape)
