from torch import nn
import deepspeed.ops.transformer as transformer_inference
from ..runtime.zero import GatheredParameters
from .layers import LinearLayer, Normalize, EmbeddingLayer
import torch
<<<<<<< HEAD
from deepspeed.accelerator import runtime as accel_runtime
=======
import gc
>>>>>>> 4524b8db


def load_model_with_checkpoint(r_module,
                               sd,
                               mp_replace,
                               ckpt_type,
                               weight_quantizer=None,
                               rank=0):
    error_msgs = []

    def transpose(data):
        data1 = data.transpose(-1, -2).reshape(-1)
        data.reshape(-1).copy_(data1)
        data1 = None
        return data.reshape(data.shape[-1], data.shape[-2])

    def load(module, prefix):
        args = (sd[0], prefix, {}, True, [], [], error_msgs)

        if len(list(module.parameters())) > 0 and list(
                module.parameters())[0].numel() == 0:
            with GatheredParameters(list(module.parameters(recurse=False)),
                                    modifier_rank=0):
                module._load_from_sd(*args)
        else:
            if hasattr(module, 'weight'):
                module.weight = mp_replace.copy(module.weight.data,
                                                sd[0][prefix + 'weight'])
            if prefix + 'bias' in sd[0].keys():
                module.bias = mp_replace.copy(module.bias.data, sd[0][prefix + 'bias'])
        args = None
        gc.collect()

    def load_transformer_layer(module, prefix):
        if ckpt_type == "tp":

            def load_parameters(module, prefix):
                for n, p in module.named_parameters():
                    if prefix + n in sd[0] and len(n.split('.')) == 1:
                        if type(sd[0][prefix + n]) is list:
                            tmp_data, scale = sd[0][prefix + n]
                            tmp_data = tmp_data
                            scale = scale.to(torch.cuda.current_device())
                        else:
                            tmp_data = sd[0][prefix + n].to(torch.cuda.current_device())
                            scale = None
                        src_shape = tmp_data.shape
                        dst_shape = p.shape
                        inner_dim = 1 if tmp_data.dtype == torch.int8 else 0
                        outer_dim = 0 if tmp_data.dtype == torch.int8 else 1
                        if (len(src_shape) == 2 and len(dst_shape) == 2):
                            if (src_shape[inner_dim] == dst_shape[0]
                                    and src_shape[outer_dim] == dst_shape[1]):
                                if tmp_data.dtype != torch.int8:
                                    p = weight_quantizer.quantize(
                                        transpose(tmp_data) if weight_quantizer.
                                        q_int8 else tmp_data)
                                else:
                                    p = torch.nn.parameter.Parameter(tmp_data,
                                                                     requires_grad=False)
                                    p.scale = scale
                                setattr(module, n, p)
                            else:
<<<<<<< HEAD
                                if src_shape[0] != dst_shape[0]:
                                    weight_split = torch.split(
                                        sd[prefix + n],
                                        dst_shape[0],
                                        dim=0)[rank].to(
                                            accel_runtime.current_device()).contiguous()
                                else:
                                    weight_split = torch.split(
                                        sd[prefix + n],
                                        dst_shape[1],
                                        dim=1)[rank].to(
                                            accel_runtime.current_device()).contiguous()
                                p.data.copy_(weight_split.contiguous())
=======
                                dim = inner_dim if src_shape[inner_dim] != dst_shape[
                                    0] else outer_dim
                                dim1 = 0 if src_shape[inner_dim] != dst_shape[0] else 1
                                if src_shape[dim] > dst_shape[dim1]:
                                    weight_partition = torch.split(
                                        tmp_data,
                                        dst_shape[dim1],
                                        dim=dim)[rank].to(torch.cuda.current_device())
                                    assert tmp_data.dtype != torch.int8 or scale.numel() > weight_quantizer.num_groups * (rank+1), \
                                        '''ERROR: We require the quantization scales for larger TP-size when loading INT8 checkpoint!\
                                           Please use the FP16 checkpoint to generate INT8 checkpoint with the sharding parameters!'''
                                    scale = scale.view(
                                        -1)[weight_quantizer.num_groups *
                                            (rank + 1):].reshape(
                                                weight_quantizer.num_groups,
                                                -1).contiguous()
                                else:
                                    assert tmp_data.dtype != torch.int8, \
                                        '''Merging of the checkpoints are not supported when using INT8 checkpoint! \
                                           Please use a as many GPUs as TP-size for the checkpoint'''
                                    all_data = [
                                        sd[j][prefix +
                                              n] if type(sd[j][prefix + n]) is list else
                                        sd[j][prefix + n].to(torch.cuda.current_device())
                                        for j in range(len(sd))
                                    ]
                                    weight_partition = torch.cat([
                                        ad[0].to(torch.cuda.current_device())
                                        if type(ad) is list else ad for ad in all_data
                                    ],
                                                                 dim=dim)
                                    if tmp_data.dtype == torch.int8:
                                        scale = torch.cat([
                                            ad[1].to(torch.cuda.current_device())
                                            for ad in all_data
                                        ],
                                                          dim=dim)

                                if tmp_data.dtype != torch.int8:
                                    weight_partition = weight_quantizer.quantize(
                                        transpose(weight_partition), \
                                        parallel_dim=(0 if dim == 1 else 1)) if weight_quantizer.q_int8 else \
                                        weight_quantizer.quantize(weight_partition)
                                else:
                                    weight_partition = torch.nn.parameter.Parameter(
                                        weight_partition,
                                        requires_grad=False)
                                    weight_partition.scale = scale
                                setattr(module, n, weight_partition)
>>>>>>> 4524b8db
                        else:
                            if src_shape[0] == dst_shape[0]:
                                p.data.copy_(tmp_data)
                            else:
<<<<<<< HEAD
                                bias_split = torch.split(
                                    sd[prefix + n],
                                    dst_shape[-1])[rank].to(
                                        accel_runtime.current_device()).contiguous()
                                p.data.copy_(bias_split)
=======
                                if src_shape[0] > dst_shape[0]:
                                    bias_split = torch.split(
                                        tmp_data,
                                        dst_shape[-1])[rank].to(
                                            torch.cuda.current_device()).contiguous()
                                    p.data.copy_(bias_split)
                                else:
                                    p.data.copy_(
                                        torch.cat(
                                            [sd[j][prefix + n] for j in range(len(sd))],
                                            dim=0).to(torch.cuda.current_device()).
                                        contiguous())
>>>>>>> 4524b8db

            load_parameters(module, prefix)
            for n, child in module.named_children():
                load_parameters(child, prefix + n + '.')
        else:
            module.norm_w.data.copy_(sd[0][prefix + 'input_layernorm.' + 'weight'])
            module.norm_b.data.copy_(sd[0][prefix + 'input_layernorm.' + 'bias'])
            module.attention.attn_qkvw = mp_replace.copy(module.attention.attn_qkvw,
                weight_quantizer.quantize(sd[0][prefix + 'self_attention.query_key_value.' + 'weight']) if weight_quantizer.q_int8 else \
                weight_quantizer.quantize(transpose(sd[0][prefix + 'self_attention.query_key_value.' + 'weight'])))
            module.attention.attn_qkvb = mp_replace.copy(
                module.attention.attn_qkvb.data,
                sd[0][prefix + 'self_attention.query_key_value.' + 'bias'])
            module.attention.attn_ow = mp_replace.copy(module.attention.attn_ow,
                weight_quantizer.quantize(sd[0][prefix + 'self_attention.dense.' + 'weight']) if weight_quantizer.q_int8 else \
                weight_quantizer.quantize(transpose(sd[0][prefix + 'self_attention.dense.' + 'weight'])))
            module.attention.attn_ob = mp_replace.copy(
                module.attention.attn_ob.data,
                sd[0][prefix + 'self_attention.dense.' + 'bias'])
            module.mlp.attn_nw.data.copy_(sd[0][prefix + 'post_attention_layernorm.' +
                                                'weight'])
            module.mlp.attn_nb.data.copy_(sd[0][prefix + 'post_attention_layernorm.' +
                                                'bias'])
            module.mlp.inter_w = mp_replace.copy(module.mlp.inter_w,
                weight_quantizer.quantize(sd[0][prefix + 'mlp.dense_h_to_4h.' + 'weight']) if weight_quantizer.q_int8 else \
                weight_quantizer.quantize(transpose(sd[0][prefix + 'mlp.dense_h_to_4h.' + 'weight'])))
            module.mlp.inter_b = mp_replace.copy(
                module.mlp.inter_b.data,
                sd[0][prefix + 'mlp.dense_h_to_4h.' + 'bias'])
            module.mlp.output_w = mp_replace.copy(module.mlp.output_w,
                weight_quantizer.quantize(sd[0][prefix + 'mlp.dense_4h_to_h.' + 'weight']) if weight_quantizer.q_int8 else \
                weight_quantizer.quantize(transpose(sd[0][prefix + 'mlp.dense_4h_to_h.' + 'weight'])))
            module.mlp.output_b = mp_replace.copy(
                module.mlp.output_b.data,
                sd[0][prefix + 'mlp.dense_4h_to_h.' + 'bias'])

    layer_policies = {
        nn.Linear: load,
        nn.Embedding: load,
        nn.LayerNorm: load,
        EmbeddingLayer: load,
        LinearLayer: load,
        Normalize: load,
        transformer_inference.DeepSpeedTransformerInference: load_transformer_layer
    }

    all_ds_ids = {}

    def load_module_recursive(module, prefix='', level=0):
        for name, child in module.named_children():
            if child.__class__ in layer_policies:
                checking_key = prefix + name + '.'
                if not any(checking_key in item for item in sd[0].keys()):
                    if hasattr(child, 'weight') and \
                        (hasattr(child.weight, 'ds_id') and \
                        child.weight.ds_id in all_ds_ids):
                        prefix1 = all_ds_ids[child.weight.ds_id]
                        if child.__class__ is nn.Linear:
                            child = LinearLayer(weight=all_ds_ids[child.weight.ds_id])
                            setattr(module, name, child)
                    continue
                child_params = list(child.parameters())
                if len(child_params) > 0 and (child_params[0].numel() == 0
                                              or child_params[0].is_meta):
                    if child.weight.is_meta:
                        ds_shape = child.weight.shape
                    else:
                        ds_shape = child.weight.ds_shape

                    if child.__class__ is nn.LayerNorm:
                        child = Normalize(dim=ds_shape[-1],
                                          dtype=child.weight.dtype,
                                          eps=child.eps)
                        setattr(module, name, child)
                    elif child.__class__ is nn.Linear:
                        child = LinearLayer(weight=child.weight, bias=child.bias)
                        setattr(module, name, child)
                    else:
                        ds_id = None
                        if hasattr(child.weight, 'ds_id'):
                            ds_id = child.weight.ds_id
                        child = EmbeddingLayer(weight_shape=ds_shape,
                                               dtype=child.weight.dtype)
                        if ds_id is not None:
                            all_ds_ids[ds_id] = child.weight
                        setattr(module, name, child)

                layer_policies[child.__class__](child, prefix + name + '.')
            else:
                load_module_recursive(
                    child,
                    prefix if level == 0 and ckpt_type == 'pp' else prefix + name + '.',
                    level + 1)

    load_module_recursive(r_module)

    #XXX: hack to tie embedding w. lm_head for BLOOM, need to revist soon
    embedding_weight = None
    for n, p in r_module.named_parameters():
        if "word_embeddings." in n:
            embedding_weight = p
    assert hasattr(r_module, 'lm_head'), "attempting to set lm_head but it doesn't exist"
    r_module.lm_head.weight = embedding_weight
    for sd_ in sd:
        del sd_
    sd = None
    gc.collect()<|MERGE_RESOLUTION|>--- conflicted
+++ resolved
@@ -3,11 +3,8 @@
 from ..runtime.zero import GatheredParameters
 from .layers import LinearLayer, Normalize, EmbeddingLayer
 import torch
-<<<<<<< HEAD
+import gc
 from deepspeed.accelerator import runtime as accel_runtime
-=======
-import gc
->>>>>>> 4524b8db
 
 
 def load_model_with_checkpoint(r_module,
@@ -50,9 +47,10 @@
                         if type(sd[0][prefix + n]) is list:
                             tmp_data, scale = sd[0][prefix + n]
                             tmp_data = tmp_data
-                            scale = scale.to(torch.cuda.current_device())
+                            scale = scale.to(accel_runtime.current_device())
                         else:
-                            tmp_data = sd[0][prefix + n].to(torch.cuda.current_device())
+                            tmp_data = sd[0][prefix + n].to(
+                                accel_runtime.current_device())
                             scale = None
                         src_shape = tmp_data.shape
                         dst_shape = p.shape
@@ -71,21 +69,6 @@
                                     p.scale = scale
                                 setattr(module, n, p)
                             else:
-<<<<<<< HEAD
-                                if src_shape[0] != dst_shape[0]:
-                                    weight_split = torch.split(
-                                        sd[prefix + n],
-                                        dst_shape[0],
-                                        dim=0)[rank].to(
-                                            accel_runtime.current_device()).contiguous()
-                                else:
-                                    weight_split = torch.split(
-                                        sd[prefix + n],
-                                        dst_shape[1],
-                                        dim=1)[rank].to(
-                                            accel_runtime.current_device()).contiguous()
-                                p.data.copy_(weight_split.contiguous())
-=======
                                 dim = inner_dim if src_shape[inner_dim] != dst_shape[
                                     0] else outer_dim
                                 dim1 = 0 if src_shape[inner_dim] != dst_shape[0] else 1
@@ -93,7 +76,7 @@
                                     weight_partition = torch.split(
                                         tmp_data,
                                         dst_shape[dim1],
-                                        dim=dim)[rank].to(torch.cuda.current_device())
+                                        dim=dim)[rank].to(accel_runtime.current_device())
                                     assert tmp_data.dtype != torch.int8 or scale.numel() > weight_quantizer.num_groups * (rank+1), \
                                         '''ERROR: We require the quantization scales for larger TP-size when loading INT8 checkpoint!\
                                            Please use the FP16 checkpoint to generate INT8 checkpoint with the sharding parameters!'''
@@ -109,17 +92,18 @@
                                     all_data = [
                                         sd[j][prefix +
                                               n] if type(sd[j][prefix + n]) is list else
-                                        sd[j][prefix + n].to(torch.cuda.current_device())
+                                        sd[j][prefix +
+                                              n].to(accel_runtime.current_device())
                                         for j in range(len(sd))
                                     ]
                                     weight_partition = torch.cat([
-                                        ad[0].to(torch.cuda.current_device())
+                                        ad[0].to(accel_runtime.current_device())
                                         if type(ad) is list else ad for ad in all_data
                                     ],
                                                                  dim=dim)
                                     if tmp_data.dtype == torch.int8:
                                         scale = torch.cat([
-                                            ad[1].to(torch.cuda.current_device())
+                                            ad[1].to(accel_runtime.current_device())
                                             for ad in all_data
                                         ],
                                                           dim=dim)
@@ -135,31 +119,22 @@
                                         requires_grad=False)
                                     weight_partition.scale = scale
                                 setattr(module, n, weight_partition)
->>>>>>> 4524b8db
                         else:
                             if src_shape[0] == dst_shape[0]:
                                 p.data.copy_(tmp_data)
                             else:
-<<<<<<< HEAD
-                                bias_split = torch.split(
-                                    sd[prefix + n],
-                                    dst_shape[-1])[rank].to(
-                                        accel_runtime.current_device()).contiguous()
-                                p.data.copy_(bias_split)
-=======
                                 if src_shape[0] > dst_shape[0]:
                                     bias_split = torch.split(
                                         tmp_data,
                                         dst_shape[-1])[rank].to(
-                                            torch.cuda.current_device()).contiguous()
+                                            accel_runtime.current_device()).contiguous()
                                     p.data.copy_(bias_split)
                                 else:
                                     p.data.copy_(
                                         torch.cat(
                                             [sd[j][prefix + n] for j in range(len(sd))],
-                                            dim=0).to(torch.cuda.current_device()).
+                                            dim=0).to(accel_runtime.current_device()).
                                         contiguous())
->>>>>>> 4524b8db
 
             load_parameters(module, prefix)
             for n, child in module.named_children():
