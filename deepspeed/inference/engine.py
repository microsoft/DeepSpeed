# Copyright (c) Microsoft Corporation.
# SPDX-License-Identifier: Apache-2.0

# DeepSpeed Team

import torch
import time
import os

from deepspeed import comm as dist
from deepspeed.utils.logging import log_dist

from torch.nn.modules import Module
from packaging import version as pkg_version
from deepspeed.runtime.checkpoint_engine.torch_checkpoint_engine import TorchCheckpointEngine
from deepspeed.utils.timer import SynchronizedWallClockTimer

from ..runtime.state_dict_factory import SDLoaderFactory
from ..runtime.weight_quantizer import WeightQuantization
from ..module_inject import replace_transformer_layer, generic_injection
from ..comm.comm import init_distributed
from ..pipe import PipelineModule
from ..moe.utils import has_moe_layers
from ..module_inject import LinearAllreduce, LinearLayer, Normalize, ReplaceWithTensorSlicing
from deepspeed.accelerator import get_accelerator
from ..module_inject.policy import TransformerPolicy
from ..module_inject.auto_tp import AutoTP

from ..module_inject.replace_policy import generic_policies

DS_INFERENCE_ENABLED = False
from torch import nn

INFERENCE_MODEL_TIMER = "model-forward-inference"


class InferenceEngine(Module):
    inference_mp_group = None
    inference_ep_group = None
    expert_mp_group = None

    def __init__(self, model, config):
        """
        Args:
            model: torch.nn.Module
            config: DeepSpeedInferenceConfig
        """
        global DS_INFERENCE_ENABLED
        DS_INFERENCE_ENABLED = True

        super().__init__()

        self.module = model
        self._config = config

        self._get_model_config_generate(config)  # keep for weird backward compatibility

        # patch model generate with ours if model uses it
        if hasattr(self.module, "generate"):
            self.generate = self._generate

        if hasattr(self.module, "config"):
            TransformerPolicy.hf_model_config = self.module.config

        # todo: keep this self.injection_dict because we don't use to change config.injection_policy API
        # todo: this will get changed when Molly's PR on auto injection dict is merged
        self.injection_dict = config.injection_policy

        # todo: refactor the mp_group and mp_size related in the next refactor
        self.mp_group = config.tensor_parallel.tp_group
        self.mpu = config.tensor_parallel.mpu

        #self._validate_args(self.mpu, config.replace_with_kernel_inject)
        self.quantize_merge_count = 1
        self.quantization_scales = None

        # these are not needed in the config as we are creating them ourselves in the inference engine
        self.ep_group = None  # config.moe.ep_group
        self.expert_mp_group = None  # config.moe.ep_mp_group

        self.checkpoint_engine = TorchCheckpointEngine()
        quantization_setting = None
        self._init_quantization_setting(
            quantization_setting)  # todo: update with the new quant config for weight quant
        self.model_profile_enabled = False
        self._model_times = []

        # This is a hack to remove the prepare_mask function on HF side for BLOOM architecture
        self.remove_mask_prepare_for_bloom()

        if get_accelerator().device_name() == 'cuda' and config.enable_cuda_graph:
            assert pkg_version.parse(torch.__version__) >= pkg_version.parse("1.10"), \
                "If you want to use cuda graph, please upgrade torch to at least v1.10"
            self._cuda_graphs = {}
            self._static_inputs = {}
            self._static_kwargs = {}
            self._static_output = {}

        if config.checkpoint and not config.replace_with_kernel_inject:
            self._load_checkpoint(config.checkpoint)

        # convert model to intended dtype
        if config.dtype:
            self._convert_to_dtype(config)

        if self.mpu:
            config.tensor_parallel.tp_size = dist.get_world_size(group=self.mpu.get_model_parallel_group())
            self.mp_group = self.mpu.get_model_parallel_group()
        elif config.tensor_parallel.tp_size > 1:
            self._create_model_parallel_group(config)
            config.tensor_parallel.tp_group = self.mp_group

        if isinstance(self.module, torch.nn.Module):
            moe, _ = has_moe_layers(self.module)
        else:
            moe = False

        if moe and dist.get_world_size() > 1:
            self._create_ep_parallel_group(config.moe.moe_experts)

        # retain this from the old conditional argument being passed to apply_injection_policy()
        if not config.replace_with_kernel_inject:
            config.checkpoint = None

        # We only support three modes: 1) user specified policy for tensor-parallelism, 2) kernel injection (replace_with_kernel_inject), and 3) automatic tensor parallelism.
        if self.injection_dict:
            # 1. User specified Tensor Parallelism
            assert not config.replace_with_kernel_inject, "Cannot use both user specified injection policy and kernel injection"
            for client_module, injection_policy in self.injection_dict.items():
                # construct the tuple and pass that instead of a string or dict.
                if isinstance(injection_policy, str):
                    config.injection_policy_tuple = (injection_policy, )
                else:
                    config.injection_policy_tuple = injection_policy
                self._apply_injection_policy(config, client_module)
        else:
            if config.replace_with_kernel_inject:
                # 2. DeepSpeed Kernel Injection
                self._apply_injection_policy(config)
            else:
                # 3. Automatic Tensor Parallelism
                parser_dict = AutoTP.tp_parser(model)
                print("AutoTP: ", parser_dict)
                for client_module, injection_policy in parser_dict:
                    if isinstance(injection_policy, str):
                        config.injection_policy_tuple = (injection_policy, )
                    else:
                        config.injection_policy_tuple = injection_policy
                    self._apply_injection_policy(config, client_module)

        device = get_accelerator().current_device_name()
        self.module.to(device)

        if config.tensor_parallel.tp_size > 1:
            _rng_state = get_accelerator().get_rng_state().to(get_accelerator().current_device_name())
            dist.broadcast(_rng_state, 0)
            get_accelerator().set_rng_state(_rng_state.cpu())

        if config.tensor_parallel.tp_size > 1:
            assert not config.enable_cuda_graph, "Cuda graph is not supported for model parallelism"

        # Check if local CUDA graphs can be created in replacement modules
        self.local_cuda_graph = self._local_cuda_graph_used(self.module)

    def profile_model_time(self, use_cuda_events=True):
        if not self.model_profile_enabled and not self._config.enable_cuda_graph:
            self.module.register_forward_pre_hook(self._pre_forward_hook)
            self.module.register_forward_hook(self._post_forward_hook)
        self.model_profile_enabled = True
        self.use_cuda_events = use_cuda_events
        if self.use_cuda_events:
            self.timers = SynchronizedWallClockTimer()

    # todo: remove this once all the config dicts are centralized from top level pydantic config
    def _get_model_config_generate(self, config):
        # this is being passed to replace_transformer_layer(config=self.user_model_config_dict)
        self.config = getattr(self.module, 'config', None) if config.config is None else config.config

    def remove_mask_prepare_for_bloom(self):
        if hasattr(self.module, 'transformer'):
            if hasattr(self.module.transformer, '_prepare_attn_mask'):
                self.module.transformer._prepare_attn_mask = lambda attention_mask, *args, **kwargs: attention_mask

    def _pre_forward_hook(self, module, *inputs, **kwargs):
        if self.use_cuda_events:
            self.timers(INFERENCE_MODEL_TIMER).start()
        else:
            get_accelerator().synchronize()
            self._start = time.time()

    def _post_forward_hook(self, module, input, output):
        if self.use_cuda_events:
            self.timers(INFERENCE_MODEL_TIMER).stop()
            elapsed_time = self.timers(INFERENCE_MODEL_TIMER).elapsed(reset=True)
        else:
            get_accelerator().synchronize()
            self._end = time.time()
            elapsed_time = self._end - self._start
        self._model_times.append(elapsed_time)

    def _create_model_parallel_group(self, config):
        # Call the init process
        if InferenceEngine.inference_mp_group is None:
            init_distributed()
            local_rank = int(os.getenv('LOCAL_RANK', '0'))
            get_accelerator().set_device(local_rank)

            ranks = [i for i in range(config.tensor_parallel.tp_size)]
            self.mp_group = dist.new_group(ranks)
            InferenceEngine.inference_mp_group = self.mp_group
        else:
            self.mp_group = InferenceEngine.inference_mp_group

    def _create_ep_parallel_group(self, moe_experts):
        # Call the init process
        self.ep_group = {}
        self.expert_mp_group = {}
        moe_experts = moe_experts if type(moe_experts) is list else [moe_experts]
        for e in moe_experts:
            self.ep_group.update({e: None})
            self.expert_mp_group.update({e: None})
        for moe_ep_size in self.ep_group.keys():
            num_ep_groups = dist.get_world_size() // moe_ep_size
            for i in range(num_ep_groups):
                ep_cnt = i * moe_ep_size
                size = dist.get_world_size() if moe_ep_size > dist.get_world_size() else moe_ep_size
                ranks = list(range(ep_cnt, ep_cnt + size))
                _ep_group = dist.new_group(ranks)
                if dist.get_rank() in ranks:
                    self.ep_group.update({moe_ep_size: _ep_group})

            if dist.get_world_size() > moe_ep_size:
                num_expert_mp_groups = dist.get_world_size() // num_ep_groups
                expert_mp_size = dist.get_world_size() // moe_ep_size
                for i in range(num_expert_mp_groups):
                    expert_mp_comm_ranks = [i + nr * moe_ep_size for nr in range(expert_mp_size)]
                    _expert_mp_group = dist.new_group(expert_mp_comm_ranks)
                    if dist.get_rank() in expert_mp_comm_ranks:
                        self.expert_mp_group.update({moe_ep_size: _expert_mp_group})

    def _init_quantization_setting(self, quantization_setting):
        self.quantize_bits = 8
        self.mlp_extra_grouping = False
        self.quantize_groups = 1
        if type(quantization_setting) is tuple:
            self.mlp_extra_grouping, \
            self.quantize_groups = quantization_setting
        elif quantization_setting is not None:
            self.quantize_groups = quantization_setting
        log_dist(
            f"quantize_bits = {self.quantize_bits} "
            f"mlp_extra_grouping = {self.mlp_extra_grouping}, "
            f"quantize_groups = {self.quantize_groups}", [0])

    # TODO: remove this function and add this functionality to pydantic config checking
    def _validate_args(self, mpu, replace_with_kernel_inject):
        # TODO: to support SD pipeline we need to avoid this check for now
        if replace_with_kernel_inject and not isinstance(self.module, Module):
            raise ValueError(f"model must be a torch.nn.Module, got {type(self.module)}")
        if not isinstance(self._config.tensor_parallel.tp_size, int) or self._config.tensor_parallel.tp_size < 1:
            raise ValueError(f"mp_size must be an int >= 1, got {self._config.tensor_parallel.tp_size}")

        if mpu:
            methods = ["get_model_parallel_group", "get_data_parallel_group"]
            for method in methods:
                if not hasattr(mpu, method):
                    raise ValueError(f"mpu is missing {method}")
        if self._config.checkpoint is not None and not isinstance(self._config.checkpoint, (str, dict)):
            raise ValueError(f"checkpoint must be None, str or dict, got {type(self._config.checkpoint)}")

        supported_dtypes = [None, torch.half, torch.int8, torch.float]
        if self._config.dtype not in supported_dtypes:
            raise ValueError(f"{self._config.dtype} not supported, valid dtype: {supported_dtypes}")

        if self.injection_dict is not None and not isinstance(self.injection_dict, dict):
            raise ValueError(f"injection_dict must be None or a dict, got: {self.injection_dict}")

    def load_model_with_checkpoint(self, r_module):
        self.mp_replace = ReplaceWithTensorSlicing(
            mp_group=self.mp_group, mp_size=self._config.tensor_parallel.tp_size)  #, out_dim=0, in_dim=1)
        error_msgs = []

        def load(module, state_dict, prefix):
            args = (state_dict, prefix, {}, True, [], [], error_msgs)
            if hasattr(module, 'weight'):
                if 'query_key_value' in prefix:
                    module.weight = self.mp_replace.qkv_copy(module.weight.data, state_dict[prefix + 'weight'])
                else:
                    module.weight = self.mp_replace.copy(module.weight.data, state_dict[prefix + 'weight'])
            else:
                module.norm.weight = self.mp_replace.copy(module.norm.weight.data, state_dict[prefix + 'weight'])
            if prefix + 'bias' in self.key_list:
                if hasattr(module, 'norm'):
                    module.norm.bias = self.mp_replace.copy(module.norm.bias, state_dict[prefix + 'bias'])
                else:
                    data = state_dict[prefix + 'bias']
                    data = data.to(get_accelerator().current_device_name())
                    module.bias = self.mp_replace.copy(module.bias, data)

        layer_policies = {
            nn.Linear: load,
            nn.Embedding: load,
            nn.LayerNorm: load,
            LinearLayer: load,
            LinearAllreduce: load
        }

        def load_module_recursive(module, prefix='', level=0):
            for name, child in module.named_children():
                if child.__class__ in layer_policies:
                    checking_key = prefix + name + '.'
                    if not any(checking_key in item for item in self.key_list):
                        continue
                    if len(list(child.parameters())) > 0 and list(child.parameters())[0].numel() == 0:
                        if len(child.weight.ds_shape) == 1:
                            child = Normalize(dim=child.weight.ds_shape[-1], dtype=child.weight.dtype, eps=child.eps)
                            setattr(module, name, child)
                    load(child, self.sd, prefix + name + '.')
                else:
                    load_module_recursive(child, prefix if level == 0 else prefix + name + '.', level + 1)

        load_module_recursive(r_module)

    def _apply_injection_policy(self, config, client_module=None):
        # client_module is only passed when using the injection_dict method.
        checkpoint_dir = config.checkpoint
        checkpoint = SDLoaderFactory.get_sd_loader_json(checkpoint_dir,
                                                        self.checkpoint_engine) if checkpoint_dir is not None else None

        generic_injection(self.module,
                          fp16=(config.dtype == torch.half) or (config.dtype == torch.int8),
                          enable_cuda_graph=config.enable_cuda_graph)

        if isinstance(self.module, torch.nn.Module):
            # config is our DeepSpeedInferenceConfig and self.config is the HF model config
            replace_transformer_layer(client_module, self.module, checkpoint, config, self.config)

    def _get_all_ckpt_names(self, checkpoints_path, tag):
        ckpt_file_pattern = self._get_ckpt_name(checkpoints_path, tag, mp_placeholder="*")
        import glob

        ckpt_files = glob.glob(ckpt_file_pattern)
        ckpt_files.sort()
        return ckpt_files

    def _get_ckpt_name(self, checkpoints_path, tag, mp_placeholder=None):
        if mp_placeholder is not None:
            mp_rank_str = mp_placeholder
        else:
            mp_rank = 0 if self.mpu is None else self.mpu.get_model_parallel_rank()
            mp_rank_str = "{:02d}".format(mp_rank)

        ckpt_name = os.path.join(
            checkpoints_path,
            "mp_rank_" + mp_rank_str + "_model_states.pt",
        )
        return ckpt_name

    def _load_checkpoint(self, load_dir, load_module_strict=True, tag=None):
        is_pipe_parallel = isinstance(self.module, PipelineModule)
        if is_pipe_parallel:
            raise RuntimeError('pipeline parallelism is currently not supported in inference.')
        if not isinstance(load_dir, dict) and os.path.isdir(load_dir):
            if tag is None:
                latest_path = os.path.join(load_dir, "latest")
                if os.path.isfile(latest_path):
                    with open(latest_path, "r") as fd:
                        tag = fd.read().strip()

            ckpt_list = self._get_all_ckpt_names(load_dir, tag)
            sd_loader = SDLoaderFactory.get_sd_loader(ckpt_list, self.checkpoint_engine)
        else:
            sd_loader = SDLoaderFactory.get_sd_loader_json(load_dir, self.checkpoint_engine)

        if type(sd_loader) is list:
            self.sd = torch.load(sd_loader[0], map_location='cpu')
            self.key_list = list(self.sd.keys())

            self.load_model_with_checkpoint(self.module)

            for i in range(1, len(sd_loader)):
                if not dist.is_initialized() or dist.get_rank() == 0:
                    print(f"loading checkpoint ({i})")
                self.sd = torch.load(sd_loader[i], map_location=get_accelerator().device_name())
                self.key_list = list(self.sd.keys())
                self.load_model_with_checkpoint(self.module)
        else:
            mp_rank = 0 if self.mpu is None else self.mpu.get_model_parallel_rank()

            load_path, checkpoint, quantize_config = sd_loader.load(self._config.tensor_parallel.tp_size,
                                                                    mp_rank,
                                                                    is_pipe_parallel=is_pipe_parallel,
                                                                    quantize=(self._config.dtype is torch.int8),
                                                                    quantize_groups=self.quantize_groups,
                                                                    mlp_extra_grouping=self.mlp_extra_grouping)

            self.quantization_scales, self.quantize_merge_count = quantize_config

            moe, _ = has_moe_layers(self.module)
            if moe:
                from deepspeed.runtime.engine import DeepSpeedEngine
                old_moe_load = False
                if not isinstance(checkpoint['num_experts'], list):
                    old_moe_load = True
                DeepSpeedEngine.load_moe_state_dict(load_dir,
                                                    tag,
                                                    state_dict=checkpoint[self._choose_module_key(checkpoint)],
                                                    old_moe_load=old_moe_load,
                                                    model=self.module,
                                                    mpu=self.mpu,
                                                    checkpoint_engine=self.checkpoint_engine)

            self.module.load_state_dict(state_dict=checkpoint[self._choose_module_key(checkpoint)],
                                        strict=load_module_strict)

    def _choose_module_key(self, sd):
        assert not ('module' in sd
                    and 'model' in sd), "checkpoint has both 'model' and 'module' keys, not sure how to proceed"
        assert 'module' in sd or 'model' in sd, "checkpoint contains neither 'model' or 'module' keys, not sure how to proceed"
        if 'module' in sd:
            return 'module'
        elif 'model' in sd:
            return 'model'

    def _convert_to_dtype(self, config):
        if not isinstance(self.module, torch.nn.Module):
            return

        if False:  #config.dtype is torch.int8 and self.quantization_scales is None:
            quantizer = WeightQuantization(mlp_extra_grouping=self.mlp_extra_grouping)
            model, self.quantization_scales = quantizer.model_quantize(self.module, self.injection_dict,
                                                                       self.quantize_bits, self.quantize_groups)
        elif config.dtype == torch.half:
            self.module.half()
        elif config.dtype == torch.bfloat16:
            self.module.bfloat16()
        elif config.dtype == torch.float:
            self.module.float()

    def _input_signature(self, *inputs, **kwargs):
        input_shapes = []
        for i in range(len(inputs)):
            if torch.is_tensor(inputs[i]):
                input_shapes.append(inputs[i].shape)
        kwargs_shapes = []
        for k in kwargs:
            if torch.is_tensor(kwargs[k]):
                kwargs_shapes.append(kwargs[k].shape)
        return (tuple(input_shapes), tuple(kwargs_shapes))

    def _create_cuda_graph(self, *inputs, **kwargs):
        # warmup to create the workspace and cublas handle
        cuda_stream = get_accelerator().Stream()
        cuda_stream.wait_stream(get_accelerator().current_stream())
        with get_accelerator().stream(cuda_stream):
            for i in range(3):
                ret = self.module(*inputs, **kwargs)
        get_accelerator().current_stream().wait_stream(cuda_stream)

        shape_signature = self._input_signature(*inputs, **kwargs)
        # create cuda_graph and assign static_inputs and static_outputs
        self._cuda_graphs[shape_signature] = torch.cuda.CUDAGraph()
        self._static_inputs[shape_signature] = inputs
        self._static_kwargs[shape_signature] = kwargs

        static_inputs = self._static_inputs[shape_signature]
        static_kwargs = self._static_kwargs[shape_signature]

        with torch.cuda.graph(self._cuda_graphs[shape_signature]):
            self._static_output[shape_signature] = self.module(
                *static_inputs,
                **static_kwargs)

    def _graph_replay(self, *inputs, **kwargs):
        shape_signature = self._input_signature(*inputs, **kwargs)
        static_inputs = self._static_inputs[shape_signature]
        static_kwargs = self._static_kwargs[shape_signature]
        static_output = self._static_output[shape_signature]

        for i in range(len(inputs)):
            if torch.is_tensor(inputs[i]):
                static_inputs[i].copy_(inputs[i])
        for k in kwargs:
            if torch.is_tensor(kwargs[k]):
                static_kwargs[k].copy_(kwargs[k])
        self._cuda_graphs[shape_signature].replay()
        return static_output

    def model_times(self):
        assert self.model_profile_enabled, "model profiling is not enabled"
        model_times = self._model_times
        if self._config.enable_cuda_graph and len(self._model_times) == 0:
            raise ValueError("Model times are empty and cuda graph is enabled. If "
                             "this is a GPT-style model this combo is not supported. If this is a "
                             "BERT-style model this is a bug, please report it. "
                             f"Model type is: {type(self.module)}")
        self._model_times = []
        return model_times

    def _module_match(self, module):
        for policy in generic_policies:
            policy = policy()
            if policy.match_replaced(module):
                return True
        return False

    def _local_cuda_graph_used(self, module):
        if isinstance(module, torch.nn.Module):
            return False
        else:
            sub_module_cuda_graph = False
            for name in module.__dict__.keys():
                sub_module = getattr(module, name)

                if self._module_match(sub_module) and hasattr(sub_module, "enable_cuda_graph"):
                    sub_module_cuda_graph = True

            return sub_module_cuda_graph

    def forward(self, *inputs, **kwargs):
        """Execute forward propagation

        Arguments:
            *inputs: Variable length input list
            **kwargs: variable length keyword arguments
        """
        start = None
        if self.model_profile_enabled and get_accelerator().device_name() == 'cuda' and self._config.enable_cuda_graph:
            get_accelerator().synchronize()
            start = time.time()

<<<<<<< HEAD
        if get_accelerator().device_name() == 'cuda' and self._config.enable_cuda_graph:
            if self._input_signature(*inputs, **kwargs) not in self._cuda_graphs:
=======
        if get_accelerator().device_name() == 'cuda' and self._config.enable_cuda_graph and not self.local_cuda_graph:
            if self.cuda_graph_created:
                outputs = self._graph_replay(*inputs, **kwargs)
            else:
>>>>>>> 62db3c0d
                self._create_cuda_graph(*inputs, **kwargs)
            outputs = self._graph_replay(*inputs, **kwargs)
        else:
            outputs = self.module(*inputs, **kwargs)

        if self.model_profile_enabled and self._config.enable_cuda_graph:
            get_accelerator().synchronize()
            duration = time.time() - start
            self._model_times.append(duration)

        return outputs

    def _generate(self, *inputs, **kwargs):
        # Reset KV-cache at the beginning of generate
        if hasattr(self.module, 'reset_cache'):
            self.module.reset_cache()
        num_beams = 1
        if "generation_config" in kwargs:
            gen_config = kwargs["generation_config"]
            num_beams = getattr(gen_config, "num_beams", 1)
        if "num_beams" in kwargs:
            num_beams = kwargs["num_beams"]

        if num_beams > 1:
            raise NotImplementedError("DeepSpeed does not support `num_beams` > 1, if this is important to you please "
                                      "add your request to: https://github.com/microsoft/DeepSpeed/issues/2506")

        return self.module.generate(*inputs, **kwargs)<|MERGE_RESOLUTION|>--- conflicted
+++ resolved
@@ -529,15 +529,8 @@
             get_accelerator().synchronize()
             start = time.time()
 
-<<<<<<< HEAD
-        if get_accelerator().device_name() == 'cuda' and self._config.enable_cuda_graph:
+        if get_accelerator().device_name() == 'cuda' and self._config.enable_cuda_graph and not self.local_cuda_graph:
             if self._input_signature(*inputs, **kwargs) not in self._cuda_graphs:
-=======
-        if get_accelerator().device_name() == 'cuda' and self._config.enable_cuda_graph and not self.local_cuda_graph:
-            if self.cuda_graph_created:
-                outputs = self._graph_replay(*inputs, **kwargs)
-            else:
->>>>>>> 62db3c0d
                 self._create_cuda_graph(*inputs, **kwargs)
             outputs = self._graph_replay(*inputs, **kwargs)
         else:
