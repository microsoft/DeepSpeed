# Copyright (c) Microsoft Corporation.
# SPDX-License-Identifier: Apache-2.0

# DeepSpeed Team

import torch
import time
import os

from deepspeed import comm as dist
from deepspeed.utils.logging import log_dist

from torch.nn.modules import Module
from packaging import version as pkg_version
from deepspeed.runtime.checkpoint_engine.torch_checkpoint_engine import TorchCheckpointEngine
from deepspeed.utils.timer import SynchronizedWallClockTimer

from ..runtime.state_dict_factory import SDLoaderFactory
from ..runtime.weight_quantizer import WeightQuantization
from ..module_inject import replace_transformer_layer, generic_injection
from ..comm.comm import init_distributed
from ..pipe import PipelineModule
from ..moe.utils import has_moe_layers
from ..module_inject import LinearAllreduce, LinearLayer, Normalize, ReplaceWithTensorSlicing
from deepspeed.accelerator import get_accelerator
from ..module_inject.policy import TransformerPolicy
from ..module_inject.auto_tp import AutoTP

from ..module_inject.replace_policy import generic_policies

DS_INFERENCE_ENABLED = False
from torch import nn

INFERENCE_MODEL_TIMER = "model-forward-inference"


def build_bloom_alibi_tensor(attention_mask: torch.Tensor, num_heads: int, dtype: torch.dtype) -> torch.Tensor:
    """
    Link to paper: https://arxiv.org/abs/2108.12409 Alibi tensor is not causal as the original paper mentions, it
    relies on a translation invariance of softmax for quick implementation: with l being a tensor, and a fixed value
    `softmax(l+a) = softmax(l)`. Based on
    https://github.com/ofirpress/attention_with_linear_biases/blob/a35aaca144e0eb6b789dfcb46784c4b8e31b7983/fairseq/models/transformer.py#L742
    TODO @thomasw21 this doesn't work as nicely due to the masking strategy, and so masking varies slightly.

    Args:
    Returns tensor shaped (batch_size * num_heads, 1, max_seq_len)
        attention_mask (`torch.Tensor`):
            Token-wise attention mask, this should be of shape (batch_size, max_seq_len).
        num_heads (`int`, *required*):
            number of heads
        dtype (`torch.dtype`, *optional*, default=`torch.bfloat16`):
            dtype of the output tensor
    """
    import math
    batch_size, seq_length = attention_mask.shape
    closest_power_of_2 = 2**math.floor(math.log2(num_heads))
    base = torch.tensor(2**(-(2**-(math.log2(closest_power_of_2) - 3))),
                        device=attention_mask.device,
                        dtype=torch.float32)
    powers = torch.arange(1, 1 + closest_power_of_2, device=attention_mask.device, dtype=torch.int32)
    slopes = torch.pow(base, powers)

    if closest_power_of_2 != num_heads:
        extra_base = torch.tensor(2**(-(2**-(math.log2(2 * closest_power_of_2) - 3))),
                                  device=attention_mask.device,
                                  dtype=torch.float32)
        num_remaining_heads = min(closest_power_of_2, num_heads - closest_power_of_2)
        extra_powers = torch.arange(1, 1 + 2 * num_remaining_heads, 2, device=attention_mask.device, dtype=torch.int32)
        slopes = torch.cat([slopes, torch.pow(extra_base, extra_powers)], dim=0)

    # Note: alibi will added to the attention bias that will be applied to the query, key product of attention
    # => therefore alibi will have to be of shape (batch_size, num_heads, query_length, key_length)
    # => here we set (batch_size=1, num_heads=num_heads, query_length=1, key_length=max_length)
    # => the query_length dimension will then be broadcasted correctly
    # This is more or less identical to T5's relative position bias:
    # https://github.com/huggingface/transformers/blob/f681437203baa7671de3174b0fa583c349d9d5e1/src/transformers/models/t5/modeling_t5.py#L527
    arange_tensor = ((attention_mask.cumsum(dim=-1) - 1) * attention_mask)[:, None, :]
    alibi = slopes[..., None] * arange_tensor
    if dist.is_initialized():
        num_heads_per_rank = int(num_heads / dist.get_world_size())
        offset = dist.get_rank() * num_heads_per_rank
        alibi = alibi.view(batch_size, num_heads, 1, seq_length)
        alibi = alibi[:, offset:num_heads_per_rank + offset, :, :]
        return alibi.reshape(batch_size * num_heads_per_rank, 1, seq_length).to(dtype)
    else:
        return alibi.reshape(batch_size * num_heads, 1, seq_length).to(dtype)


class InferenceEngine(Module):
    inference_mp_group = None
    inference_ep_group = None
    expert_mp_group = None

    def __init__(self, model, config):
        """
        Args:
            model: torch.nn.Module
            config: DeepSpeedInferenceConfig
        """
        global DS_INFERENCE_ENABLED
        DS_INFERENCE_ENABLED = True

        super().__init__()

        self.module = model
        self._config = config

        self._get_model_config_generate(config)  # keep for weird backward compatibility

        # patch model generate with ours if model uses it
        if hasattr(self.module, "generate"):
            self.generate = self._generate

        if hasattr(self.module, "config"):
            TransformerPolicy.hf_model_config = self.module.config

        # todo: keep this self.injection_dict because we don't use to change config.injection_policy API
        # todo: this will get changed when Molly's PR on auto injection dict is merged
        self.injection_dict = config.injection_policy

        # todo: refactor the mp_group and mp_size related in the next refactor
        self.mp_group = config.tensor_parallel.tp_group
        self.mpu = config.tensor_parallel.mpu

        #self._validate_args(self.mpu, config.replace_with_kernel_inject)
        self.quantize_merge_count = 1
        self.quantization_scales = None

        # these are not needed in the config as we are creating them ourselves in the inference engine
        self.ep_group = None  # config.moe.ep_group
        self.expert_mp_group = None  # config.moe.ep_mp_group

        self.cuda_graph_created = False
        self.checkpoint_engine = TorchCheckpointEngine()
        quantization_setting = None
        self._init_quantization_setting(
            quantization_setting)  # todo: update with the new quant config for weight quant
        self.model_profile_enabled = False
        self._model_times = []

        if not self.injection_dict and config.replace_with_kernel_inject:
            # This is a hack to remove the prepare_mask function on HF side for BLOOM architecture
            self.remove_mask_prepare_for_bloom()

        if self.injection_dict or not config.replace_with_kernel_inject:
            # This is a hack to redefine the alibi func due to TP
            if config.tensor_parallel.tp_size > 1:
                self.build_alibi_tensor()

        if get_accelerator().device_name() == 'cuda' and config.enable_cuda_graph:
            assert pkg_version.parse(torch.__version__) >= pkg_version.parse("1.10"), \
                "If you want to use cuda graph, please upgrade torch to at least v1.10"

<<<<<<< HEAD
        # Check if model passed to engine is loaded w/ meta tensors, in which case
        # checkpoint data will be loaded at a later stage of inference initialization.
        self.is_meta = self.module.device.type == 'meta' if hasattr(
            self.module,
            "device") else False

        if config.checkpoint and not self.is_meta:
            self._load_checkpoint(config.checkpoint)

=======
>>>>>>> 58c4d230
        # convert model to intended dtype
        if config.dtype:
            self._convert_to_dtype(config)

        if self.mpu:
            config.tensor_parallel.tp_size = dist.get_world_size(group=self.mpu.get_model_parallel_group())
            self.mp_group = self.mpu.get_model_parallel_group()
        elif config.tensor_parallel.tp_size > 1:
            self._create_model_parallel_group(config)
            config.tensor_parallel.tp_group = self.mp_group

        if isinstance(self.module, torch.nn.Module):
            moe, _ = has_moe_layers(self.module)
        else:
            moe = False

        if moe and dist.get_world_size() > 1:
            self._create_ep_parallel_group(config.moe.moe_experts)

        # We only support three modes: 1) user specified policy for tensor-parallelism, 2) kernel injection (replace_with_kernel_inject), and 3) automatic tensor parallelism.
        if self.injection_dict:
            # 1. User specified Tensor Parallelism
            assert not config.replace_with_kernel_inject, "Cannot use both user specified injection policy and kernel injection"
            for client_module, injection_policy in self.injection_dict.items():
                # construct the tuple and pass that instead of a string or dict.
                if isinstance(injection_policy, str):
                    config.injection_policy_tuple = (injection_policy, )
                else:
                    config.injection_policy_tuple = injection_policy
                self._apply_injection_policy(config, client_module)
        else:
            if config.replace_with_kernel_inject:
                # 2. DeepSpeed Kernel Injection
                self._apply_injection_policy(config)
            else:
                # 3. Automatic Tensor Parallelism
                parser_dict = AutoTP.tp_parser(model)
                print("AutoTP: ", parser_dict)
                for client_module, injection_policy in parser_dict:
                    if isinstance(injection_policy, str):
                        config.injection_policy_tuple = (injection_policy, )
                    else:
                        config.injection_policy_tuple = injection_policy
                    self._apply_injection_policy(config, client_module)

        device = get_accelerator().current_device_name()
        self.module.to(device)

        if config.tensor_parallel.tp_size > 1:
            _rng_state = get_accelerator().get_rng_state().to(get_accelerator().current_device_name())
            dist.broadcast(_rng_state, 0)
            get_accelerator().set_rng_state(_rng_state.cpu())

        if config.tensor_parallel.tp_size > 1:
            assert not config.enable_cuda_graph, "Cuda graph is not supported for model parallelism"

        # Check if local CUDA graphs can be created in replacement modules
        self.local_cuda_graph = self._local_cuda_graph_used(self.module)

    def profile_model_time(self, use_cuda_events=True):
        if not self.model_profile_enabled and not self._config.enable_cuda_graph:
            self.module.register_forward_pre_hook(self._pre_forward_hook)
            self.module.register_forward_hook(self._post_forward_hook)
        self.model_profile_enabled = True
        self.use_cuda_events = use_cuda_events
        if self.use_cuda_events:
            self.timers = SynchronizedWallClockTimer()

    # todo: remove this once all the config dicts are centralized from top level pydantic config
    def _get_model_config_generate(self, config):
        # this is being passed to replace_transformer_layer(config=self.user_model_config_dict)
        self.config = getattr(self.module, 'config', None) if config.config is None else config.config

    def remove_mask_prepare_for_bloom(self):
        if hasattr(self.module, 'transformer'):
            if hasattr(self.module.transformer, '_prepare_attn_mask'):
                self.module.transformer._prepare_attn_mask = lambda attention_mask, *args, **kwargs: attention_mask

    def build_alibi_tensor(self):
        if hasattr(self.module, 'transformer'):
            if hasattr(self.module.transformer, 'build_alibi_tensor'):
                self.module.transformer.build_alibi_tensor = build_bloom_alibi_tensor

    def _pre_forward_hook(self, module, *inputs, **kwargs):
        if self.use_cuda_events:
            self.timers(INFERENCE_MODEL_TIMER).start()
        else:
            get_accelerator().synchronize()
            self._start = time.time()

    def _post_forward_hook(self, module, input, output):
        if self.use_cuda_events:
            self.timers(INFERENCE_MODEL_TIMER).stop()
            elapsed_time = self.timers(INFERENCE_MODEL_TIMER).elapsed(reset=True)
        else:
            get_accelerator().synchronize()
            self._end = time.time()
            elapsed_time = self._end - self._start
        self._model_times.append(elapsed_time)

    def _create_model_parallel_group(self, config):
        # Call the init process
        if InferenceEngine.inference_mp_group is None:
            init_distributed()
            local_rank = int(os.getenv('LOCAL_RANK', '0'))
            get_accelerator().set_device(local_rank)

            ranks = [i for i in range(config.tensor_parallel.tp_size)]
            self.mp_group = dist.new_group(ranks)
            InferenceEngine.inference_mp_group = self.mp_group
        else:
            self.mp_group = InferenceEngine.inference_mp_group

    def _create_ep_parallel_group(self, moe_experts):
        # Call the init process
        self.ep_group = {}
        self.expert_mp_group = {}
        moe_experts = moe_experts if type(moe_experts) is list else [moe_experts]
        for e in moe_experts:
            self.ep_group.update({e: None})
            self.expert_mp_group.update({e: None})
        for moe_ep_size in self.ep_group.keys():
            num_ep_groups = dist.get_world_size() // moe_ep_size
            for i in range(num_ep_groups):
                ep_cnt = i * moe_ep_size
                size = dist.get_world_size() if moe_ep_size > dist.get_world_size() else moe_ep_size
                ranks = list(range(ep_cnt, ep_cnt + size))
                _ep_group = dist.new_group(ranks)
                if dist.get_rank() in ranks:
                    self.ep_group.update({moe_ep_size: _ep_group})

            if dist.get_world_size() > moe_ep_size:
                num_expert_mp_groups = dist.get_world_size() // num_ep_groups
                expert_mp_size = dist.get_world_size() // moe_ep_size
                for i in range(num_expert_mp_groups):
                    expert_mp_comm_ranks = [i + nr * moe_ep_size for nr in range(expert_mp_size)]
                    _expert_mp_group = dist.new_group(expert_mp_comm_ranks)
                    if dist.get_rank() in expert_mp_comm_ranks:
                        self.expert_mp_group.update({moe_ep_size: _expert_mp_group})

    def _init_quantization_setting(self, quantization_setting):
        self.quantize_bits = 8
        self.mlp_extra_grouping = False
        self.quantize_groups = 1
        if type(quantization_setting) is tuple:
            self.mlp_extra_grouping, \
            self.quantize_groups = quantization_setting
        elif quantization_setting is not None:
            self.quantize_groups = quantization_setting
        log_dist(
            f"quantize_bits = {self.quantize_bits} "
            f"mlp_extra_grouping = {self.mlp_extra_grouping}, "
            f"quantize_groups = {self.quantize_groups}", [0])

    # TODO: remove this function and add this functionality to pydantic config checking
    def _validate_args(self, mpu, replace_with_kernel_inject):
        # TODO: to support SD pipeline we need to avoid this check for now
        if replace_with_kernel_inject and not isinstance(self.module, Module):
            raise ValueError(f"model must be a torch.nn.Module, got {type(self.module)}")
        if not isinstance(self._config.tensor_parallel.tp_size, int) or self._config.tensor_parallel.tp_size < 1:
            raise ValueError(f"mp_size must be an int >= 1, got {self._config.tensor_parallel.tp_size}")

        if mpu:
            methods = ["get_model_parallel_group", "get_data_parallel_group"]
            for method in methods:
                if not hasattr(mpu, method):
                    raise ValueError(f"mpu is missing {method}")
        if self._config.checkpoint is not None and not isinstance(self._config.checkpoint, (str, dict)):
            raise ValueError(f"checkpoint must be None, str or dict, got {type(self._config.checkpoint)}")

        supported_dtypes = [None, torch.half, torch.int8, torch.float]
        if self._config.dtype not in supported_dtypes:
            raise ValueError(f"{self._config.dtype} not supported, valid dtype: {supported_dtypes}")

        if self.injection_dict is not None and not isinstance(self.injection_dict, dict):
            raise ValueError(f"injection_dict must be None or a dict, got: {self.injection_dict}")

    def load_model_with_checkpoint(self, r_module):
        self.mp_replace = ReplaceWithTensorSlicing(
            mp_group=self.mp_group, mp_size=self._config.tensor_parallel.tp_size)  #, out_dim=0, in_dim=1)
        error_msgs = []

        def load(module, state_dict, prefix):
            args = (state_dict, prefix, {}, True, [], [], error_msgs)
            if hasattr(module, 'weight'):
                if module.weight.data.is_meta:
                    # meta tensor cannot be casted or copied to, so we need to replace it with a normal tensor here
                    module.weight = torch.nn.parameter.Parameter(data=torch.empty_like(module.weight.data,
                                                                                       device="cpu"),
                                                                 requires_grad=module.weight.data.requires_grad)
                if 'query_key_value' in prefix:
                    module.weight = self.mp_replace.strided_copy(module.weight.data,
                                                                 state_dict[prefix + 'weight'],
                                                                 num_splits=3)
                else:
                    module.weight = self.mp_replace.copy(module.weight.data, state_dict[prefix + 'weight'])
            else:
                if module.norm.weight.data.is_meta:
                    # meta tensor cannot be casted or copied to, so we need to replace it with a normal tensor here
                    module.norm.weight = torch.nn.parameter.Parameter(
                        data=torch.empty_like(module.norm.weight.data, device="cpu"),
                        requires_grad=module.norm.weight.data.requires_grad)
                module.norm.weight = self.mp_replace.copy(module.norm.weight.data, state_dict[prefix + 'weight'])
            if prefix + 'bias' in self.key_list:
                if hasattr(module, 'norm'):
                    if module.norm.bias.data.is_meta:
                        # meta tensor cannot be casted or copied to, so we need to replace it with a normal tensor here
                        module.norm.bias = torch.nn.parameter.Parameter(
                            data=torch.empty_like(module.norm.bias.data, device="cpu"),
                            requires_grad=module.norm.bias.data.requires_grad)
                    module.norm.bias = self.mp_replace.copy(module.norm.bias, state_dict[prefix + 'bias'])
                else:
                    if module.bias.data.is_meta:
                        # meta tensor cannot be casted or copied to, so we need to replace it with a normal tensor here
                        module.bias = torch.nn.parameter.Parameter(data=torch.empty_like(module.bias.data,
                                                                                         device="cpu"),
                                                                   requires_grad=module.bias.data.requires_grad)
                    data = state_dict[prefix + 'bias']
                    data = data.to(get_accelerator().current_device_name())
                    module.bias = self.mp_replace.copy(module.bias, data)

        layer_policies = {
            nn.Linear: load,
            nn.Embedding: load,
            nn.LayerNorm: load,
            LinearLayer: load,
            LinearAllreduce: load
        }

        def load_module_recursive(module, prefix='', level=0):
            for name, child in module.named_children():
                if child.__class__ in layer_policies:
                    checking_key = prefix + name + '.'
                    if not any(checking_key in item for item in self.key_list):
                        continue
                    if len(list(child.parameters())) > 0 and list(child.parameters())[0].numel() == 0:
                        if len(child.weight.ds_shape) == 1:
                            child = Normalize(dim=child.weight.ds_shape[-1], dtype=child.weight.dtype, eps=child.eps)
                            setattr(module, name, child)
                    load(child, self.sd, prefix + name + '.')
                else:
                    load_module_recursive(child, prefix if level == 0 else prefix + name + '.', level + 1)

        load_module_recursive(r_module)

        embedding_weight = None

        for n, p in r_module.named_parameters():
            if "word_embeddings." in n or "embed_tokens." in n or "wte." in n:
                embedding_weight = p
        if embedding_weight is not None and hasattr(r_module, "lm_head") and hasattr(
                r_module.lm_head, "weight") and r_module.lm_head.weight.is_meta:
            r_module.lm_head.weight = embedding_weight

    def _apply_injection_policy(self, config, client_module=None):
        # client_module is only passed when using the injection_dict method.
        checkpoint_dir = config.checkpoint
        checkpoint = SDLoaderFactory.get_sd_loader_json(checkpoint_dir,
                                                        self.checkpoint_engine) if checkpoint_dir is not None else None

        generic_injection(self.module,
                          fp16=(config.dtype == torch.half) or (config.dtype == torch.int8),
                          enable_cuda_graph=config.enable_cuda_graph)

        if isinstance(self.module, torch.nn.Module):
            # config is our DeepSpeedInferenceConfig and self.config is the HF model config
            replace_transformer_layer(client_module, self.module, checkpoint, config, self.config)

    def _get_all_ckpt_names(self, checkpoints_path, tag):
        ckpt_file_pattern = self._get_ckpt_name(checkpoints_path, tag, mp_placeholder="*")
        import glob

        ckpt_files = glob.glob(ckpt_file_pattern)
        ckpt_files.sort()
        return ckpt_files

    def _get_ckpt_name(self, checkpoints_path, tag, mp_placeholder=None):
        if mp_placeholder is not None:
            mp_rank_str = mp_placeholder
        else:
            mp_rank = 0 if self.mpu is None else self.mpu.get_model_parallel_rank()
            mp_rank_str = "{:02d}".format(mp_rank)

        ckpt_name = os.path.join(
            checkpoints_path,
            "mp_rank_" + mp_rank_str + "_model_states.pt",
        )
        return ckpt_name

    def _load_checkpoint(self, load_dir, load_module_strict=True, tag=None):
        is_pipe_parallel = isinstance(self.module, PipelineModule)
        if is_pipe_parallel:
            raise RuntimeError('pipeline parallelism is currently not supported in inference.')
        if not isinstance(load_dir, dict) and os.path.isdir(load_dir):
            if tag is None:
                latest_path = os.path.join(load_dir, "latest")
                if os.path.isfile(latest_path):
                    with open(latest_path, "r") as fd:
                        tag = fd.read().strip()

            ckpt_list = self._get_all_ckpt_names(load_dir, tag)
            sd_loader = SDLoaderFactory.get_sd_loader(ckpt_list, self.checkpoint_engine)
        else:
            sd_loader = SDLoaderFactory.get_sd_loader_json(load_dir, self.checkpoint_engine)

        checkpoint = sd_loader['checkpoints']

        if type(checkpoint) is list:
            self.sd = torch.load(checkpoint[0], map_location='cpu')
            self.key_list = list(self.sd.keys())

            self.load_model_with_checkpoint(self.module)

            for i in range(1, len(checkpoint)):
                if not dist.is_initialized() or dist.get_rank() == 0:
                    print(f"loading checkpoint ({i})")
                self.sd = torch.load(checkpoint[i], map_location=get_accelerator().device_name())
                self.key_list = list(self.sd.keys())
                self.load_model_with_checkpoint(self.module)
        else:
            mp_rank = 0 if self.mpu is None else self.mpu.get_model_parallel_rank()

            load_path, checkpoint, quantize_config = sd_loader.load(self._config.tensor_parallel.tp_size,
                                                                    mp_rank,
                                                                    is_pipe_parallel=is_pipe_parallel,
                                                                    quantize=(self._config.dtype is torch.int8),
                                                                    quantize_groups=self.quantize_groups,
                                                                    mlp_extra_grouping=self.mlp_extra_grouping)

            self.quantization_scales, self.quantize_merge_count = quantize_config

            moe, _ = has_moe_layers(self.module)
            if moe:
                from deepspeed.runtime.engine import DeepSpeedEngine
                old_moe_load = False
                if not isinstance(checkpoint['num_experts'], list):
                    old_moe_load = True
                DeepSpeedEngine.load_moe_state_dict(load_dir,
                                                    tag,
                                                    state_dict=checkpoint[self._choose_module_key(checkpoint)],
                                                    old_moe_load=old_moe_load,
                                                    model=self.module,
                                                    mpu=self.mpu,
                                                    checkpoint_engine=self.checkpoint_engine)

            self.module.load_state_dict(state_dict=checkpoint[self._choose_module_key(checkpoint)],
                                        strict=load_module_strict)

    def _choose_module_key(self, sd):
        assert not ('module' in sd
                    and 'model' in sd), "checkpoint has both 'model' and 'module' keys, not sure how to proceed"
        assert 'module' in sd or 'model' in sd, "checkpoint contains neither 'model' or 'module' keys, not sure how to proceed"
        if 'module' in sd:
            return 'module'
        elif 'model' in sd:
            return 'model'

    def _convert_to_dtype(self, config):
        if not isinstance(self.module, torch.nn.Module):
            return

        if False:  #config.dtype is torch.int8 and self.quantization_scales is None:
            quantizer = WeightQuantization(mlp_extra_grouping=self.mlp_extra_grouping)
            model, self.quantization_scales = quantizer.model_quantize(self.module, self.injection_dict,
                                                                       self.quantize_bits, self.quantize_groups)
        elif config.dtype == torch.half:
            self.module.half()
        elif config.dtype == torch.bfloat16:
            self.module.bfloat16()
        elif config.dtype == torch.float:
            self.module.float()

    def _create_cuda_graph(self, *inputs, **kwargs):
        # warmup to create the workspace and cublas handle
        cuda_stream = get_accelerator().Stream()
        cuda_stream.wait_stream(get_accelerator().current_stream())
        with get_accelerator().stream(cuda_stream):
            for i in range(3):
                ret = self.module(*inputs, **kwargs)
        get_accelerator().current_stream().wait_stream(cuda_stream)

        # create cuda_graph and assign static_inputs and static_outputs
        self._cuda_graphs = torch.cuda.CUDAGraph()
        self.static_inputs = inputs
        self.static_kwargs = kwargs

        with torch.cuda.graph(self._cuda_graphs):
            self.static_output = self.module(*self.static_inputs, **self.static_kwargs)

        self.cuda_graph_created = True

    def _graph_replay(self, *inputs, **kwargs):
        for i in range(len(inputs)):
            if torch.is_tensor(inputs[i]):
                self.static_inputs[i].copy_(inputs[i])
        for k in kwargs:
            if torch.is_tensor(kwargs[k]):
                self.static_kwargs[k].copy_(kwargs[k])
        self._cuda_graphs.replay()
        return self.static_output

    def model_times(self):
        assert self.model_profile_enabled, "model profiling is not enabled"
        model_times = self._model_times
        if self._config.enable_cuda_graph and len(self._model_times) == 0:
            raise ValueError("Model times are empty and cuda graph is enabled. If "
                             "this is a GPT-style model this combo is not supported. If this is a "
                             "BERT-style model this is a bug, please report it. "
                             f"Model type is: {type(self.module)}")
        self._model_times = []
        return model_times

    def _module_match(self, module):
        for policy in generic_policies:
            policy = policy()
            if policy.match_replaced(module):
                return True
        return False

    def _local_cuda_graph_used(self, module):
        if isinstance(module, torch.nn.Module):
            return False
        else:
            sub_module_cuda_graph = False
            for name in module.__dict__.keys():
                sub_module = getattr(module, name)

                if self._module_match(sub_module) and hasattr(sub_module, "enable_cuda_graph"):
                    sub_module_cuda_graph = True

            return sub_module_cuda_graph

    def forward(self, *inputs, **kwargs):
        """Execute forward propagation

        Arguments:
            *inputs: Variable length input list
            **kwargs: variable length keyword arguments
        """
        start = None
        if self.model_profile_enabled and get_accelerator().device_name() == 'cuda' and self._config.enable_cuda_graph:
            get_accelerator().synchronize()
            start = time.time()

        if get_accelerator().device_name() == 'cuda' and self._config.enable_cuda_graph and not self.local_cuda_graph:
            if self.cuda_graph_created:
                outputs = self._graph_replay(*inputs, **kwargs)
            else:
                self._create_cuda_graph(*inputs, **kwargs)
                outputs = self._graph_replay(*inputs, **kwargs)
        else:
            outputs = self.module(*inputs, **kwargs)

        if self.model_profile_enabled and self._config.enable_cuda_graph:
            get_accelerator().synchronize()
            duration = time.time() - start
            self._model_times.append(duration)

        return outputs

    def _generate(self, *inputs, **kwargs):
        # Reset KV-cache at the beginning of generate
        if hasattr(self.module, 'reset_cache'):
            self.module.reset_cache()
        num_beams = 1
        if "generation_config" in kwargs:
            gen_config = kwargs["generation_config"]
            num_beams = getattr(gen_config, "num_beams", 1)
        if "num_beams" in kwargs:
            num_beams = kwargs["num_beams"]

        if num_beams > 1:
            raise NotImplementedError("DeepSpeed does not support `num_beams` > 1, if this is important to you please "
                                      "add your request to: https://github.com/microsoft/DeepSpeed/issues/2506")

        return self.module.generate(*inputs, **kwargs)<|MERGE_RESOLUTION|>--- conflicted
+++ resolved
@@ -151,18 +151,13 @@
             assert pkg_version.parse(torch.__version__) >= pkg_version.parse("1.10"), \
                 "If you want to use cuda graph, please upgrade torch to at least v1.10"
 
-<<<<<<< HEAD
         # Check if model passed to engine is loaded w/ meta tensors, in which case
         # checkpoint data will be loaded at a later stage of inference initialization.
-        self.is_meta = self.module.device.type == 'meta' if hasattr(
-            self.module,
-            "device") else False
+        self.is_meta = self.module.device.type == 'meta' if hasattr(self.module, "device") else False
 
         if config.checkpoint and not self.is_meta:
             self._load_checkpoint(config.checkpoint)
 
-=======
->>>>>>> 58c4d230
         # convert model to intended dtype
         if config.dtype:
             self._convert_to_dtype(config)
