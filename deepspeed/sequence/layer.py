# Copyright (c) Microsoft Corporation.
# SPDX-License-Identifier: Apache-2.0

# DeepSpeed Team

import torch

from typing import Any, Tuple
from torch import Tensor
from torch.nn import Module

import deepspeed.comm as dist


def single_all_to_all(input, scatter_idx, gather_idx, group):
    seq_world_size = dist.get_world_size(group)
    inp_shape = list(input.shape)
    inp_shape[scatter_idx] = inp_shape[scatter_idx] // seq_world_size
    if scatter_idx < 2:
        scatter_idx = 0  ##FIX hack for backward
        input_t = input.reshape(
            #[-1, seq_world_size, inp_shape[scatter_idx]] + \
            [seq_world_size, inp_shape[scatter_idx]] + \
            inp_shape[scatter_idx + 1:]
        ).contiguous()
    else:
        # transpose groups of heads with the seq-len parallel dimension, so that we can scatter them!
        input_t = input.reshape(
            [-1, seq_world_size, inp_shape[scatter_idx]] + \
            inp_shape[scatter_idx + 1:]
        ).transpose(0, 1).contiguous()

    output = torch.empty_like(input_t)
    dist.all_to_all_single(output, input_t, group=group)

    # if scattering the seq-dim, transpose the heads back to the original dimension
    #print(f"Output shape {output.shape} ")
    if scatter_idx < 2:
<<<<<<< HEAD
        print(f"scatter_idx {scatter_idx} Input shape {input.shape} inp_shape {inp_shape}")
        print(f"Output shape {output.shape} ")
        #output = output.transpose(0, 1).contiguous()
        #print(f"Output TRANSPOSE shape {output.shape} ")
        #output = output.permute(1,2,0,3)
        output = output.permute(1, 2, 0, 3, 4)
        print(f"Output TRANSPOSE shape {output.shape} ")

=======
        output = output.transpose(0, 2).contiguous()
>>>>>>> 78c6c449

    return output.reshape(
        inp_shape[: gather_idx] + \
        [inp_shape[gather_idx] * seq_world_size,] + \
        inp_shape[gather_idx + 1:]).contiguous()


class _SeqAllToAll(torch.autograd.Function):

    @staticmethod
    def forward(ctx: Any, group: dist.ProcessGroup, input: Tensor, scatter_idx: int, gather_idx: int) -> Tensor:
        ctx.group = group
        ctx.scatter_idx = scatter_idx
        ctx.gather_idx = gather_idx

        return single_all_to_all(input, scatter_idx, gather_idx, group)

    @staticmethod
    def backward(ctx: Any, *grad_output: Tensor) -> Tuple[None, Tensor, None, None]:
        return (None, _SeqAllToAll.apply(ctx.group, *grad_output, ctx.gather_idx, ctx.scatter_idx), None, None)


class DistributedAttention(torch.nn.Module):
    """Initialization.

    Arguments:
        local_attention (Module): local attention with q,k,v
        sequence_process_group (ProcessGroup): sequence parallel process group
        scatter_idx (int): scatter_idx for all2all comm
        gather_idx (int): gather_idx for all2all comm
    """

    def __init__(
        self,
        local_attention: Module,
        sequence_process_group: dist.ProcessGroup,
        scatter_idx: int = 2,
        gather_idx: int = 0,
    ) -> None:

        super(DistributedAttention, self).__init__()
        self.local_attn = local_attention
        self.spg = sequence_process_group
        self.scatter_idx = scatter_idx
        self.gather_idx = gather_idx

    def forward(self, query: Tensor, key: Tensor, value: Tensor, *args: Any, **kwargs: Any) -> Tensor:
        """ forward

        Arguments:
            query (Tensor): query input to the layer
            key (Tensor): key input to the layer
            value (Tensor): value input to the layer
            args: other args

        Returns:
            * output (Tensor): context output
        """
        # TODO Merge three alltoall calls into one
        # TODO (Reza): change the api on the megatron-deepspeed side so that we only receive all data (q,k, and v) together!
        #in shape : e.g.,  [s/p:h:]
        query_layer = _SeqAllToAll.apply(self.spg, query, self.scatter_idx, self.gather_idx)
        key_layer = _SeqAllToAll.apply(self.spg, key, self.scatter_idx, self.gather_idx)
        value_layer = _SeqAllToAll.apply(self.spg, value, self.scatter_idx, self.gather_idx)

        #out shape : e.g., [s:h/p:]
        context_layer = self.local_attn(query_layer, key_layer, value_layer, *args, **kwargs)

        output = _SeqAllToAll.apply(self.spg, context_layer, self.gather_idx, self.scatter_idx)
        output = output.transpose(0, 1).contiguous()  ##
        #out e.g., [s/p::h]
        return output<|MERGE_RESOLUTION|>--- conflicted
+++ resolved
@@ -36,18 +36,7 @@
     # if scattering the seq-dim, transpose the heads back to the original dimension
     #print(f"Output shape {output.shape} ")
     if scatter_idx < 2:
-<<<<<<< HEAD
-        print(f"scatter_idx {scatter_idx} Input shape {input.shape} inp_shape {inp_shape}")
-        print(f"Output shape {output.shape} ")
-        #output = output.transpose(0, 1).contiguous()
-        #print(f"Output TRANSPOSE shape {output.shape} ")
-        #output = output.permute(1,2,0,3)
-        output = output.permute(1, 2, 0, 3, 4)
-        print(f"Output TRANSPOSE shape {output.shape} ")
-
-=======
         output = output.transpose(0, 2).contiguous()
->>>>>>> 78c6c449
 
     return output.reshape(
         inp_shape[: gather_idx] + \
