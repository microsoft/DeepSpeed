# Copyright (c) Microsoft Corporation.
# SPDX-License-Identifier: Apache-2.0

# DeepSpeed Team
import torch

from typing import Any, Tuple
from torch import Tensor
from torch.nn import Module

import deepspeed.comm as dist
from deepspeed.accelerator import get_accelerator


def post_all2all(scatter_idx, batch_dim_idx, seq_world_size, bs, seq_len, num_head, head_dim):

    def post_func(input):
        if batch_dim_idx == 0:
            # b, s, n, h
            if scatter_idx < 2:
                output = input.permute(1, 2, 0, 3, 4).contiguous()
                output = output.reshape(bs, seq_len // seq_world_size, seq_world_size * num_head,
                                        head_dim).contiguous()
            else:
                output = input.permute(1, 0, 2, 3, 4).contiguous()
                output = output.reshape(bs, seq_world_size * seq_len, num_head // seq_world_size,
                                        head_dim).contiguous()
        else:
            # s, b, n, h
            if scatter_idx < 2:
                output = input.permute(1, 2, 0, 3, 4).contiguous()
                output = output.reshape(seq_len // seq_world_size, bs, seq_world_size * num_head,
                                        head_dim).contiguous()
            else:
                output = input.reshape(seq_len * seq_world_size, bs, num_head // seq_world_size, head_dim).contiguous()
        return output

    return post_func


def single_all_to_all(input, scatter_idx, gather_idx, batch_dim_idx, group, async_op=False, handle=None, type=None):
    seq_world_size = dist.get_world_size(group)
    if batch_dim_idx == 0:
        # b, s, n, h
        if scatter_idx < 2:
            bs, global_seq_len, num_local_head, head_dim = input.shape
            input_t = input.reshape([bs, seq_world_size, global_seq_len // seq_world_size, num_local_head,
                                     head_dim]).contiguous()
            input_t = input_t.permute(1, 0, 2, 3, 4).contiguous()
        else:
            bs, local_seq_len, num_total_head, head_dim = input.shape
            assert num_total_head % seq_world_size == 0, f"Number of heads ({num_total_head}) must be divisible by the sequence parallel size ({seq_world_size})!"
            input_t = input.reshape([bs, local_seq_len, seq_world_size, num_total_head // seq_world_size,
                                     head_dim]).contiguous()
            input_t = input_t.permute(2, 0, 1, 3, 4).contiguous()
    else:
        # s, b, n, h
        if scatter_idx < 2:
            global_seq_len, bs, num_local_head, head_dim = input.shape
            input_t = input.reshape([seq_world_size, global_seq_len // seq_world_size, bs, num_local_head,
                                     head_dim]).contiguous()
        else:
            local_seq_len, bs, num_total_head, head_dim = input.shape
            assert num_total_head % seq_world_size == 0, f"Number of heads ({num_total_head}) must be divisible by the sequence parallel size ({seq_world_size})!"
            input_t = input.reshape([local_seq_len, bs, seq_world_size, num_total_head // seq_world_size,
                                     head_dim]).contiguous()
            input_t = input_t.permute(2, 0, 1, 3, 4).contiguous()

    if scatter_idx < 2:
<<<<<<< HEAD
        input_t = input.reshape(
            [-1, seq_world_size, inp_shape[scatter_idx]] + \
            inp_shape[scatter_idx + 1:]
        ).contiguous()
=======
        post_all2all_fun = post_all2all(scatter_idx, batch_dim_idx, seq_world_size, bs, global_seq_len, num_local_head,
                                        head_dim)
>>>>>>> ffe0af23
    else:
        post_all2all_fun = post_all2all(scatter_idx, batch_dim_idx, seq_world_size, bs, local_seq_len, num_total_head,
                                        head_dim)

    output = torch.empty_like(input_t)
    work = dist.all_to_all_single(output, input_t, group=group, async_op=async_op)

    if async_op:
        if type in ('dq', 'dk'):
            handle[type + '_work'] = work
            handle[type + '_grad'] = output
            handle[type + '_post_all2all_func'] = post_all2all_fun
            return output

    res = post_all2all_fun(output)
    return res


class _SeqAllToAll(torch.autograd.Function):

    @staticmethod
    def forward(ctx: Any,
                group: dist.ProcessGroup,
                input: Tensor,
                scatter_idx: int,
                gather_idx: int,
                batch_dim_idx: int,
                stream=None,
                handle=None,
                type=None,
                is_fwd=True) -> Tensor:
        ctx.group = group
        ctx.scatter_idx = scatter_idx
        ctx.gather_idx = gather_idx
        ctx.stream = stream
        ctx.handle = handle
        ctx.type = type
        ctx.batch_dim_idx = batch_dim_idx
        if ctx.handle is None:
            res = single_all_to_all(input, scatter_idx, gather_idx, batch_dim_idx, group, False)

        else:
            # overlap communication path
            if not is_fwd and type == 'o':
                assert ctx.stream != None
                res = single_all_to_all(input, scatter_idx, gather_idx, batch_dim_idx, group, False)
                get_accelerator().current_stream().wait_stream(ctx.stream)
                del ctx.stream.activation_buffer_list
                # The computation of d o_weight can overlap with the communication of d o_input

            elif not is_fwd and type in ('q', 'k'):
                # Achieve communication overlap by pipelining the matrix computation and communication of dq, dk, and dv
                type = 'd' + type
                res = single_all_to_all(input, scatter_idx, gather_idx, batch_dim_idx, group, True, handle, type)

            elif is_fwd and type in ('q', 'k'):
                # Achieve communication overlap by pipelining the matrix computation and communication of q, k, and v
                type = 'fwd_' + type
                res = single_all_to_all(input, scatter_idx, gather_idx, batch_dim_idx, group, False, handle, type)

            else:
                res = single_all_to_all(input, scatter_idx, gather_idx, batch_dim_idx, group, False)

        return res

    @staticmethod
    def backward(ctx: Any, *grad_output: Tensor) -> Tuple[None, Tensor, None, None]:

        return (None,
                _SeqAllToAll.apply(ctx.group, *grad_output, ctx.gather_idx, ctx.scatter_idx, ctx.batch_dim_idx,
                                   ctx.stream, ctx.handle, ctx.type, False), None, None, None, None, None, None, None)


class DistributedAttention(torch.nn.Module):
    """Initialization.

    Arguments:
        local_attention (Module): local attention with q,k,v
        sequence_process_group (ProcessGroup): sequence parallel process group
        scatter_idx (int): scatter_idx for all2all comm
        gather_idx (int): gather_idx for all2all comm
    """

    def __init__(
        self,
        local_attention: Module,
        sequence_process_group: dist.ProcessGroup,
        scatter_idx: int = 2,
        gather_idx: int = 0,
        sp_stream=None,
    ) -> None:

        super(DistributedAttention, self).__init__()
        self.local_attn = local_attention
        self.spg = sequence_process_group
        self.scatter_idx = scatter_idx
        self.gather_idx = gather_idx
        self.sp_overlap_comm = False
        self.overlap_handles = None
        self.sp_stream = sp_stream
        if sp_stream is not None:
            self.overlap_handles = {}
            self.sp_overlap_comm = True
            self.dafult_stream = get_accelerator().default_stream()

    def layer_sync(self, layer):
        if self.sp_overlap_comm and hasattr(layer, 'done_event'):
            self.dafult_stream.wait_event(layer.done_event)

<<<<<<< HEAD
    def forward(self, query: Tensor, key: Tensor, value: Tensor, *args: Any, **kwargs: Any) -> Tensor:
=======
    def forward(self, query: Tensor, key: Tensor, value: Tensor, batch_dim_idx: int, *args: Any, **kwargs) -> Tensor:
>>>>>>> ffe0af23
        """ forward

        Arguments:
            query (Tensor): query input to the layer
            key (Tensor): key input to the layer
            value (Tensor): value input to the layer
            batch_dim_idx (int): indicating which dim is batch
            args: other args

        Returns:
            * output (Tensor): context output
        """

        # TODO Merge three alltoall calls into one
        # TODO (Reza): change the api on the megatron-deepspeed side so that we only receive all data (q,k, and v) together!
        #in shape : e.g.,  [s/p:h:]

        def bwd_hook(layer_type):

            def pre_hook_fun(grad):
                type = 'd' + layer_type
                self.overlap_handles[type + '_work'].wait()
                self.sp_stream.wait_stream(self.dafult_stream)
                all2all_output = self.overlap_handles[type + '_grad']
                grad = list(grad)
                grad[0] = self.overlap_handles[type + '_post_all2all_func'](all2all_output)
                grad = tuple(grad)

            return pre_hook_fun

        self.layer_sync(query)
        query_layer = _SeqAllToAll.apply(self.spg, query, self.scatter_idx, self.gather_idx, batch_dim_idx, None,
                                         self.overlap_handles, 'q')
        self.layer_sync(key)
        key_layer = _SeqAllToAll.apply(self.spg, key, self.scatter_idx, self.gather_idx, batch_dim_idx, None,
                                       self.overlap_handles, 'k')
        if self.sp_overlap_comm:
            self.dafult_stream.wait_stream(self.sp_stream)

        value_layer = _SeqAllToAll.apply(self.spg, value, self.scatter_idx, self.gather_idx, batch_dim_idx, None,
                                         self.overlap_handles, 'v')

        if self.sp_overlap_comm:
            # Register a hook to synchronize dq and dk after the all-to-all
            # operation when the gradient data is used.
            # Place this logic after the q, k, v all-to-all operation to
            # improve interpreter speed to
            # call and launch of the forward all-to-all communication.
            grad_fn_q = query.grad_fn.next_functions[0][0]
            grad_fn_q.register_prehook(bwd_hook(layer_type='q'))
            grad_fn_k = key.grad_fn.next_functions[0][0]
            grad_fn_k.register_prehook(bwd_hook(layer_type='k'))

        #out shape : e.g., [s:h/p:]

        context_layer = self.local_attn(query_layer, key_layer, value_layer, *args, **kwargs)

<<<<<<< HEAD
        output = _SeqAllToAll.apply(self.spg, context_layer, self.gather_idx, self.scatter_idx, self.sp_stream,
                                    self.overlap_handles, 'o')
=======
        output = _SeqAllToAll.apply(self.spg, context_layer, self.gather_idx, self.scatter_idx, batch_dim_idx,
                                    self.sp_stream, self.overlap_handles, 'o')

>>>>>>> ffe0af23
        #out e.g., [s/p::h]
        return output<|MERGE_RESOLUTION|>--- conflicted
+++ resolved
@@ -67,15 +67,8 @@
             input_t = input_t.permute(2, 0, 1, 3, 4).contiguous()
 
     if scatter_idx < 2:
-<<<<<<< HEAD
-        input_t = input.reshape(
-            [-1, seq_world_size, inp_shape[scatter_idx]] + \
-            inp_shape[scatter_idx + 1:]
-        ).contiguous()
-=======
         post_all2all_fun = post_all2all(scatter_idx, batch_dim_idx, seq_world_size, bs, global_seq_len, num_local_head,
                                         head_dim)
->>>>>>> ffe0af23
     else:
         post_all2all_fun = post_all2all(scatter_idx, batch_dim_idx, seq_world_size, bs, local_seq_len, num_total_head,
                                         head_dim)
@@ -185,11 +178,7 @@
         if self.sp_overlap_comm and hasattr(layer, 'done_event'):
             self.dafult_stream.wait_event(layer.done_event)
 
-<<<<<<< HEAD
-    def forward(self, query: Tensor, key: Tensor, value: Tensor, *args: Any, **kwargs: Any) -> Tensor:
-=======
     def forward(self, query: Tensor, key: Tensor, value: Tensor, batch_dim_idx: int, *args: Any, **kwargs) -> Tensor:
->>>>>>> ffe0af23
         """ forward
 
         Arguments:
@@ -247,13 +236,8 @@
 
         context_layer = self.local_attn(query_layer, key_layer, value_layer, *args, **kwargs)
 
-<<<<<<< HEAD
-        output = _SeqAllToAll.apply(self.spg, context_layer, self.gather_idx, self.scatter_idx, self.sp_stream,
-                                    self.overlap_handles, 'o')
-=======
         output = _SeqAllToAll.apply(self.spg, context_layer, self.gather_idx, self.scatter_idx, batch_dim_idx,
                                     self.sp_stream, self.overlap_handles, 'o')
 
->>>>>>> ffe0af23
         #out e.g., [s/p::h]
         return output