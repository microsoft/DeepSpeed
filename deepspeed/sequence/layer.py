--- conflicted
+++ resolved
@@ -16,43 +16,16 @@
 from deepspeed.utils import groups
 
 
-<<<<<<< HEAD
 def _generate_layout_params(scatter_idx, batch_dim_idx, seq_world_size, input):
+    """
+    This function generates the parameters required for `permute` and `reshape` operations,
+    which are used to process data before and after `all2all` communication.
+    """
     if batch_dim_idx == 0:
         if scatter_idx < 2:
             bs, global_seq_len, num_local_head, head_dim = input.shape
             pre_all2all_inp_shape = [bs, seq_world_size, global_seq_len // seq_world_size, num_local_head, head_dim]
             pre_all2all_permute_idx = (1, 0, 2, 3, 4)
-=======
-def _rotate_half(x):
-    """
-    change sign so the last dimension becomes [-odd, +even]
-    """
-    x = rearrange(x, '... (j d) -> ... j d', j=2)
-    x1, x2 = x.unbind(dim=-2)
-    return torch.cat((-x2, x1), dim=-1)
-
-
-def apply_rotary_pos_emb(t, freqs_cos, freqs_sin):
-    """
-    input tensor t is of shape [seq_length, ..., dim]
-    rotary positional embeding tensor freqs is of shape [seq_length, ..., dim]
-    check https://kexue.fm/archives/8265 for detailed formulas
-    """
-    rot_dim = freqs_cos.shape[-1]
-    # ideally t_pass is empty so rotary pos embedding is applied to all tensor t
-    t, t_pass = t[..., :rot_dim], t[..., rot_dim:]
-
-    # first part is cosine component
-    # second part is sine component, need to change signs with _rotate_half method
-    t = (t * freqs_cos) + (_rotate_half(t) * freqs_sin)
-
-    res = t if t_pass.shape[-1] == 0 else torch.cat((t, t_pass), dim=-1)
-    return res
-
-
-def post_all2all(scatter_idx, batch_dim_idx, seq_world_size, bs, seq_len, num_head, head_dim):
->>>>>>> a4499668
 
             post_all2all_permute_idx = (1, 2, 0, 3, 4)
             post_all2all_res_shape = [bs, global_seq_len // seq_world_size, seq_world_size * num_local_head, head_dim]
@@ -84,6 +57,9 @@
 
 
 def post_all2all(permute_idx, res_shape):
+    """
+    Post-processing function for `all2all` communication.
+    """
 
     def post_func(input):
         if permute_idx is not None:
@@ -96,10 +72,40 @@
 
 
 def pre_all2all_fun(permute_idx, inp_shape, input):
+    """
+    Pre-processing function for `all2all` communication.
+    """
     input_t = input.reshape(inp_shape).contiguous()
     if permute_idx is not None:
         input_t = input_t.permute(permute_idx).contiguous()
     return input_t
+
+
+def _rotate_half(x):
+    """
+    change sign so the last dimension becomes [-odd, +even]
+    """
+    x = rearrange(x, '... (j d) -> ... j d', j=2)
+    x1, x2 = x.unbind(dim=-2)
+    return torch.cat((-x2, x1), dim=-1)
+
+
+def apply_rotary_pos_emb(t, freqs_cos, freqs_sin):
+    """
+    input tensor t is of shape [seq_length, ..., dim]
+    rotary positional embeding tensor freqs is of shape [seq_length, ..., dim]
+    check https://kexue.fm/archives/8265 for detailed formulas
+    """
+    rot_dim = freqs_cos.shape[-1]
+    # ideally t_pass is empty so rotary pos embedding is applied to all tensor t
+    t, t_pass = t[..., :rot_dim], t[..., rot_dim:]
+
+    # first part is cosine component
+    # second part is sine component, need to change signs with _rotate_half method
+    t = (t * freqs_cos) + (_rotate_half(t) * freqs_sin)
+
+    res = t if t_pass.shape[-1] == 0 else torch.cat((t, t_pass), dim=-1)
+    return res
 
 
 def uneven_heads_all2all(input, scatter_idx, gather_idx, batch_dim_idx, group):
