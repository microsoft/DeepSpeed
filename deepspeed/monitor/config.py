--- conflicted
+++ resolved
@@ -115,19 +115,10 @@
 
     mode: Optional[str] = None
     """
-<<<<<<< HEAD
-    Control how the Comet experiment is started:
+    Control how the Comet experiment is started, 3 options are possible.:
         - "get": Continue logging to an existing experiment identified by the `experiment_key` value.
         - "create": Always creates of a new experiment, useful for HPO sweeps.
         - "get_or_create" (default): Starts a fresh experiment if required, or persists logging to an existing one.
-=======
-    The strategy to obtain an experiment for logging data. 3 options are possible.
-        `get_or_create` will get a running experiment instance if it exists or create a new one
-        `create` will always create a new experiment (the previous one will be ended)
-        `get` will strictly use experiments which already running, the new ones will not be created
-
-    Defaults to `get_or_create`
->>>>>>> 42bacbf8
     """
 
 
