'''
Copyright 2020 The Microsoft DeepSpeed Team
'''
import os
import torch
from datetime import timedelta

from .logging import logger
from ..constants import TORCH_DISTRIBUTED_DEFAULT_PORT, default_pg_timeout


def init_distributed(dist_backend="nccl",
                     auto_mpi_discovery=True,
                     distributed_port=TORCH_DISTRIBUTED_DEFAULT_PORT,
<<<<<<< HEAD
                     verbose=True,
                     timeout=default_pg_timeout):
    """
    Initialize torch.distributed backend, potentially performing MPI discovery if needed
    Arguments:
        dist_backend (str): torch distributed backend, e.g., nccl, mpi, gloo
        auto_mpi_discovery (bool): if distributed environment variables are not set, attempt to discover them from MPI
        distributed_port (int, optional): torch distributed backend port
        verbose (bool, optional): verbose logging
        timeout (timedelta, optional): Timeout for operations executed against the process group. Default value equals 30 minutes.
    """
=======
                     verbose=True):
    """Initialize torch.distributed backend, potentially performing MPI discovery if needed.

    Arguments:
        dist_backend: torch distributed backend, e.g., nccl, mpi, gloo
>>>>>>> 7b07e123

        auto_mpi_discovery: if distributed environment variables are not set, attempt to discover them from MPI

        distributed_port: torch distributed backend port

        verbose: verbose logging
    """
    required_env = ["RANK", "WORLD_SIZE", "MASTER_ADDR", "MASTER_PORT", "LOCAL_RANK"]
    if auto_mpi_discovery and not all(map(lambda v: v in os.environ, required_env)):
        if verbose:
            logger.info(
                "Not using the DeepSpeed or torch.distributed launchers, attempting to detect MPI environment..."
            )
        if in_aml() and not in_dlts():
            patch_aml_env_for_torch_nccl_backend(verbose=verbose)
        else:
            mpi_discovery(distributed_port=distributed_port, verbose=verbose)

    if not torch.distributed.is_initialized():
        if verbose:
            logger.info(
                "Initializing torch distributed with backend: {}".format(dist_backend))
        assert isinstance(timeout, timedelta)
        torch.distributed.init_process_group(backend=dist_backend, timeout=timeout)


def mpi_discovery(distributed_port=TORCH_DISTRIBUTED_DEFAULT_PORT, verbose=True):
    """
    Discovery MPI environment via mpi4py and map to relevant torch.distributed state
    """
    from mpi4py import MPI
    import subprocess
    comm = MPI.COMM_WORLD
    rank = comm.Get_rank()
    world_size = comm.Get_size()

    master_addr = None
    if rank == 0:
        hostname_cmd = ["hostname -I"]
        result = subprocess.check_output(hostname_cmd, shell=True)
        master_addr = result.decode('utf-8').split()[0]
    master_addr = comm.bcast(master_addr, root=0)

    # Determine local rank by assuming hostnames are unique
    proc_name = MPI.Get_processor_name()
    all_procs = comm.allgather(proc_name)
    local_rank = sum([i == proc_name for i in all_procs[:rank]])

    os.environ['RANK'] = str(rank)
    os.environ['WORLD_SIZE'] = str(world_size)
    os.environ['LOCAL_RANK'] = str(local_rank)
    os.environ['MASTER_ADDR'] = master_addr
    os.environ['MASTER_PORT'] = str(distributed_port)

    if verbose:
        logger.info(
            "Discovered MPI settings of world_rank={}, local_rank={}, world_size={}, master_addr={}, master_port={}"
            .format(os.environ['RANK'],
                    os.environ['LOCAL_RANK'],
                    os.environ['WORLD_SIZE'],
                    os.environ['MASTER_ADDR'],
                    os.environ['MASTER_PORT']))

    if torch.distributed.is_initialized():
        assert torch.distributed.get_rank() == rank, "MPI rank {} does not match torch rank {}".format(rank, dist.get_rank())
        assert torch.distributed.get_world_size() == world_size, "MPI world size {} does not match torch world size {}".format(
            world_size, torch.distributed.get_world_size())


def in_aml():
    # Are we running inside an Azure Machine Learning (AML) environment?
    return 'AZUREML_EXPERIMENT_ID' in os.environ


def in_dlts():
    # Are we running on a DLTS cluster?
    return 'DLTS_JOB_ID' in os.environ


def patch_aml_env_for_torch_nccl_backend(master_port=6105, verbose=True):
    """Helper routine to get and set environment variables.
    This is adapted from Azure ML's documentation available from:
    https://azure.github.io/azureml-web/docs/cheatsheet/distributed-training/#environment-variables-from-openmpi
    """
    os.environ["RANK"] = os.environ["OMPI_COMM_WORLD_RANK"]
    os.environ["WORLD_SIZE"] = os.environ["OMPI_COMM_WORLD_SIZE"]
    single_node = int(os.environ["OMPI_COMM_WORLD_LOCAL_SIZE"]) == int(
        os.environ["WORLD_SIZE"])

    if not single_node:
        master_node_params = os.environ["AZ_BATCH_MASTER_NODE"].split(":")
        os.environ["MASTER_ADDR"] = master_node_params[0]
        # Do not overwrite master port with that defined in AZ_BATCH_MASTER_NODE
        if "MASTER_PORT" not in os.environ:
            os.environ["MASTER_PORT"] = str(master_port)
    else:
        os.environ["MASTER_ADDR"] = os.environ["AZ_BATCHAI_MPI_MASTER_NODE"]
        os.environ["MASTER_PORT"] = "54965"

    if verbose:
        logger.info("NCCL_SOCKET_IFNAME original value = {}".format(
            os.environ["NCCL_SOCKET_IFNAME"]))

    os.environ["NCCL_SOCKET_IFNAME"] = "^docker0,lo"
    os.environ['LOCAL_RANK'] = os.environ["OMPI_COMM_WORLD_LOCAL_RANK"]

    if verbose:
        logger.info(
            "Discovered AzureML settings of world_rank={}, local_rank={}, world_size={}, master_addr={}, master_port={}"
            .format(os.environ['RANK'],
                    os.environ['LOCAL_RANK'],
                    os.environ['WORLD_SIZE'],
                    os.environ['MASTER_ADDR'],
                    os.environ['MASTER_PORT']))<|MERGE_RESOLUTION|>--- conflicted
+++ resolved
@@ -12,7 +12,6 @@
 def init_distributed(dist_backend="nccl",
                      auto_mpi_discovery=True,
                      distributed_port=TORCH_DISTRIBUTED_DEFAULT_PORT,
-<<<<<<< HEAD
                      verbose=True,
                      timeout=default_pg_timeout):
     """
@@ -23,20 +22,6 @@
         distributed_port (int, optional): torch distributed backend port
         verbose (bool, optional): verbose logging
         timeout (timedelta, optional): Timeout for operations executed against the process group. Default value equals 30 minutes.
-    """
-=======
-                     verbose=True):
-    """Initialize torch.distributed backend, potentially performing MPI discovery if needed.
-
-    Arguments:
-        dist_backend: torch distributed backend, e.g., nccl, mpi, gloo
->>>>>>> 7b07e123
-
-        auto_mpi_discovery: if distributed environment variables are not set, attempt to discover them from MPI
-
-        distributed_port: torch distributed backend port
-
-        verbose: verbose logging
     """
     required_env = ["RANK", "WORLD_SIZE", "MASTER_ADDR", "MASTER_PORT", "LOCAL_RANK"]
     if auto_mpi_discovery and not all(map(lambda v: v in os.environ, required_env)):
