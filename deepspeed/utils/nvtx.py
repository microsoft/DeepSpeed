--- conflicted
+++ resolved
@@ -1,31 +1,13 @@
-<<<<<<< HEAD
-import torch
-=======
->>>>>>> 0b06e0cb
 from deepspeed.accelerator import get_accelerator
 
 
 def instrument_w_nvtx(func):
     """decorator that causes an NVTX range to be recorded for the duration of the
     function call."""
-<<<<<<< HEAD
-    if get_accelerator().device_name() == 'cuda' and hasattr(torch.cuda.nvtx, "range"):
-
-        def wrapped_fn(*args, **kwargs):
-            get_accelerator().range_push(func.__qualname__)
-            ret_val = func(*args, **kwargs)
-            get_accelerator().range_pop()
-            return ret_val
-
-        return wrapped_fn
-    else:
-        return func
-=======
     def wrapped_fn(*args, **kwargs):
         get_accelerator().range_push(func.__qualname__)
         ret_val = func(*args, **kwargs)
         get_accelerator().range_pop()
         return ret_val
 
-    return wrapped_fn
->>>>>>> 0b06e0cb
+    return wrapped_fn