#!/usr/bin/env python

# Copyright (c) Microsoft Corporation.
# SPDX-License-Identifier: Apache-2.0

# DeepSpeed Team

# This script extracts fp32 consolidated weights from a zero 2 and 3 DeepSpeed checkpoints. It gets
# copied into the top level checkpoint dir, so the user can easily do the conversion at any point in
# the future. Once extracted, the weights don't require DeepSpeed and can be used in any
# application.
#
# example: python zero_to_fp32.py . pytorch_model.bin

import argparse
import torch
import glob
import math
import os
import re
from collections import OrderedDict
from dataclasses import dataclass

# while this script doesn't use deepspeed to recover data, since the checkpoints are pickled with
# DeepSpeed data structures it has to be available in the current python environment.
from deepspeed.utils import logger
from deepspeed.checkpoint.constants import (DS_VERSION, OPTIMIZER_STATE_DICT, SINGLE_PARTITION_OF_FP32_GROUPS,
                                            FP32_FLAT_GROUPS, ZERO_STAGE, PARTITION_COUNT, PARAM_SHAPES, BUFFER_NAMES,
                                            FROZEN_PARAM_SHAPES, FROZEN_PARAM_FRAGMENTS)


@dataclass
class zero_model_state:
    buffers: dict()
    param_shapes: dict()
    shared_params: list
    ds_version: int
    frozen_param_shapes: dict()
    frozen_param_fragments: dict()


debug = 0

# load to cpu
device = torch.device('cpu')


def atoi(text):
    return int(text) if text.isdigit() else text


def natural_keys(text):
    '''
    alist.sort(key=natural_keys) sorts in human order
    http://nedbatchelder.com/blog/200712/human_sorting.html
    (See Toothy's implementation in the comments)
    '''
    return [atoi(c) for c in re.split(r'(\d+)', text)]


def get_model_state_file(checkpoint_dir, zero_stage):
    if not os.path.isdir(checkpoint_dir):
        raise FileNotFoundError(f"Directory '{checkpoint_dir}' doesn't exist")

    # there should be only one file
    if zero_stage == 2:
        file = os.path.join(checkpoint_dir, "mp_rank_00_model_states.pt")
    elif zero_stage == 3:
        file = os.path.join(checkpoint_dir, "zero_pp_rank_0_mp_rank_00_model_states.pt")

    if not os.path.exists(file):
        raise FileNotFoundError(f"can't find model states file at '{file}'")

    return file


def get_checkpoint_files(checkpoint_dir, glob_pattern):
    # XXX: need to test that this simple glob rule works for multi-node setup too
    ckpt_files = sorted(glob.glob(os.path.join(checkpoint_dir, glob_pattern)), key=natural_keys)

    if len(ckpt_files) == 0:
        raise FileNotFoundError(f"can't find {glob_pattern} files in directory '{checkpoint_dir}'")

    return ckpt_files


def get_optim_files(checkpoint_dir):
    return get_checkpoint_files(checkpoint_dir, "*_optim_states.pt")


def get_model_state_files(checkpoint_dir):
    return get_checkpoint_files(checkpoint_dir, "*_model_states.pt")


def parse_model_states(files):
    zero_model_states = []
    for file in files:
        state_dict = torch.load(file, map_location=device)

        if BUFFER_NAMES not in state_dict:
            raise ValueError(f"{file} is not a model state checkpoint")
        buffer_names = state_dict[BUFFER_NAMES]
        if debug:
            print("Found buffers:", buffer_names)

        # recover just the buffers while restoring them to fp32 if they were saved in fp16
        buffers = {k: v.float() for k, v in state_dict["module"].items() if k in buffer_names}
        param_shapes = state_dict[PARAM_SHAPES]

        # collect parameters that are included in param_shapes
        param_names = []
        for s in param_shapes:
            for name in s.keys():
                param_names.append(name)

        # update with frozen parameters
        frozen_param_shapes = state_dict.get(FROZEN_PARAM_SHAPES, None)
        if frozen_param_shapes is not None:
            if debug:
                print(f"Found frozen_param_shapes: {frozen_param_shapes}")
            param_names += list(frozen_param_shapes.keys())

        # record shared parameters so that they can be recovered based on partners
        # this is because such parameters holding reference only are not saved by optimizer
        shared_params = []
        for param in state_dict["module"]:
            if param not in [*param_names, *buffer_names]:
                for share_param in state_dict["module"]:
                    if (state_dict["module"][share_param].data_ptr() == state_dict["module"][param].data_ptr()
                            and share_param != param):
                        shared_params.append([param, share_param])
                        break

        ds_version = state_dict.get(DS_VERSION, None)

        frozen_param_fragments = state_dict.get(FROZEN_PARAM_FRAGMENTS, None)

        z_model_state = zero_model_state(buffers=buffers,
                                         param_shapes=param_shapes,
                                         shared_params=shared_params,
                                         ds_version=ds_version,
                                         frozen_param_shapes=frozen_param_shapes,
                                         frozen_param_fragments=frozen_param_fragments)
        zero_model_states.append(z_model_state)

    return zero_model_states


def parse_optim_states(files, ds_checkpoint_dir):

    total_files = len(files)
    state_dicts = []
    for f in files:
        state_dicts.append(torch.load(f, map_location=device))

    if not ZERO_STAGE in state_dicts[0][OPTIMIZER_STATE_DICT]:
        raise ValueError(f"{files[0]} is not a zero checkpoint")
    zero_stage = state_dicts[0][OPTIMIZER_STATE_DICT][ZERO_STAGE]
    world_size = state_dicts[0][OPTIMIZER_STATE_DICT][PARTITION_COUNT]

    # For ZeRO-2 each param group can have different partition_count as data parallelism for expert
    # parameters can be different from data parallelism for non-expert parameters. So we can just
    # use the max of the partition_count to get the dp world_size.

    if type(world_size) is list:
        world_size = max(world_size)

    if world_size != total_files:
        raise ValueError(
            f"Expected {world_size} of '*_optim_states.pt' under '{ds_checkpoint_dir}' but found {total_files} files. "
            "Possibly due to an overwrite of an old checkpoint, or a checkpoint didn't get saved by one or more processes."
        )

    # the groups are named differently in each stage
    if zero_stage == 2:
        fp32_groups_key = SINGLE_PARTITION_OF_FP32_GROUPS
    elif zero_stage == 3:
        fp32_groups_key = FP32_FLAT_GROUPS
    else:
        raise ValueError(f"unknown zero stage {zero_stage}")

    if zero_stage == 2:
        fp32_flat_groups = [state_dicts[i][OPTIMIZER_STATE_DICT][fp32_groups_key] for i in range(len(state_dicts))]
    elif zero_stage == 3:
        # if there is more than one param group, there will be multiple flattened tensors - one
        # flattened tensor per group - for simplicity merge them into a single tensor
        #
        # XXX: could make the script more memory efficient for when there are multiple groups - it
        # will require matching the sub-lists of param_shapes for each param group flattened tensor

        fp32_flat_groups = [
            torch.cat(state_dicts[i][OPTIMIZER_STATE_DICT][fp32_groups_key], 0) for i in range(len(state_dicts))
        ]

    return zero_stage, world_size, fp32_flat_groups


def _get_fp32_state_dict_from_zero_checkpoint(ds_checkpoint_dir):
    """
    Returns fp32 state_dict reconstructed from ds checkpoint

    Args:
        - ``ds_checkpoint_dir``: path to the deepspeed checkpoint folder (where the optimizer files are)

    """
    print(f"Processing zero checkpoint '{ds_checkpoint_dir}'")

    optim_files = get_optim_files(ds_checkpoint_dir)
    zero_stage, world_size, fp32_flat_groups = parse_optim_states(optim_files, ds_checkpoint_dir)
    print(f"Detected checkpoint of type zero stage {zero_stage}, world_size: {world_size}")

    model_files = get_model_state_files(ds_checkpoint_dir)

    zero_model_states = parse_model_states(model_files)
    print(f'Parsing checkpoint created by deepspeed=={zero_model_states[0].ds_version}')

    if zero_stage == 2:
        return _get_fp32_state_dict_from_zero2_checkpoint(world_size, fp32_flat_groups, zero_model_states)
    elif zero_stage == 3:
        return _get_fp32_state_dict_from_zero3_checkpoint(world_size, fp32_flat_groups, zero_model_states)


def _zero2_merge_frozen_params(state_dict, zero_model_states):
    if zero_model_states[0].frozen_param_shapes is None or len(zero_model_states[0].frozen_param_shapes) == 0:
        return

    frozen_param_shapes = zero_model_states[0].frozen_param_shapes
    frozen_param_fragments = zero_model_states[0].frozen_param_fragments

    if debug:
        num_elem = sum(s.numel() for s in frozen_param_shapes.values())
        print(f'rank 0: {FROZEN_PARAM_SHAPES}.numel = {num_elem}')

        wanted_params = len(frozen_param_shapes)
        wanted_numel = sum(s.numel() for s in frozen_param_shapes.values())
        avail_numel = sum([p.numel() for p in frozen_param_fragments.values()])
        print(f'Frozen params: Have {avail_numel} numels to process.')
        print(f'Frozen params: Need {wanted_numel} numels in {wanted_params} params')

    total_params = 0
    total_numel = 0
    for name, shape in frozen_param_shapes.items():
        total_params += 1
        unpartitioned_numel = shape.numel()
        total_numel += unpartitioned_numel

        state_dict[name] = frozen_param_fragments[name]

        if debug:
            print(f"{name} full shape: {shape} unpartitioned numel {unpartitioned_numel} ")

    print(f"Reconstructed Frozen fp32 state dict with {total_params} params {total_numel} elements")


def _zero2_merge_trainable_params(state_dict, world_size, fp32_flat_groups, zero_model_states):
    param_shapes = zero_model_states[0].param_shapes

    # Reconstruction protocol:
    #
    # XXX: document this

    if debug:
        for i in range(world_size):
            for j in range(len(fp32_flat_groups[0])):
                print(f"{FP32_FLAT_GROUPS}[{i}][{j}].shape={fp32_flat_groups[i][j].shape}")

    # XXX: memory usage doubles here (zero2)
    num_param_groups = len(fp32_flat_groups[0])
    merged_single_partition_of_fp32_groups = []
    for i in range(num_param_groups):
        merged_partitions = [sd[i] for sd in fp32_flat_groups]
        full_single_fp32_vector = torch.cat(merged_partitions, 0)
        merged_single_partition_of_fp32_groups.append(full_single_fp32_vector)
    avail_numel = sum(
        [full_single_fp32_vector.numel() for full_single_fp32_vector in merged_single_partition_of_fp32_groups])

    if debug:
        wanted_params = sum([len(shapes) for shapes in param_shapes])
        wanted_numel = sum([sum(shape.numel() for shape in shapes.values()) for shapes in param_shapes])
        # not asserting if there is a mismatch due to possible padding
        print(f"Have {avail_numel} numels to process.")
        print(f"Need {wanted_numel} numels in {wanted_params} params.")

    # params
    # XXX: for huge models that can't fit into the host's RAM we will have to recode this to support
    # out-of-core computing solution
    total_numel = 0
    total_params = 0
    for shapes, full_single_fp32_vector in zip(param_shapes, merged_single_partition_of_fp32_groups):
        offset = 0
        avail_numel = full_single_fp32_vector.numel()
        for name, shape in shapes.items():

            unpartitioned_numel = shape.numel()
            total_numel += unpartitioned_numel
            total_params += 1

            if debug:
                print(f"{name} full shape: {shape} unpartitioned numel {unpartitioned_numel} ")
            state_dict[name] = full_single_fp32_vector.narrow(0, offset, unpartitioned_numel).view(shape)
            offset += unpartitioned_numel

        # Z2 started to align to 2*world_size to improve nccl performance. Therefore both offset and
        # avail_numel can differ by anywhere between 0..2*world_size. Due to two unrelated complex
        # paddings performed in the code it's almost impossible to predict the exact numbers w/o the
        # live optimizer object, so we are checking that the numbers are within the right range
        align_to = 2 * world_size

        def zero2_align(x):
            return align_to * math.ceil(x / align_to)

        if debug:
            print(f"original offset={offset}, avail_numel={avail_numel}")

        offset = zero2_align(offset)
        avail_numel = zero2_align(avail_numel)

        if debug:
            print(f"aligned  offset={offset}, avail_numel={avail_numel}")

        # Sanity check
        if offset != avail_numel:
            raise ValueError(f"consumed {offset} numels out of {avail_numel} - something is wrong")

    print(f"Reconstructed fp32 state dict with {total_params} params {total_numel} elements")


def _get_fp32_state_dict_from_zero2_checkpoint(world_size, fp32_flat_groups, zero_model_states):
    state_dict = OrderedDict()

    # buffers
    buffers = zero_model_states[0].buffers
    state_dict.update(buffers)
    if debug:
        print(f"added {len(buffers)} buffers")

    _zero2_merge_frozen_params(state_dict, zero_model_states)

    _zero2_merge_trainable_params(state_dict, world_size, fp32_flat_groups, zero_model_states)

    # recover shared parameters
<<<<<<< HEAD
    for pair in shared_params:
        if pair[1] in state_dict:
            state_dict[pair[0]] = state_dict[pair[1]]
=======
    for pair in zero_model_states[0].shared_params:
        state_dict[pair[0]] = state_dict[pair[1]]
>>>>>>> 085981bf

    return state_dict


def zero3_partitioned_param_info(unpartitioned_numel, world_size):
    remainder = unpartitioned_numel % world_size
    padding_numel = (world_size - remainder) if remainder else 0
    partitioned_numel = math.ceil(unpartitioned_numel / world_size)
    return partitioned_numel, padding_numel


def _zero3_merge_frozen_params(state_dict, world_size, zero_model_states):
    if zero_model_states[0].frozen_param_shapes is None or len(zero_model_states[0].frozen_param_shapes) == 0:
        return

    if debug:
        for i in range(world_size):
            num_elem = sum(s.numel() for s in zero_model_states[i].frozen_param_fragments.values())
            print(f'rank {i}: {FROZEN_PARAM_SHAPES}.numel = {num_elem}')

        frozen_param_shapes = zero_model_states[0].frozen_param_shapes
        wanted_params = len(frozen_param_shapes)
        wanted_numel = sum(s.numel() for s in frozen_param_shapes.values())
        avail_numel = sum([p.numel() for p in zero_model_states[0].frozen_param_fragments.values()]) * world_size
        print(f'Frozen params: Have {avail_numel} numels to process.')
        print(f'Frozen params: Need {wanted_numel} numels in {wanted_params} params')

    total_params = 0
    total_numel = 0
    for name, shape in zero_model_states[0].frozen_param_shapes.items():
        total_params += 1
        unpartitioned_numel = shape.numel()
        total_numel += unpartitioned_numel

        param_frags = tuple(model_state.frozen_param_fragments[name] for model_state in zero_model_states)
        state_dict[name] = torch.cat(param_frags, 0).narrow(0, 0, unpartitioned_numel).view(shape)

        partitioned_numel, partitioned_padding_numel = zero3_partitioned_param_info(unpartitioned_numel, world_size)

        if debug:
            print(
                f"Frozen params: {total_params} {name} full shape: {shape} partition0 numel={partitioned_numel} partitioned_padding_numel={partitioned_padding_numel}"
            )

    print(f"Reconstructed Frozen fp32 state dict with {total_params} params {total_numel} elements")


def _zero3_merge_trainable_params(state_dict, world_size, fp32_flat_groups, zero_model_states):
    param_shapes = zero_model_states[0].param_shapes
    avail_numel = fp32_flat_groups[0].numel() * world_size
    # Reconstruction protocol: For zero3 we need to zip the partitions together at boundary of each
    # param, re-consolidating each param, while dealing with padding if any

    # merge list of dicts, preserving order
    param_shapes = {k: v for d in param_shapes for k, v in d.items()}

    if debug:
        for i in range(world_size):
            print(f"{FP32_FLAT_GROUPS}[{i}].shape={fp32_flat_groups[i].shape}")

        wanted_params = len(param_shapes)
        wanted_numel = sum(shape.numel() for shape in param_shapes.values())
        # not asserting if there is a mismatch due to possible padding
        avail_numel = fp32_flat_groups[0].numel() * world_size
        print(f"Trainable params: Have {avail_numel} numels to process.")
        print(f"Trainable params: Need {wanted_numel} numels in {wanted_params} params.")

    # params
    # XXX: for huge models that can't fit into the host's RAM we will have to recode this to support
    # out-of-core computing solution
    offset = 0
    total_numel = 0
    total_params = 0
    for name, shape in param_shapes.items():

        unpartitioned_numel = shape.numel()
        total_numel += unpartitioned_numel
        total_params += 1

        partitioned_numel, partitioned_padding_numel = zero3_partitioned_param_info(unpartitioned_numel, world_size)

        if debug:
            print(
                f"Trainable params: {total_params} {name} full shape: {shape} partition0 numel={partitioned_numel} partitioned_padding_numel={partitioned_padding_numel}"
            )

        # XXX: memory usage doubles here
        state_dict[name] = torch.cat(
            tuple(fp32_flat_groups[i].narrow(0, offset, partitioned_numel) for i in range(world_size)),
            0).narrow(0, 0, unpartitioned_numel).view(shape)
        offset += partitioned_numel

    offset *= world_size

    # Sanity check
    if offset != avail_numel:
        raise ValueError(f"consumed {offset} numels out of {avail_numel} - something is wrong")

    print(f"Reconstructed Trainable fp32 state dict with {total_params} params {total_numel} elements")


def _get_fp32_state_dict_from_zero3_checkpoint(world_size, fp32_flat_groups, zero_model_states):
    state_dict = OrderedDict()

    # buffers
    buffers = zero_model_states[0].buffers
    state_dict.update(buffers)
    if debug:
        print(f"added {len(buffers)} buffers")

    _zero3_merge_frozen_params(state_dict, world_size, zero_model_states)

    _zero3_merge_trainable_params(state_dict, world_size, fp32_flat_groups, zero_model_states)

    # recover shared parameters
<<<<<<< HEAD
    for pair in shared_params:
        if pair[1] in state_dict:
            state_dict[pair[0]] = state_dict[pair[1]]
=======
    for pair in zero_model_states[0].shared_params:
        state_dict[pair[0]] = state_dict[pair[1]]
>>>>>>> 085981bf

    return state_dict


def get_fp32_state_dict_from_zero_checkpoint(checkpoint_dir, tag=None):
    """
    Convert ZeRO 2 or 3 checkpoint into a single fp32 consolidated state_dict that can be loaded with
    ``load_state_dict()`` and used for training without DeepSpeed or shared with others, for example
    via a model hub.

    Args:
        - ``checkpoint_dir``: path to the desired checkpoint folder
        - ``tag``: checkpoint tag used as a unique identifier for checkpoint. If not provided will attempt to load tag in 'latest' file. e.g., ``global_step14``

    Returns:
        - pytorch ``state_dict``

    Note: this approach may not work if your application doesn't have sufficient free CPU memory and
    you may need to use the offline approach using the ``zero_to_fp32.py`` script that is saved with
    the checkpoint.

    A typical usage might be ::

        from deepspeed.utils.zero_to_fp32 import get_fp32_state_dict_from_zero_checkpoint
        # do the training and checkpoint saving
        state_dict = get_fp32_state_dict_from_zero_checkpoint(checkpoint_dir) # already on cpu
        model = model.cpu() # move to cpu
        model.load_state_dict(state_dict)
        # submit to model hub or save the model to share with others

    In this example the ``model`` will no longer be usable in the deepspeed context of the same
    application. i.e. you will need to re-initialize the deepspeed engine, since
    ``model.load_state_dict(state_dict)`` will remove all the deepspeed magic from it.

    If you want it all done for you, use ``load_state_dict_from_zero_checkpoint`` instead.

    """
    if tag is None:
        latest_path = os.path.join(checkpoint_dir, 'latest')
        if os.path.isfile(latest_path):
            with open(latest_path, 'r') as fd:
                tag = fd.read().strip()
        else:
            raise ValueError(f"Unable to find 'latest' file at {latest_path}")

    ds_checkpoint_dir = os.path.join(checkpoint_dir, tag)

    if not os.path.isdir(ds_checkpoint_dir):
        raise FileNotFoundError(f"Directory '{ds_checkpoint_dir}' doesn't exist")

    return _get_fp32_state_dict_from_zero_checkpoint(ds_checkpoint_dir)


def convert_zero_checkpoint_to_fp32_state_dict(checkpoint_dir, output_file, tag=None):
    """
    Convert ZeRO 2 or 3 checkpoint into a single fp32 consolidated ``state_dict`` file that can be
    loaded with ``torch.load(file)`` + ``load_state_dict()`` and used for training without DeepSpeed.

    Args:
        - ``checkpoint_dir``: path to the desired checkpoint folder. (one that contains the tag-folder, like ``global_step14``)
        - ``output_file``: path to the pytorch fp32 state_dict output file (e.g. path/pytorch_model.bin)
        - ``tag``: checkpoint tag used as a unique identifier for checkpoint. If not provided will attempt to load tag in the file named ``latest`` in the checkpoint folder, e.g., ``global_step14``
    """

    state_dict = get_fp32_state_dict_from_zero_checkpoint(checkpoint_dir, tag)
    print(f"Saving fp32 state dict to {output_file}")
    torch.save(state_dict, output_file)


def load_state_dict_from_zero_checkpoint(model, checkpoint_dir, tag=None):
    """
    1. Put the provided model to cpu
    2. Convert ZeRO 2 or 3 checkpoint into a single fp32 consolidated ``state_dict``
    3. Load it into the provided model

    Args:
        - ``model``: the model object to update
        - ``checkpoint_dir``: path to the desired checkpoint folder. (one that contains the tag-folder, like ``global_step14``)
        - ``tag``: checkpoint tag used as a unique identifier for checkpoint. If not provided will attempt to load tag in the file named ``latest`` in the checkpoint folder, e.g., ``global_step14``

    Returns:
        - ``model`: modified model

    Make sure you have plenty of CPU memory available before you call this function. If you don't
    have enough use the ``zero_to_fp32.py`` utility to do the conversion. You will find it
    conveniently placed for you in the checkpoint folder.

    A typical usage might be ::

        from deepspeed.utils.zero_to_fp32 import load_state_dict_from_zero_checkpoint
        model = load_state_dict_from_zero_checkpoint(trainer.model, checkpoint_dir)
        # submit to model hub or save the model to share with others

    Note, that once this was run, the ``model`` will no longer be usable in the deepspeed context
    of the same application. i.e. you will need to re-initialize the deepspeed engine, since
    ``model.load_state_dict(state_dict)`` will remove all the deepspeed magic from it.

    """
    logger.info(f"Extracting fp32 weights")
    state_dict = get_fp32_state_dict_from_zero_checkpoint(checkpoint_dir, tag)

    logger.info(f"Overwriting model with fp32 weights")
    model = model.cpu()
    model.load_state_dict(state_dict, strict=False)

    return model


if __name__ == "__main__":

    parser = argparse.ArgumentParser()
    parser.add_argument("checkpoint_dir",
                        type=str,
                        help="path to the desired checkpoint folder, e.g., path/checkpoint-12")
    parser.add_argument(
        "output_file",
        type=str,
        help="path to the pytorch fp32 state_dict output file (e.g. path/checkpoint-12/pytorch_model.bin)")
    parser.add_argument("-d", "--debug", action='store_true', help="enable debug")
    args = parser.parse_args()

    debug = args.debug

    convert_zero_checkpoint_to_fp32_state_dict(args.checkpoint_dir, args.output_file)<|MERGE_RESOLUTION|>--- conflicted
+++ resolved
@@ -339,14 +339,9 @@
     _zero2_merge_trainable_params(state_dict, world_size, fp32_flat_groups, zero_model_states)
 
     # recover shared parameters
-<<<<<<< HEAD
-    for pair in shared_params:
+    for pair in zero_model_states[0].shared_params:
         if pair[1] in state_dict:
             state_dict[pair[0]] = state_dict[pair[1]]
-=======
-    for pair in zero_model_states[0].shared_params:
-        state_dict[pair[0]] = state_dict[pair[1]]
->>>>>>> 085981bf
 
     return state_dict
 
@@ -462,14 +457,9 @@
     _zero3_merge_trainable_params(state_dict, world_size, fp32_flat_groups, zero_model_states)
 
     # recover shared parameters
-<<<<<<< HEAD
-    for pair in shared_params:
+    for pair in zero_model_states[0].shared_params:
         if pair[1] in state_dict:
             state_dict[pair[0]] = state_dict[pair[1]]
-=======
-    for pair in zero_model_states[0].shared_params:
-        state_dict[pair[0]] = state_dict[pair[1]]
->>>>>>> 085981bf
 
     return state_dict
 
