#!/usr/bin/env python
<<<<<<< HEAD
=======

>>>>>>> fcb868e2
# Copyright (c) Microsoft Corporation.
# SPDX-License-Identifier: Apache-2.0

# DeepSpeed Team

# This script extracts fp32 consolidated weights from a zero 2 and 3 DeepSpeed checkpoints. It gets
# copied into the top level checkpoint dir, so the user can easily do the conversion at any point in
# the future. Once extracted, the weights don't require DeepSpeed and can be used in any
# application.
#
# example: python zero_to_fp32.py . pytorch_model.bin

import argparse
import torch
import glob
import math
import os
import re
from collections import OrderedDict

# while this script doesn't use deepspeed to recover data, since the checkpoints are pickled with
# DeepSpeed data structures it has to be available in the current python environment.
from deepspeed.utils import logger
from deepspeed.checkpoint.constants import (DS_VERSION, OPTIMIZER_STATE_DICT, SINGLE_PARTITION_OF_FP32_GROUPS,
                                            FP32_FLAT_GROUPS, ZERO_STAGE, PARTITION_COUNT, PARAM_SHAPES, BUFFER_NAMES)

debug = 0

# load to cpu
device = torch.device('cpu')


def atoi(text):
    return int(text) if text.isdigit() else text


def natural_keys(text):
    '''
    alist.sort(key=natural_keys) sorts in human order
    http://nedbatchelder.com/blog/200712/human_sorting.html
    (See Toothy's implementation in the comments)
    '''
    return [atoi(c) for c in re.split(r'(\d+)', text)]


def get_model_state_file(checkpoint_dir, zero_stage):
    if not os.path.isdir(checkpoint_dir):
        raise FileNotFoundError(f"Directory '{checkpoint_dir}' doesn't exist")

    # there should be only one file
    if zero_stage == 2:
        file = os.path.join(checkpoint_dir, "mp_rank_00_model_states.pt")
    elif zero_stage == 3:
        file = os.path.join(checkpoint_dir, "zero_pp_rank_0_mp_rank_00_model_states.pt")

    if not os.path.exists(file):
        raise FileNotFoundError(f"can't find model states file at '{file}'")

    return file


def get_optim_files(checkpoint_dir):
    # XXX: need to test that this simple glob rule works for multi-node setup too
    optim_files = sorted(glob.glob(os.path.join(checkpoint_dir, "*_optim_states.pt")), key=natural_keys)

    if len(optim_files) == 0:
        raise FileNotFoundError(f"can't find '*_optim_states.pt' files in directory '{checkpoint_dir}'")

    return optim_files


def parse_model_state(file):
    state_dict = torch.load(file, map_location=device)

    if BUFFER_NAMES not in state_dict:
        raise ValueError(f"{file} is not a model state checkpoint")
    buffer_names = state_dict[BUFFER_NAMES]
    if debug:
        print("Found buffers:", buffer_names)

    # recover just the buffers while restoring them to fp32 if they were saved in fp16
    buffers = {k: v.float() for k, v in state_dict["module"].items() if k in buffer_names}
    param_shapes = state_dict[PARAM_SHAPES]

    # collect parameters that are included in param_shapes
    param_names = []
    for s in param_shapes:
        for name in s.keys():
            param_names.append(name)

    # record shared parameters so that they can be recovered based on partners
    # this is because such parameters holding reference only are not saved by optimizer
    shared_params = []
    for param in state_dict["module"]:
        if param not in [*param_names, *buffer_names]:
            for share_param in state_dict["module"]:
                if (state_dict["module"][share_param].data_ptr() == state_dict["module"][param].data_ptr()
                        and share_param != param):
                    shared_params.append([param, share_param])
                    break

    ds_version = state_dict.get(DS_VERSION, None)

    return buffers, param_shapes, shared_params, ds_version


def parse_optim_states(files, ds_checkpoint_dir):

    total_files = len(files)
    state_dicts = []
    for f in files:
        state_dicts.append(torch.load(f, map_location=device))

    if not ZERO_STAGE in state_dicts[0][OPTIMIZER_STATE_DICT]:
        raise ValueError(f"{files[0]} is not a zero checkpoint")
    zero_stage = state_dicts[0][OPTIMIZER_STATE_DICT][ZERO_STAGE]
    world_size = state_dicts[0][OPTIMIZER_STATE_DICT][PARTITION_COUNT]

    # For ZeRO-2 each param group can have different partition_count as data parallelism for expert
    # parameters can be different from data parallelism for non-expert parameters. So we can just
    # use the max of the partition_count to get the dp world_size.

    if type(world_size) is list:
        world_size = max(world_size)

    if world_size != total_files:
        raise ValueError(
            f"Expected {world_size} of '*_optim_states.pt' under '{ds_checkpoint_dir}' but found {total_files} files. "
            "Possibly due to an overwrite of an old checkpoint, or a checkpoint didn't get saved by one or more processes."
        )

    # the groups are named differently in each stage
    if zero_stage == 2:
        fp32_groups_key = SINGLE_PARTITION_OF_FP32_GROUPS
    elif zero_stage == 3:
        fp32_groups_key = FP32_FLAT_GROUPS
    else:
        raise ValueError(f"unknown zero stage {zero_stage}")

    if zero_stage == 2:
        fp32_flat_groups = [state_dicts[i][OPTIMIZER_STATE_DICT][fp32_groups_key] for i in range(len(state_dicts))]
    elif zero_stage == 3:
        # if there is more than one param group, there will be multiple flattened tensors - one
        # flattened tensor per group - for simplicity merge them into a single tensor
        #
        # XXX: could make the script more memory efficient for when there are multiple groups - it
        # will require matching the sub-lists of param_shapes for each param group flattened tensor

        fp32_flat_groups = [
            torch.cat(state_dicts[i][OPTIMIZER_STATE_DICT][fp32_groups_key], 0) for i in range(len(state_dicts))
        ]

    return zero_stage, world_size, fp32_flat_groups


def _get_fp32_state_dict_from_zero_checkpoint(ds_checkpoint_dir):
    """
    Returns fp32 state_dict reconstructed from ds checkpoint

    Args:
        - ``ds_checkpoint_dir``: path to the deepspeed checkpoint folder (where the optimizer files are)

    """
    print(f"Processing zero checkpoint '{ds_checkpoint_dir}'")

    optim_files = get_optim_files(ds_checkpoint_dir)
    zero_stage, world_size, fp32_flat_groups = parse_optim_states(optim_files, ds_checkpoint_dir)
    print(f"Detected checkpoint of type zero stage {zero_stage}, world_size: {world_size}")

    model_file = get_model_state_file(ds_checkpoint_dir, zero_stage)
    buffers, param_shapes, shared_params, ds_version = parse_model_state(model_file)
    print(f'Parsing checkpoint created by deepspeed=={ds_version}')

    if zero_stage == 2:
        return _get_fp32_state_dict_from_zero2_checkpoint(world_size, param_shapes, fp32_flat_groups, buffers,
                                                          shared_params)
    elif zero_stage == 3:
        return _get_fp32_state_dict_from_zero3_checkpoint(world_size, param_shapes, fp32_flat_groups, buffers,
                                                          shared_params)


def _get_fp32_state_dict_from_zero2_checkpoint(world_size, param_shapes, fp32_flat_groups, buffers, shared_params):

    # Reconstruction protocol:
    #
    # XXX: document this

    if debug:
        for i in range(world_size):
            for j in range(len(fp32_flat_groups[0])):
                print(f"{FP32_FLAT_GROUPS}[{i}][{j}].shape={fp32_flat_groups[i][j].shape}")

    # XXX: memory usage doubles here (zero2)
    num_param_groups = len(fp32_flat_groups[0])
    merged_single_partition_of_fp32_groups = []
    for i in range(num_param_groups):
        merged_partitions = [sd[i] for sd in fp32_flat_groups]
        full_single_fp32_vector = torch.cat(merged_partitions, 0)
        merged_single_partition_of_fp32_groups.append(full_single_fp32_vector)
    avail_numel = sum(
        [full_single_fp32_vector.numel() for full_single_fp32_vector in merged_single_partition_of_fp32_groups])

    if debug:
        wanted_params = sum([len(shapes) for shapes in param_shapes])
        wanted_numel = sum([sum(shape.numel() for shape in shapes.values()) for shapes in param_shapes])
        # not asserting if there is a mismatch due to possible padding
        print(f"Have {avail_numel} numels to process.")
        print(f"Need {wanted_numel} numels in {wanted_params} params.")

    state_dict = OrderedDict()

    # buffers
    state_dict.update(buffers)
    if debug:
        print(f"added {len(buffers)} buffers")

    # params
    # XXX: for huge models that can't fit into the host's RAM we will have to recode this to support
    # out-of-core computing solution
    total_numel = 0
    total_params = 0
    for shapes, full_single_fp32_vector in zip(param_shapes, merged_single_partition_of_fp32_groups):
        offset = 0
        avail_numel = full_single_fp32_vector.numel()
        for name, shape in shapes.items():

            unpartitioned_numel = shape.numel()
            total_numel += unpartitioned_numel
            total_params += 1

            if debug:
                print(f"{name} full shape: {shape} unpartitioned numel {unpartitioned_numel} ")
            state_dict[name] = full_single_fp32_vector.narrow(0, offset, unpartitioned_numel).view(shape)
            offset += unpartitioned_numel

        # Z2 started to align to 2*world_size to improve nccl performance. Therefore both offset and
        # avail_numel can differ by anywhere between 0..2*world_size. Due to two unrelated complex
        # paddings performed in the code it's almost impossible to predict the exact numbers w/o the
        # live optimizer object, so we are checking that the numbers are within the right range
        align_to = 2 * world_size

        def zero2_align(x):
            return align_to * math.ceil(x / align_to)

        if debug:
            print(f"original offset={offset}, avail_numel={avail_numel}")

        offset = zero2_align(offset)
        avail_numel = zero2_align(avail_numel)

        if debug:
            print(f"aligned  offset={offset}, avail_numel={avail_numel}")

        # Sanity check
        if offset != avail_numel:
            raise ValueError(f"consumed {offset} numels out of {avail_numel} - something is wrong")

    # recover shared parameters
    for pair in shared_params:
        state_dict[pair[0]] = state_dict[pair[1]]

    print(f"Reconstructed fp32 state dict with {total_params} params {total_numel} elements")

    return state_dict


def zero3_partitioned_param_info(unpartitioned_numel, world_size):
    remainder = unpartitioned_numel % world_size
    padding_numel = (world_size - remainder) if remainder else 0
    partitioned_numel = math.ceil(unpartitioned_numel / world_size)
    return partitioned_numel, padding_numel


def _get_fp32_state_dict_from_zero3_checkpoint(world_size, param_shapes, fp32_flat_groups, buffers, shared_params):

    # Reconstruction protocol: For zero3 we need to zip the partitions together at boundary of each
    # param, re-consolidating each param, while dealing with padding if any

    avail_numel = fp32_flat_groups[0].numel() * world_size
    # merge list of dicts, preserving order
    param_shapes = {k: v for d in param_shapes for k, v in d.items()}

    if debug:
        for i in range(world_size):
            print(f"{FP32_FLAT_GROUPS}[{i}].shape={fp32_flat_groups[i].shape}")

        wanted_params = len(param_shapes)
        wanted_numel = sum(shape.numel() for shape in param_shapes.values())
        # not asserting if there is a mismatch due to possible padding
        print(f"Have {avail_numel} numels to process.")
        print(f"Need {wanted_numel} numels in {wanted_params} params.")

    state_dict = OrderedDict()

    # buffers
    state_dict.update(buffers)
    if debug:
        print(f"added {len(buffers)} buffers")

    # params
    # XXX: for huge models that can't fit into the host's RAM we will have to recode this to support
    # out-of-core computing solution
    offset = 0
    total_numel = 0
    total_params = 0
    for name, shape in param_shapes.items():

        unpartitioned_numel = shape.numel()
        total_numel += unpartitioned_numel
        total_params += 1

        partitioned_numel, partitioned_padding_numel = zero3_partitioned_param_info(unpartitioned_numel, world_size)

        if debug:
            print(
                f"{total_params} {name} full shape: {shape} partition0 numel={partitioned_numel} partitioned_padding_numel={partitioned_padding_numel}"
            )

        # XXX: memory usage doubles here
        state_dict[name] = torch.cat(
            tuple(fp32_flat_groups[i].narrow(0, offset, partitioned_numel) for i in range(world_size)),
            0).narrow(0, 0, unpartitioned_numel).view(shape)
        offset += partitioned_numel

    offset *= world_size

    # Sanity check
    if offset != avail_numel:
        raise ValueError(f"consumed {offset} numels out of {avail_numel} - something is wrong")

    # recover shared parameters
    for pair in shared_params:
        state_dict[pair[0]] = state_dict[pair[1]]

    print(f"Reconstructed fp32 state dict with {total_params} params {total_numel} elements")

    return state_dict


def get_fp32_state_dict_from_zero_checkpoint(checkpoint_dir, tag=None):
    """
    Convert ZeRO 2 or 3 checkpoint into a single fp32 consolidated state_dict that can be loaded with
    ``load_state_dict()`` and used for training without DeepSpeed or shared with others, for example
    via a model hub.

    Args:
        - ``checkpoint_dir``: path to the desired checkpoint folder
        - ``tag``: checkpoint tag used as a unique identifier for checkpoint. If not provided will attempt to load tag in 'latest' file. e.g., ``global_step14``

    Returns:
        - pytorch ``state_dict``

    Note: this approach may not work if your application doesn't have sufficient free CPU memory and
    you may need to use the offline approach using the ``zero_to_fp32.py`` script that is saved with
    the checkpoint.

    A typical usage might be ::

        from deepspeed.utils.zero_to_fp32 import get_fp32_state_dict_from_zero_checkpoint
        # do the training and checkpoint saving
        state_dict = get_fp32_state_dict_from_zero_checkpoint(checkpoint_dir) # already on cpu
        model = model.cpu() # move to cpu
        model.load_state_dict(state_dict)
        # submit to model hub or save the model to share with others

    In this example the ``model`` will no longer be usable in the deepspeed context of the same
    application. i.e. you will need to re-initialize the deepspeed engine, since
    ``model.load_state_dict(state_dict)`` will remove all the deepspeed magic from it.

    If you want it all done for you, use ``load_state_dict_from_zero_checkpoint`` instead.

    """
    if tag is None:
        latest_path = os.path.join(checkpoint_dir, 'latest')
        if os.path.isfile(latest_path):
            with open(latest_path, 'r') as fd:
                tag = fd.read().strip()
        else:
            raise ValueError(f"Unable to find 'latest' file at {latest_path}")

    ds_checkpoint_dir = os.path.join(checkpoint_dir, tag)

    if not os.path.isdir(ds_checkpoint_dir):
        raise FileNotFoundError(f"Directory '{ds_checkpoint_dir}' doesn't exist")

    return _get_fp32_state_dict_from_zero_checkpoint(ds_checkpoint_dir)


def convert_zero_checkpoint_to_fp32_state_dict(checkpoint_dir, output_file, tag=None):
    """
    Convert ZeRO 2 or 3 checkpoint into a single fp32 consolidated ``state_dict`` file that can be
    loaded with ``torch.load(file)`` + ``load_state_dict()`` and used for training without DeepSpeed.

    Args:
        - ``checkpoint_dir``: path to the desired checkpoint folder. (one that contains the tag-folder, like ``global_step14``)
        - ``output_file``: path to the pytorch fp32 state_dict output file (e.g. path/pytorch_model.bin)
        - ``tag``: checkpoint tag used as a unique identifier for checkpoint. If not provided will attempt to load tag in the file named ``latest`` in the checkpoint folder, e.g., ``global_step14``
    """

    state_dict = get_fp32_state_dict_from_zero_checkpoint(checkpoint_dir, tag)
    print(f"Saving fp32 state dict to {output_file}")
    torch.save(state_dict, output_file)


def load_state_dict_from_zero_checkpoint(model, checkpoint_dir, tag=None):
    """
    1. Put the provided model to cpu
    2. Convert ZeRO 2 or 3 checkpoint into a single fp32 consolidated ``state_dict``
    3. Load it into the provided model

    Args:
        - ``model``: the model object to update
        - ``checkpoint_dir``: path to the desired checkpoint folder. (one that contains the tag-folder, like ``global_step14``)
        - ``tag``: checkpoint tag used as a unique identifier for checkpoint. If not provided will attempt to load tag in the file named ``latest`` in the checkpoint folder, e.g., ``global_step14``

    Returns:
        - ``model`: modified model

    Make sure you have plenty of CPU memory available before you call this function. If you don't
    have enough use the ``zero_to_fp32.py`` utility to do the conversion. You will find it
    conveniently placed for you in the checkpoint folder.

    A typical usage might be ::

        from deepspeed.utils.zero_to_fp32 import load_state_dict_from_zero_checkpoint
        model = load_state_dict_from_zero_checkpoint(trainer.model, checkpoint_dir)
        # submit to model hub or save the model to share with others

    Note, that once this was run, the ``model`` will no longer be usable in the deepspeed context
    of the same application. i.e. you will need to re-initialize the deepspeed engine, since
    ``model.load_state_dict(state_dict)`` will remove all the deepspeed magic from it.

    """
    logger.info(f"Extracting fp32 weights")
    state_dict = get_fp32_state_dict_from_zero_checkpoint(checkpoint_dir, tag)

    logger.info(f"Overwriting model with fp32 weights")
    model = model.cpu()
    model.load_state_dict(state_dict, strict=False)

    return model


if __name__ == "__main__":

    parser = argparse.ArgumentParser()
    parser.add_argument("checkpoint_dir",
                        type=str,
                        help="path to the desired checkpoint folder, e.g., path/checkpoint-12")
    parser.add_argument(
        "output_file",
        type=str,
        help="path to the pytorch fp32 state_dict output file (e.g. path/checkpoint-12/pytorch_model.bin)")
    parser.add_argument("-d", "--debug", action='store_true', help="enable debug")
    args = parser.parse_args()

    debug = args.debug

    convert_zero_checkpoint_to_fp32_state_dict(args.checkpoint_dir, args.output_file)<|MERGE_RESOLUTION|>--- conflicted
+++ resolved
@@ -1,8 +1,5 @@
 #!/usr/bin/env python
-<<<<<<< HEAD
-=======
-
->>>>>>> fcb868e2
+
 # Copyright (c) Microsoft Corporation.
 # SPDX-License-Identifier: Apache-2.0
 
