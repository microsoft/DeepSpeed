--- conflicted
+++ resolved
@@ -148,13 +148,8 @@
 def parse_optim_states(files, ds_checkpoint_dir):
     total_files = len(files)
     state_dicts = []
-<<<<<<< HEAD
-    for f in files:
-        state_dict = torch.load(f, map_location=device, weights_only=False)
-=======
     for f in tqdm(files, desc='Loading checkpoint shards'):
-        state_dict = torch.load(f, map_location=device, mmap=True)
->>>>>>> dd402694
+        state_dict = torch.load(f, map_location=device, mmap=True, weights_only=False)
         # immediately discard the potentially huge 2 optimizer states as we only care for fp32 master weights
         # and also handle the case where it was already removed by another helper script
         state_dict["optimizer_state_dict"].pop("optimizer_state_dict", None)
