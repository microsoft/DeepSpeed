--- conflicted
+++ resolved
@@ -2461,14 +2461,9 @@
             bit16_groups = self.optimizer.bit16_groups if self.zero_optimization_stage(
             ) == 2 else self.optimizer.fp16_groups
 
-<<<<<<< HEAD
         for bit16_group in bit16_groups:
+            param_shapes = OrderedDict()
             for param in bit16_group:
-=======
-        for fp16_group in fp16_groups:
-            param_shapes = OrderedDict()
-            for param in fp16_group:
->>>>>>> 86457c2d
                 cnt += 1
                 numel += param.ds_numel if hasattr(param, "ds_numel") else param.numel()
                 shape = param.ds_shape if hasattr(param, "ds_shape") else param.shape
