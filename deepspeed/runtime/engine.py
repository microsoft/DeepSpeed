# Copyright (c) Microsoft Corporation.
# SPDX-License-Identifier: Apache-2.0

# DeepSpeed Team

import os
import re
import stat
import torch
import hashlib
from collections import defaultdict, OrderedDict, deque
from shutil import copyfile
import gc

from torch.nn.modules import Module
from torch.nn.parameter import Parameter
from torch.optim import Optimizer
from torch.optim.lr_scheduler import _LRScheduler
from torch._utils import _flatten_dense_tensors, _unflatten_dense_tensors
from contextlib import contextmanager

from typing import Callable, Dict, Union, Iterable, Container

import deepspeed

from deepspeed import comm as dist
from deepspeed.runtime.utils import see_memory_usage, DummyOptim
from .zero.offload_config import OffloadDeviceEnum, OffloadStateTypeEnum
from deepspeed.runtime.zero.stage_1_and_2 import DeepSpeedZeroOptimizer
from deepspeed.runtime.zero.partition_parameters import ZeroParamStatus
from deepspeed.runtime.zero.utils import is_zero_supported_optimizer, ZeRORuntimeException
from deepspeed.runtime.zero.parameter_offload import DeepSpeedZeRoOffload
from deepspeed.runtime.zero.config import ZERO_OPTIMIZATION

from deepspeed.runtime.fp16.fused_optimizer import FP16_Optimizer
from deepspeed.runtime.fp16.unfused_optimizer import FP16_UnfusedOptimizer
from deepspeed.runtime.bf16_optimizer import BF16_Optimizer

from deepspeed.linear.optimized_linear import LoRAOptimizedLinear

from deepspeed.runtime.config import DEEPSPEED_OPTIMIZERS, \
    ADAGRAD_OPTIMIZER, ADAM_OPTIMIZER, ADAMW_OPTIMIZER, LAMB_OPTIMIZER, ONEBIT_ADAM_OPTIMIZER, ONEBIT_LAMB_OPTIMIZER, \
    TORCH_ADAM_PARAM, ADAM_W_MODE, ADAM_W_MODE_DEFAULT, ZERO_ONE_ADAM_OPTIMIZER, MUADAM_OPTIMIZER, MUADAMW_OPTIMIZER, \
    MUSGD_OPTIMIZER, LION_OPTIMIZER

from deepspeed.runtime.dataloader import DeepSpeedDataLoader
from deepspeed.runtime.constants import \
    ROUTE_TRAIN, ROUTE_PREDICT, ROUTE_EVAL, \
    PLD_THETA, PLD_GAMMA, BFLOAT16, FP16, AMP, GRADIENT_ACCUMULATION_STEPS, \
    DATA_PARALLEL_GROUP, GLOBAL_RANK
from deepspeed.runtime.zero.config import ZeroStageEnum
from deepspeed.compression import compression_scheduler
from deepspeed.compression.constants import \
    WEIGHT_QUANTIZE_IN_FORWARD_ENABLED, \
    WEIGHT_QUANTIZATION, SHARED_PARAMETERS, \
    WEIGHT_QUANTIZE_ENABLED, \
    WEIGHT_QUANTIZE_GROUPS, \
    WEIGHT_QUANTIZE_FP16_MIXED_QUANTIZE, \
    WEIGHT_QUANTIZE_CHANGE_RATIO, \
    WEIGHT_QUANTIZE_TYPE, \
    WEIGHT_QUANTIZE_ROUNDING, \
    WEIGHT_QUANTIZE_VERBOSE, \
    WEIGHT_QUANTIZE_KERNEL
from deepspeed.checkpoint.constants import OPTIMIZER_STATE_DICT, FROZEN_PARAM_FRAGMENTS
from deepspeed.runtime.sparse_tensor import SparseTensor

from deepspeed.runtime import lr_schedules
from deepspeed.utils import groups
from deepspeed.utils import logger, log_dist, instrument_w_nvtx
from deepspeed.utils.timer import NoopTimer, ThroughputTimer, SynchronizedWallClockTimer, \
    FORWARD_MICRO_TIMER, BACKWARD_MICRO_TIMER, BACKWARD_INNER_MICRO_TIMER, BACKWARD_REDUCE_MICRO_TIMER, \
    STEP_MICRO_TIMER, \
    FORWARD_GLOBAL_TIMER, BACKWARD_GLOBAL_TIMER, BACKWARD_INNER_GLOBAL_TIMER, BACKWARD_REDUCE_GLOBAL_TIMER, \
    STEP_GLOBAL_TIMER
from deepspeed.utils.debug import debug_extract_module_and_param_names, debug_clear_module_and_param_names
from deepspeed.monitor.monitor import MonitorMaster
from deepspeed.runtime.progressive_layer_drop import ProgressiveLayerDrop
from deepspeed.runtime.utils import clip_grad_norm_
from deepspeed.runtime.eigenvalue import Eigenvalue
from deepspeed.runtime.data_pipeline.constants import DATA_SAMPLING, \
    DATA_ROUTING, DATA_SAMPLING_ENABLED, CURRICULUM_LEARNING, \
    CURRICULUM_LEARNING_ENABLED, DATA_SAMPLING_NUM_WORKERS, RANDOM_LTD, \
    RANDOM_LTD_ENABLED, RANDOM_LTD_LAYER_ID, RANDOM_LTD_LAYER_NUM, \
    RANDOM_LTD_LAYER_TOKEN_LR_SCHEDULE, RANDOM_LTD_LAYER_TOKEN_LR_ENABLED, \
    RANDOM_LTD_GLOBAL_BATCH_SIZE, RANDOM_LTD_MICRO_BATCH_SIZE, DATA_EFFICIENCY
from deepspeed.runtime.data_pipeline.curriculum_scheduler import CurriculumScheduler
from deepspeed.runtime.data_pipeline.data_routing.scheduler import RandomLTDScheduler
from deepspeed.runtime.data_pipeline.data_routing.helper import remove_random_ltd_state_dict
from deepspeed.runtime.data_pipeline.data_routing.basic_layer import RandomLayerTokenDrop

from deepspeed.runtime.checkpoint_engine.torch_checkpoint_engine import TorchCheckpointEngine
from deepspeed.utils.zero_to_fp32 import get_fp32_state_dict_from_zero_checkpoint

from .pipe.module import PipelineModule
from .utils import get_ma_status
from .compiler import is_compile_supported
from ..ops.adam import FusedAdam
from ..moe.sharded_moe import TopKGate, MOELayer
from ..moe.layer import MoE
from ..moe.utils import is_moe_param, configure_moe_param_groups
from ..git_version_info import version

from deepspeed.profiling.flops_profiler.profiler import FlopsProfiler
from deepspeed.utils.logging import print_json_dist, print_configuration

from deepspeed.accelerator import get_accelerator

from deepspeed.runtime.config import DtypeEnum

MEMORY_OPT_ALLREDUCE_SIZE = 500000000

DeepSpeedOptimizerCallable = \
    Callable[[Union[Iterable[Parameter], Dict[str, Iterable]]], Optimizer]
DeepSpeedSchedulerCallable = Callable[[Optimizer], _LRScheduler]

try:
    import apex
    from apex import amp
    APEX_INSTALLED = True
except ImportError:
    # Fail silently so we don't spam logs unnecessarily if user isn't using amp
    APEX_INSTALLED = False


def split_half_float_double_sparse(tensors):
    device_type = get_accelerator().device_name()
    supported_types = get_accelerator().supported_dtypes()

    for t in tensors:
        assert t.dtype in supported_types, f"attempting to reduce an unsupported grad type: {t.dtype}"

    sparse_tensor_buckets, dense_tensor_buckets = [], []
    for i, dtype in enumerate(supported_types):
        sparse_bucket, dense_bucket = [], []
        for t in tensors:
            if t.dtype == dtype:
                if isinstance(t, SparseTensor):
                    sparse_bucket.append(t)
                else:
                    dense_bucket.append(t)
        if sparse_bucket:
            sparse_tensor_buckets.append((dtype, sparse_bucket))
        if dense_bucket:
            dense_tensor_buckets.append((dtype, dense_bucket))
    return sparse_tensor_buckets, dense_tensor_buckets


class EngineTimers(object):
    r"""Wallclock timers for DeepSpeedEngine"""

    def __init__(self, enable_micro_timers, enable_global_timers):
        self.forward_timers = []
        self.backward_timers = []
        self.backward_inner_timers = []
        self.backward_reduce_timers = []
        self.step_timers = []
        self.global_timers = []
        self.micro_timers = []

        if enable_micro_timers:
            self.forward_timers += [FORWARD_MICRO_TIMER]
            self.backward_timers += [BACKWARD_MICRO_TIMER]
            self.backward_inner_timers += [BACKWARD_INNER_MICRO_TIMER]
            self.backward_reduce_timers += [BACKWARD_REDUCE_MICRO_TIMER]
            self.step_timers += [STEP_MICRO_TIMER]
            self.micro_timers += [
                FORWARD_MICRO_TIMER, BACKWARD_MICRO_TIMER, BACKWARD_INNER_MICRO_TIMER, BACKWARD_REDUCE_MICRO_TIMER,
                STEP_MICRO_TIMER
            ]

        if enable_global_timers:
            self.forward_timers += [FORWARD_GLOBAL_TIMER]
            self.backward_timers += [BACKWARD_GLOBAL_TIMER]
            self.backward_inner_timers += [BACKWARD_INNER_GLOBAL_TIMER]
            self.backward_reduce_timers += [BACKWARD_REDUCE_GLOBAL_TIMER]
            self.step_timers += [STEP_GLOBAL_TIMER]
            self.global_timers += [
                FORWARD_GLOBAL_TIMER, BACKWARD_GLOBAL_TIMER, BACKWARD_INNER_GLOBAL_TIMER, BACKWARD_REDUCE_GLOBAL_TIMER,
                STEP_GLOBAL_TIMER
            ]


class DeepSpeedEngine(Module):
    r"""DeepSpeed engine for training."""

    def __init__(self,
                 args,
                 model,
                 optimizer=None,
                 model_parameters=None,
                 training_data=None,
                 lr_scheduler=None,
                 mpu=None,
                 dist_init_required=None,
                 collate_fn=None,
                 config=None,
                 config_class=None,
                 mesh_device=None,
                 dont_change_device=False):
        super(DeepSpeedEngine, self).__init__()
        self.dont_change_device = dont_change_device
        self.client_optimizer = optimizer
        self.client_lr_scheduler = lr_scheduler
        self.training_data = training_data
        self.collate_fn = collate_fn
        self.mpu = mpu
        self.all_to_all_group = None
        self.data_parallel_group = None
        self.global_steps = 0
        self.global_samples = 0
        self.micro_steps = 0
        self.skipped_steps = 0
        self.gradient_average = True
        self.warn_unscaled_loss = True
        self.config = config
        self._config = config_class
        self.loaded_checkpoint_mp_world_size = None
        self.loaded_checkpoint_dp_world_size = None
        self.enable_backward_allreduce = True
        self.inside_no_sync_ctxt = False
        self.progressive_layer_drop = None
        self.eigenvalue = None
        self.block_eigenvalue = None
        self.gas_boundary_ctr = 0
        self.dist_backend = get_accelerator().communication_backend_name()
        self.has_moe_layers = False
        self.num_experts = []
        self.gate_modules = []
        self.moe_layers = []
        self._step_applied = False
        self._global_grad_norm = None
        self.use_ds_comm = False  # False --> Use torch.dist, True --> Use ds.comm backend.

        self.checkpoint_engine = None

        self._is_gradient_accumulation_boundary = None
        self.scale_wrt_gas = None
        self.losses = None
        self.mesh_device = mesh_device

        # for debug purposes - can then debug print: debug_get_module_name(module)
        debug_extract_module_and_param_names(model)

        if self.mesh_device:
            groups.mesh_device = self.mesh_device

        self._do_args_sanity_check(args)
        self._configure_with_arguments(args, mpu)
        self._do_sanity_check()
        see_memory_usage(f"DeepSpeed Engine: After args sanity test", force=self.memory_breakdown())
        if mpu is not None:
            if self.elasticity_enabled():
                if not self.is_elastic_model_parallel_supported():
                    assert not self.elasticity_enabled(), ("Elasticity is not currently supported"
                                                           " with model parallelism.")

        self._set_distributed_vars(args)

        dist.configure(self._config)

        self.monitor = MonitorMaster(self._config.monitor_config)

        see_memory_usage(
            f"DeepSpeed Engine: Before configure distributed model",
            force=self.memory_breakdown(),
        )

        self.pipeline_parallelism = isinstance(model, PipelineModule)

        # Configure distributed model
        self._configure_distributed_model(model)

        # needed for zero_to_fp32 weights reconstruction to remap nameless data to state_dict
        self.param_names = {param: name for name, param in model.named_parameters()}

        self._get_model_parameters()

        see_memory_usage(f"DeepSpeed Engine: After configure distributed model")

        # Configure wall clock timers
        self.timers = SynchronizedWallClockTimer()
        # Throughput timer
        self.tput_timer = ThroughputTimer(self._config.timers_config,
                                          batch_size=self.train_batch_size(),
                                          steps_per_output=self.steps_per_print(),
                                          monitor_memory=False)

        log_dist(f"DeepSpeed Flops Profiler Enabled: {self.flops_profiler_enabled()}", ranks=[0])

        if self.flops_profiler_enabled():
            self.flops_profiler = FlopsProfiler(self.module, self, self.flops_profiler_recompute_fwd_factor())

        if training_data:
            self.training_dataloader = self.deepspeed_io(training_data)
        else:
            self.training_dataloader = None

        # Configure optimizer and scheduler
        self.optimizer = None
        self.basic_optimizer = None
        self.lr_scheduler = None
        has_optimizer = False

        if optimizer or self.optimizer_name():
            has_optimizer = True
        # If no parameters given by init default to module parameters
        if model_parameters is None:
            model_parameters = self.module.parameters()

        # Convert model parameters from generator to list
        if not isinstance(model_parameters, list):
            model_parameters = list(model_parameters)

        if has_optimizer:
            self._configure_optimizer(optimizer, model_parameters)
            self._configure_lr_scheduler()
            self._report_progress(0)
        elif self.zero_optimization():
            # no optim selected but zero is enabled
            self.optimizer = self._configure_zero_optimizer(optimizer=None)
        elif self.bfloat16_enabled():
            self.optimizer = self._configure_bf16_optimizer(optimizer=None)

        # Hook optimizer for snip_momentum pruning
        if hasattr(model, 'pruners'):
            from ..compression.helper import rewrite_optimizer_step
            self.optimizer.pruners = model.pruners
            rewrite_optimizer_step(self.optimizer)

        # Bookkeeping for sparse support
        self.sparse_tensor_module_names = set()
        # if self.sparse_gradients_enabled():
        for name, module in self.module.named_modules():
            if isinstance(module, (torch.nn.Embedding, torch.nn.EmbeddingBag)) and self.sparse_gradients_enabled():
                self.sparse_tensor_module_names.add(name + ".weight")
                logger.info("Will convert {} to sparse tensor during training".format(name))

        self._optimized_linear_offload_setup()

        self.save_non_zero_checkpoint = False
        self.save_zero_checkpoint = False
        if not isinstance(self.optimizer, DeepSpeedZeRoOffload):
            self._configure_checkpointing(dist_init_required)

        if self.eigenvalue_enabled():
            self.eigenvalue = self._configure_eigenvalue()

        if self.pld_enabled():
            self.progressive_layer_drop = self._configure_progressive_layer_drop()

        if self.curriculum_enabled_legacy():
            self.curriculum_scheduler_legacy = self._configure_curriculum_scheduler_legacy()

        if self.random_ltd_enabled():
            random_ltd_config = self.random_ltd_config()
            random_ltd_config[RANDOM_LTD_GLOBAL_BATCH_SIZE] = self.train_batch_size()
            random_ltd_config[RANDOM_LTD_MICRO_BATCH_SIZE] = self.train_micro_batch_size_per_gpu()
            self.random_ltd_scheduler = self._configure_random_ltd_scheduler(random_ltd_config)

        # Engine timers

        self.engine_timers = EngineTimers(enable_micro_timers=self.wall_clock_breakdown(),
                                          enable_global_timers=self.wall_clock_breakdown()
                                          or self.flops_profiler_enabled())

        if self.global_rank == 0:
            self._config.print("DeepSpeedEngine configuration")
            if self.dump_state():
                print_configuration(self, "DeepSpeedEngine")

        # Use torch (un)flatten ops
        self.flatten = _flatten_dense_tensors
        self.unflatten = _unflatten_dense_tensors

        self._is_compiled = False

    def _optimized_linear_offload_setup(self):
        self.optimized_linear_base_weight_sharding = False
        self.optimized_linear_lora_enabled = False
        offload_ratio = None
        for _, module in self.module.named_modules():
            if isinstance(module, LoRAOptimizedLinear):
                self.optimized_linear_lora_enabled = True
                offload_ratio = None
                if offload_ratio is not None:
                    assert offload_ratio == module.lora_config.offload_ratio, \
                        "all lora_config offload ratios should be the same across the model"
                offload_ratio = module.lora_config.offload_ratio
                if module.zero_shards > 1:
                    # set attr so checkpoint saving can handle BWS properly
                    self.optimized_linear_base_weight_sharding = True

        if offload_ratio is None:
            # Nothing enabled, do nothing
            return

        total_params = 0
        for _, p in self.module.named_parameters():
            if hasattr(p, 'ds_optim_param'):
                total_params += p.numel()

        offload_limit = total_params * offload_ratio
        logger.info(f'offloading {offload_ratio*100}% of eligible params, specifically {offload_limit} params')
        total_offloaded = 0
        for _, p in self.module.named_parameters():
            if hasattr(p, 'ds_optim_param'):
                if total_offloaded < offload_limit:
                    total_offloaded += p.numel()
                    p.ds_offload = True
                    p.offload()
                else:
                    p.ds_offload = False

    def destroy(self):
        if self.optimizer is not None and hasattr(self.optimizer, 'destroy'):
            self.optimizer.destroy()
        debug_clear_module_and_param_names()

    def _get_model_parameters(self):
        if self.autotuning_profile_model_info():
            self.autotuning_model_info = {}
            num_params = 0
            trainable_num_params = 0

            for p in self.module.parameters():
                # since user code might call deepspeed.zero.Init() before deepspeed.initialize(), need to check the attribute to check if the parameter is partitioned in zero 3 already or not
                n = 0
                if hasattr(p, "ds_tensor"):  # if the parameter is partitioned in zero 3
                    n += p.ds_numel
                else:  # if the parameter is not partitioned in zero 3 yet
                    n += p.numel()
                num_params += n
                if p.requires_grad:
                    trainable_num_params += n
            if self.global_rank == 0:
                self.autotuning_model_info["num_params"] = num_params * self.mp_world_size
                self.autotuning_model_info["trainable_num_params"] = trainable_num_params * self.mp_world_size

            logger.info(f"model parameter = {num_params}")

    def get_batch_info(self):
        """Get all training batch related settings.
        Returns:
            train_batch_size (int): The effective training batch size. This is the amount of data
                samples that leads to one step of model update.
            train_micro_batch_size_per_gpu (int): Batch size to be processed by one GPU in one
                step (without gradient accumulation).
            gradient_accumulation_steps (int): Number of training steps to accumulate gradients
                before averaging and applying them.
        """
        return (
            self.train_batch_size,
            self.train_micro_batch_size_per_gpu,
            self.gradient_accumulation_steps,
        )

    def set_train_batch_size(self, train_batch_size):
        """Adjust the global batch size by increasing or decreasing the number of
        micro-batches (i.e., gradient accumulation steps). The size of each micro-batch
        (i.e., ``train_micro_batch_size_per_gpu``) is not changed.
        Args:
            train_batch_size (int): The new global batch size for training.
        Raises:
            ValueError: if ``train_batch_size`` is not divisible by the
                configured micro-batch size and data parallelism.
        """
        if train_batch_size % (self.train_micro_batch_size_per_gpu() * self.dp_world_size) != 0:
            #print(f'{train_batch_size=} {self.train_micro_batch_size_per_gpu()=} {self.dp_world_size=}')
            raise ValueError(f'Train batch size must be divisible by micro-batch data parallelism')
        new_gas = train_batch_size // (self.train_micro_batch_size_per_gpu() * self.dp_world_size)
        # overwrite config
        self._config.train_batch_size = train_batch_size
        self._config.gradient_accumulation_steps = new_gas

    def set_train_micro_batch_size(self, micro_batch_size):
        """Adjust the micro batch size(i.e., the micro batch size in every data parallel group),
        while keep the gradient accumulation steps the same.
        Args:
            micro_batch_size (int): The new micro batch size for training.
        """
        # overwrite config
        new_global_batch_size = micro_batch_size * self._config.gradient_accumulation_steps * self.dp_world_size
        self._config.train_batch_size = new_global_batch_size
        self._config.train_micro_batch_size_per_gpu = micro_batch_size

    def set_data_post_process_func(self, post_process_func):
        if self.training_dataloader is not None:
            self.training_dataloader.post_process_func = post_process_func

    def set_custom_curriculum_learning_schedule(self, schedule_func_dict):
        if self.training_dataloader is not None and self.curriculum_learning_enabled():
            self.training_dataloader.data_sampler.set_custom_curriculum_learning_schedule(schedule_func_dict)

    def get_global_grad_norm(self) -> float:
        """Return the 2-norm of all gradients. If there is model parallelism,
        the norm will be global.
        The computed norm will be cached and reused until the next step() pass.
        .. note::
            In the presence of model parallelism, this is a collective call
            and acts as a barrier among ``mpu.get_model_parallel_group()``.
        Returns:
            float: norm
        """
        return self._global_grad_norm

    def __getattr__(self, name):
        """
        Pass through attributes defined in the model if they are not overridden by ds-engine.
        """

        _module = {}
        if "module" in self.__dict__:
            _module = self.__dict__['module']
        if name in dir(self):
            return getattr(self, name)
        elif name in dir(_module):
            return getattr(_module, name)
        else:
            raise AttributeError(f"'{type(self).__name__}' object has no attribute '{name}'")

    def checkpoint_tag_validation_enabled(self):
        return self._config.checkpoint_tag_validation_enabled

    def checkpoint_tag_validation_fail(self):
        return self._config.checkpoint_tag_validation_fail

    def elasticity_enabled(self):
        return self._config.elasticity_enabled

    def is_elastic_model_parallel_supported(self):
        if self.elasticity_enabled():
            # Add code for finding number of GPUs per node automatically
            if self._config.num_gpus_per_node % self._config.elastic_model_parallel_size == 0:
                return True
            else:
                return False

    def pld_enabled(self):
        return self._config.pld_enabled

    def pld_params(self):
        return self._config.pld_params

    def pld_theta(self):
        return self.pld_params()[PLD_THETA]

    def pld_gamma(self):
        return self.pld_params()[PLD_GAMMA]

    def eigenvalue_enabled(self):
        return self._config.eigenvalue_enabled

    def eigenvalue_verbose(self):
        return self._config.eigenvalue_verbose

    def eigenvalue_max_iter(self):
        return self._config.eigenvalue_max_iter

    def eigenvalue_tol(self):
        return self._config.eigenvalue_tol

    def eigenvalue_stability(self):
        return self._config.eigenvalue_stability

    def eigenvalue_gas_boundary_resolution(self):
        return self._config.eigenvalue_gas_boundary_resolution

    def eigenvalue_layer_name(self):
        return self._config.eigenvalue_layer_name

    def eigenvalue_layer_num(self):
        return self._config.eigenvalue_layer_num

    def curriculum_enabled_legacy(self):
        return self._config.curriculum_enabled_legacy

    def curriculum_params_legacy(self):
        return self._config.curriculum_params_legacy

    def data_efficiency_enabled(self):
        return self._config.data_efficiency_enabled

    def data_efficiency_config(self):
        return self._config.data_efficiency_config

    def data_sampling_enabled(self):
        return self._config.data_efficiency_config[DATA_SAMPLING][DATA_SAMPLING_ENABLED]

    def data_sampling_config(self):
        return self._config.data_efficiency_config[DATA_SAMPLING]

    def curriculum_learning_enabled(self):
        return self._config.data_efficiency_config[DATA_SAMPLING][CURRICULUM_LEARNING][CURRICULUM_LEARNING_ENABLED]

    def curriculum_learning_config(self):
        return self._config.data_efficiency_config[DATA_SAMPLING][CURRICULUM_LEARNING]

    def random_ltd_enabled(self):
        return self._config.data_efficiency_config[DATA_ROUTING][RANDOM_LTD][RANDOM_LTD_ENABLED]

    def random_ltd_config(self):
        return self._config.data_efficiency_config[DATA_ROUTING][RANDOM_LTD]

    def random_ltd_initialize(self):
        assert self.random_ltd_enabled()
        random_ltd_config = self.random_ltd_config()
        random_ltd_queue = deque([x for x in sorted(random_ltd_config[RANDOM_LTD_LAYER_ID])])
        count = 0
        for name, layer in self.module.named_modules():
            if isinstance(layer, RandomLayerTokenDrop):
                if len(random_ltd_queue) != 0 and str(random_ltd_queue[0]) in name:  ###[1,2,3]
                    layer.init_config(random_ltd_config, self.random_ltd_scheduler, count)
                    random_ltd_queue.popleft()
                    count += 1

        if random_ltd_config[RANDOM_LTD_LAYER_NUM] != count:
            raise ValueError(f'random_ltd_layer_num {random_ltd_config[RANDOM_LTD_LAYER_NUM]} must be \
                equivalent to the len of random_ltd_layer_id {count}')

        if random_ltd_config[RANDOM_LTD_LAYER_TOKEN_LR_SCHEDULE][RANDOM_LTD_LAYER_TOKEN_LR_ENABLED]:
            assert self.client_lr_scheduler is None
            raise ValueError(f'not yet support')
            #self.lr_scheduler = lr_schedules.WarmupLayerTokenDecayLR(self.optimizer, self.random_ltd_scheduler)

    def get_sequence_parallel_group(self):
        return self.seq_parallel_group

    def wall_clock_breakdown(self):
        return self._config.wall_clock_breakdown

    def flops_profiler_enabled(self):
        return self._config.flops_profiler_config.enabled or self.autotuning_enabled()

    def flops_profiler_recompute_fwd_factor(self):
        return self._config.flops_profiler_config.recompute_fwd_factor

    def flops_profiler_profile_step(self):
        step = self._config.flops_profiler_config.profile_step
        if self._config.autotuning_config.enabled:
            step = self.autotuning_start_profile_step()
        return step

    def flops_profiler_module_depth(self):
        return self._config.flops_profiler_config.module_depth

    def flops_profiler_top_modules(self):
        return self._config.flops_profiler_config.top_modules

    def flops_profiler_detailed(self):
        if self._config.autotuning_config.enabled:
            return False
        return self._config.flops_profiler_config.detailed

    def flops_profiler_output_file(self):
        return self._config.flops_profiler_config.output_file

    def memory_breakdown(self):
        return self._config.memory_breakdown

    def autotuning_enabled(self):
        return self._config.autotuning_config.enabled

    def autotuning_start_profile_step(self):
        return self._config.autotuning_config.start_profile_step

    def autotuning_end_profile_step(self):
        return self._config.autotuning_config.end_profile_step

    def autotuning_metric_path(self):
        path = self._config.autotuning_config.metric_path
        if not path:
            path = os.path.join(os.getcwd(), "autotuning_metric.json")
        return path

    def autotuning_model_info_path(self):
        path = self._config.autotuning_config.model_info_path
        if not path:
            path = os.path.join(os.getcwd(), "autotuning_model_info.json")
        return path

    def autotuning_metric(self):
        return self._config.autotuning_config.metric

    def autotuning_profile_model_info(self):
        return self.autotuning_enabled(
        ) and self._config.autotuning_config.model_info and self._config.autotuning_config.model_info.get(
            "profile", False)

    def sparse_gradients_enabled(self):
        return self._config.sparse_gradients_enabled

    def train_batch_size(self):
        return self._config.train_batch_size

    def train_micro_batch_size_per_gpu(self):
        return self._config.train_micro_batch_size_per_gpu

    def optimizer_name(self):
        return (self.client_optimizer.__class__.__name__ if self.client_optimizer else self._config.optimizer_name)

    def optimizer_params(self):
        return self._config.optimizer_params

    def optimizer_legacy_fusion(self):
        return self._config.optimizer_legacy_fusion

    def scheduler_name(self):
        return self._config.scheduler_name

    def scheduler_params(self):
        return self._config.scheduler_params

    def quantize_training(self):
        return (
            self._config.compression_config[WEIGHT_QUANTIZATION][SHARED_PARAMETERS]
            [WEIGHT_QUANTIZE_IN_FORWARD_ENABLED],
            self._config.compression_config[WEIGHT_QUANTIZATION][SHARED_PARAMETERS][WEIGHT_QUANTIZE_ENABLED],
            self._config.compression_config[WEIGHT_QUANTIZATION][SHARED_PARAMETERS][WEIGHT_QUANTIZE_GROUPS],
            self._config.compression_config[WEIGHT_QUANTIZATION][SHARED_PARAMETERS]
            [WEIGHT_QUANTIZE_FP16_MIXED_QUANTIZE],
            self._config.compression_config[WEIGHT_QUANTIZATION][SHARED_PARAMETERS][WEIGHT_QUANTIZE_CHANGE_RATIO],
            self._config.compression_config[WEIGHT_QUANTIZATION][SHARED_PARAMETERS][WEIGHT_QUANTIZE_TYPE],
            self._config.compression_config[WEIGHT_QUANTIZATION][SHARED_PARAMETERS][WEIGHT_QUANTIZE_ROUNDING],
            self._config.compression_config[WEIGHT_QUANTIZATION][SHARED_PARAMETERS][WEIGHT_QUANTIZE_VERBOSE],
            self._config.compression_config[WEIGHT_QUANTIZATION][SHARED_PARAMETERS][WEIGHT_QUANTIZE_KERNEL],
        )

    def zero_optimization(self):
        return self._config.zero_enabled

    def zero_allow_untested_optimizer(self):
        return self._config.zero_allow_untested_optimizer

    def zero_force_ds_cpu_optimizer(self):
        return self._config.zero_force_ds_cpu_optimizer

    def zero_reduce_scatter(self):
        return self._config.zero_config.reduce_scatter

    def zero_overlap_comm(self):
        return self._config.zero_config.overlap_comm

    def zero_offload_optimizer(self):
        return self._config.zero_config.offload_optimizer

    def zero_offload_param(self):
        return self._config.zero_config.offload_param

    def zero_use_cpu_optimizer(self):
        if self._config.zero_config.offload_optimizer is not None:
            return self._config.zero_config.offload_optimizer.device in [OffloadDeviceEnum.cpu, OffloadDeviceEnum.nvme]
        return False

    def zero_cpu_offload(self):
        if self._config.zero_config.offload_optimizer is not None:
            return self._config.zero_config.offload_optimizer.device == OffloadDeviceEnum.cpu
        return False

    def zero_partial_offload(self):
        return getattr(self._config.zero_config.offload_optimizer, "ratio", 1.0)

    def zero_sub_group_size(self):
        return self._config.zero_config.sub_group_size

    def zero_optimization_stage(self):
        return self._config.zero_optimization_stage

    def mics_shard_size(self):
        return self._config.mics_shard_size

    def zero_reduce_bucket_size(self):
        return self._config.zero_config.reduce_bucket_size

    def zero_multi_rank_bucket_allreduce(self):
        return self._config.zero_config.use_multi_rank_bucket_allreduce

    def zero_allgather_bucket_size(self):
        return self._config.zero_config.allgather_bucket_size

    def zero_optimization_partition_gradients(self):
        return self.zero_optimization_stage() >= ZeroStageEnum.gradients

    def zero_optimization_partition_weights(self):
        return self.zero_optimization_stage() >= ZeroStageEnum.weights

    def is_first_weights_partition_group(self):
        ret = True if self.mics_shard_size() < 0 \
            and self.zero_optimization_partition_weights() else False
        if self.mics_shard_size() > 0 and self.global_rank < self.mics_shard_size():
            ret = True
        return ret

    def zero_contiguous_gradients(self):
        return self._config.zero_config.contiguous_gradients

    def zero_load_from_fp32_weights(self):
        return self._config.zero_config.load_from_fp32_weights

    def zero_elastic_checkpoint(self):
        return self._config.zero_config.elastic_checkpoint

    def zero_has_nvme_offload(self):
        if not hasattr(self.optimizer, "swap_optimizer"):
            return False
        return self.optimizer.swap_optimizer or self.optimizer.params_in_nvme_and_cpu

    def zero_max_live_parameters(self):
        return self._config.zero_config.max_live_parameters

    def zero_max_reuse_distance(self):
        return self._config.zero_config.max_reuse_distance

    def zero_prefetch_bucket_size(self):
        return self._config.zero_config.prefetch_bucket_size

    def zero_module_granularity_threshold(self):
        return self._config.zero_config.module_granularity_threshold

    def zero_param_persistence_threshold(self):
        return self._config.zero_config.param_persistence_threshold

    def zero_model_persistence_threshold(self):
        return self._config.zero_config.model_persistence_threshold

    def zero_gather_16bit_weights_on_model_save(self):
        return self._config.zero_config.gather_16bit_weights_on_model_save

    def zero_grad_hooks(self):
        return self._config.zero_config.grad_hooks

    def zero_legacy_stage1(self):
        return self._config.zero_config.legacy_stage1

    def zero_ignore_unused_parameters(self):
        return self._config.zero_config.ignore_unused_parameters

    def graph_harvesting(self):
        return self._config.graph_harvesting

    def fp16_enabled(self):
        return self._config.fp16_enabled

    def bfloat16_enabled(self):
        return self._config.bfloat16_enabled

    def fp16_master_weights_and_gradients(self):
        return self._config.fp16_master_weights_and_gradients

    def amp_enabled(self):
        return self._config.amp_enabled

    def amp_params(self):
        return self._config.amp_params

    def fp16_auto_cast(self):
        return self._config.fp16_auto_cast

    def loss_scale(self):
        return self._config.loss_scale

    def gradient_accumulation_steps(self):
        return self._config.gradient_accumulation_steps

    def use_node_local_storage(self):
        return self._config.use_node_local_storage

    def load_universal_checkpoint(self):
        return self._config.load_universal_checkpoint

    @property
    def communication_data_type(self):
        res = self._config.communication_data_type
        if res is not None:
            return res

        if self.fp16_enabled():
            return torch.float16

        if self.bfloat16_enabled():
            return torch.bfloat16

        return torch.float32

    @communication_data_type.setter
    def communication_data_type(self, value):
        self._config.communication_data_type = value

    def postscale_gradients(self):
        return not self._config.prescale_gradients

    def gradient_predivide_factor(self):
        return self._config.gradient_predivide_factor

    def steps_per_print(self):
        return self._config.steps_per_print

    def zero_allgather_partitions(self):
        return self._config.zero_config.allgather_partitions

    def zero_round_robin_gradients(self):
        return self._config.zero_config.round_robin_gradients

    def zero_hpz_partition_size(self):
        return self._config.zero_config.zero_hpz_partition_size

    def zero_quantized_weights(self):
        return self._config.zero_config.zero_quantized_weights

    def zero_quantized_nontrainable_weights(self):
        return self._config.zero_config.zero_quantized_nontrainable_weights

    def zero_quantized_gradients(self):
        return self._config.zero_config.zero_quantized_gradients

    def zeropp_loco_param(self):
        return self._config.zero_config.zeropp_loco_param

    def dump_state(self):
        return self._config.dump_state

    def gradient_clipping(self):
        return self._config.gradient_clipping

    def dynamic_loss_scale(self):
        return self._config.loss_scale == 0

    def initial_dynamic_scale(self):
        return self._config.initial_dynamic_scale

    def dynamic_loss_scale_args(self):
        return self._config.dynamic_loss_scale_args

    def swap_tensor_config(self):
        return self._config.swap_tensor_config

    def aio_config(self):
        return self._config.aio_config

    def get_data_types(self):
        model_dtype = torch.float32
        if self.fp16_enabled():
            model_dtype = torch.float16
        elif self.bfloat16_enabled():
            model_dtype = torch.bfloat16

        if self._config.grad_accum_dtype is None:
            if model_dtype == torch.bfloat16 and not self.zero_optimization():
                grad_accum_dtype = torch.float32
            else:
                grad_accum_dtype = model_dtype
        else:
            grad_accum_dtype = DtypeEnum(self._config.grad_accum_dtype).value

        return (model_dtype, grad_accum_dtype)

    def _optimizer_has_ckpt_event_prologue(self):
        return self.optimizer is not None and hasattr(self.optimizer, 'checkpoint_event_prologue')

    def _optimizer_has_ckpt_event_epilogue(self):
        return self.optimizer is not None and hasattr(self.optimizer, 'checkpoint_event_epilogue')

    def _configure_lr_scheduler(self):
        if self.client_lr_scheduler:
            if isinstance(self.client_lr_scheduler, Callable):
                log_dist('DeepSpeed using client callable to create LR scheduler', ranks=[0])
                self.lr_scheduler = self.client_lr_scheduler(self.basic_optimizer)
            else:
                log_dist('DeepSpeed using client LR scheduler', ranks=[0])
                self.lr_scheduler = self.client_lr_scheduler
        else:
            # load lr scheduler from json configuration if lr scheduler is not defined and passed in
            lr_scheduler = self._scheduler_from_config(self.optimizer)
            log_dist(f"DeepSpeed using configured LR scheduler = {self.scheduler_name()}", ranks=[0])
            self.lr_scheduler = lr_scheduler

        log_dist(f'DeepSpeed LR Scheduler = {self.lr_scheduler}', ranks=[0])

    def _configure_checkpointing(self, dist_init_required):
        self.checkpoint_engine = TorchCheckpointEngine()

        if self._config is not None and self._config.nebula_config.enabled:
            try:
                from deepspeed.runtime.checkpoint_engine.nebula_checkpoint_engine import \
                    NebulaCheckpointEngine
                self.checkpoint_engine = NebulaCheckpointEngine(config_params=self._config.nebula_config)
            except ImportError as err:
                logger.error(f"No torch_nebula was found! Will fall back to torch.save. Details: {err}")
                self.checkpoint_engine = TorchCheckpointEngine()

        dp_rank = groups._get_sequence_data_parallel_rank()

        rank = self.local_rank if self.use_node_local_storage() else dp_rank

        # only the first data parallel process needs to store the model checkpoint
        # if you want to use node local storage this must be done by rank 0 on each
        # node
        self.save_non_zero_checkpoint = (rank == 0) or (self.zero_optimization_partition_weights()
                                                        and self.is_first_weights_partition_group())

        if self.zero_optimization() or self.bfloat16_enabled():
            param_rank = dist.get_rank(group=self.optimizer.dp_process_group)

            # Only the first parameter parallel process needs to store the
            # optimizer state checkpoints for zero
            self.save_zero_checkpoint = param_rank == dp_rank

    def _scheduler_from_config(self, optimizer):
        scheduler_name = self.scheduler_name()
        if scheduler_name is not None:
            if hasattr(lr_schedules, scheduler_name):
                scheduler = getattr(lr_schedules, scheduler_name)
            else:
                assert hasattr(torch.optim.lr_scheduler,
                               scheduler_name), f"DeepSpeed does not recognize LR scheduler {scheduler_name}"

                scheduler = getattr(torch.optim.lr_scheduler, scheduler_name)

            scheduler_params = self.scheduler_params()
            instantiated_scheduler = scheduler(optimizer, **scheduler_params)
            return instantiated_scheduler
        else:
            return None

    def _set_distributed_vars(self, args):
        device_rank = args.device_rank if args is not None and hasattr(args, 'device_rank') else self.local_rank
        if device_rank >= 0:
            get_accelerator().set_device(device_rank)
            self.device = torch.device(get_accelerator().device_name(device_rank))
            self.world_size = dist.get_world_size()
            self.global_rank = dist.get_rank()
        else:
            self.world_size = 1
            self.global_rank = 0
            self.device = get_accelerator().device()

    # Configure based on command line arguments
    def _configure_with_arguments(self, args, mpu):
        # After the distributed backend is initialized we are guaranteed the LOCAL_RANK
        # environment variable is set. We must align args.local_rank to this value for
        # backwards compatibility with scripts relying on [args|self].local_rank containing
        # the correct local rank info. _do_args_sanity_check will ensure this is the case.

        if "OMPI_COMM_WORLD_LOCAL_RANK" in os.environ:
            ompi_local_rank = os.environ.get("OMPI_COMM_WORLD_LOCAL_RANK")
            local_rank = os.environ.get('LOCAL_RANK', ompi_local_rank)
            assert ompi_local_rank == local_rank, f"LOCAL_RANK ({local_rank}) != OMPI_COMM_WORLD_LOCAL_RANK ({ompi_local_rank}), " \
                "not sure how to proceed as we're seeing conflicting local rank info."
            os.environ['LOCAL_RANK'] = local_rank

        self.local_rank = int(os.environ['LOCAL_RANK'])
        if hasattr(args, 'local_rank'):
            args.local_rank = self.local_rank

    # Validate command line arguments
    def _do_args_sanity_check(self, args):
        assert "LOCAL_RANK" in os.environ or "OMPI_COMM_WORLD_LOCAL_RANK" in os.environ, "DeepSpeed requires the LOCAL_RANK environment " \
            "variable, it is set by the deepspeed launcher, deepspeed.init_distributed, or the torch's launcher. If using a " \
            "different launcher please ensure LOCAL_RANK is set prior to initializing deepspeed."

        if hasattr(args, 'local_rank') and args.local_rank is not None:
            assert isinstance(args.local_rank,
                              int), f"args.local_rank of {args.local_rank} is an unknown type {type(args.local_rank)}"
            if args.local_rank >= 0:
                env_local_rank = int(os.environ.get("LOCAL_RANK"))
                assert (
                    env_local_rank == args.local_rank
                ), f"Mismatch in local rank setting, args.local_rank={args.local_rank} but env['LOCAL_RANK']={env_local_rank}."

    def _is_supported_optimizer(self, optimizer_name):
        return (optimizer_name in DEEPSPEED_OPTIMIZERS or getattr(torch.optim, optimizer_name, None) is not None)

    def _supported_optims(self):
        FairseqOptimizer = None
        try:
            from fairseq.optim.fairseq_optimizer import FairseqOptimizer
        except ImportError:
            pass

        expected_optim_types = [Optimizer]
        if FairseqOptimizer:
            # fairseq optims are not torch.optim objects
            expected_optim_types.append(FairseqOptimizer)
        return expected_optim_types

    # Validate configuration based on command line arguments
    def _do_sanity_check(self):
        if self.fp16_enabled() and not get_accelerator().is_fp16_supported():
            raise ValueError("Type fp16 is not supported on your device.")

        if self.bfloat16_enabled() and not get_accelerator().is_bf16_supported():
            raise ValueError("Type bf16 is not supported on your device.")

        expected_optim_types = self._supported_optims()
        expected_optim_types += [type(None), Callable]
        assert isinstance(self.client_optimizer, tuple(expected_optim_types)), \
            f'Client Optimizer is of unexpected type {type(self.client_optimizer)}'

        if not self.client_optimizer:
            if self.optimizer_name() is not None:
                assert self._is_supported_optimizer(
                    self.optimizer_name()), "{} is not a supported DeepSpeed Optimizer".format(self.optimizer_name())

        if (self.optimizer_name() == LAMB_OPTIMIZER or self.optimizer_name() == ONEBIT_LAMB_OPTIMIZER):
            assert (self.dynamic_loss_scale()), "DeepSpeed {} optimizer requires dynamic loss scaling".format(
                self.optimizer_name())

        # Detect invalid combinations of client optimizer and client scheduler
        if isinstance(self.client_lr_scheduler, _LRScheduler):
            assert isinstance(self.client_optimizer, Optimizer), \
                f'Client Optimizer (type = {type(self.client_optimizer)} is not instantiated but Client LR Scheduler is instantiated'

    def _broadcast_model(self):

        def is_replicated(p):
            if hasattr(p, "ds_status") and p.ds_status is not ZeroParamStatus.AVAILABLE:
                return False
            elif hasattr(p, 'ds_optim_param'):
                # do not broadcast OptimizedLinear parameters, they are unique per base weight shard
                return False
            return True

        for n, p in self.module.named_parameters():
            # Broadcast the model for different parameters
            if is_moe_param(p):
                if torch.is_tensor(p) and is_replicated(p):
                    dist.broadcast(p.data,
                                   groups._get_expert_broadcast_src_rank(p.group_name),
                                   group=self.expert_data_parallel_group[p.group_name])
            else:
                if torch.is_tensor(p) and is_replicated(p):
                    dist.broadcast(p.data, groups._get_broadcast_src_rank(), group=self.seq_data_parallel_group)

    @staticmethod
    def __check_params(model: Module, dtype: torch.dtype) -> None:
        return
        if not all(param.dtype == dtype for param in model.parameters()) and dist.get_rank() == 0:
            raise ValueError(f"{dtype} is enabled but the following parameters have dtype that is "
                             f"not {dtype}: "
                             f"{[(n, p.dtype) for n, p in model.named_parameters() if p.dtype != dtype]}")

    def _set_client_model(self, model):
        # register client model in _modules so that nn.module methods work correctly
        modules = self.__dict__.get('_modules')
        modules['module'] = model
        # register module attribute in engine but avoid getattr
        self.__dict__['module'] = model

    def _configure_distributed_model(self, model):
        self._set_client_model(model)
        is_zero_init_model = self.zero_optimization_partition_weights() and any(
            [hasattr(param, "ds_id") for param in self.module.parameters()])

        if self.fp16_enabled():
            if is_zero_init_model:
                self.__check_params(self.module, torch.half)
            self.module.half()
        elif self.bfloat16_enabled():
            if is_zero_init_model:
                self.__check_params(self.module, torch.bfloat16)
            self.module.bfloat16()
        else:
            self.__check_params(self.module, torch.float)

        # zero.Init() handles device placement of model
        if not (self.dont_change_device or is_zero_init_model):
            self.module.to(self.device)

        # MoE related initialization
        for _, module in self.module.named_modules():
            if isinstance(module, MoE):
                self.has_moe_layers = True
                self.num_experts.append(module.num_experts)

        if self.has_moe_layers:
            for _, module in self.module.named_modules():
                if isinstance(module, TopKGate):
                    self.gate_modules.append(module)
                    if self.wall_clock_breakdown():
                        module.wall_clock_breakdown = True
                if isinstance(module, MOELayer):
                    self.moe_layers.append(module)
                    if self.wall_clock_breakdown():
                        module.wall_clock_breakdown = True

        # Pass the mpu from here to groups. For subsequent use, just query groups
        if self.mpu is not None:
            groups.mpu = self.mpu

        # Set deepspeed parallelism spec. for the model including expert parallelism
        for _, module in self.module.named_modules():
            if hasattr(module, 'set_deepspeed_parallelism'):
                module.set_deepspeed_parallelism(self._config.use_data_before_expert_parallel_)

        # Query the groups module to get information about various parallel groups
        self.local_all_to_all_group = None
        if self.zero_quantized_gradients():
            message = "Using LoCo quantized gradients" if self.zeropp_loco_param() else "Using quantized gradients"
            log_dist(message, ranks=[0])
            self.local_all_to_all_group = groups._get_local_all_to_all_group()
        self.data_parallel_group = groups._get_data_parallel_group()
        self.dp_world_size = groups._get_data_parallel_world_size()
        self.seq_data_parallel_group = groups._get_sequence_data_parallel_group()
        self.seq_dp_world_size = groups._get_sequence_data_parallel_world_size()
        self.mp_world_size = groups._get_model_parallel_world_size()
        self.expert_parallel_group = groups._get_expert_parallel_group_dict()
        self.expert_data_parallel_group = groups._get_expert_data_parallel_group_dict()
        self.sequence_parallel_size = groups._get_sequence_parallel_world_size()
        if self.sequence_parallel_size > 1:
            self.communication_data_type = self._config.seq_parallel_communication_data_type
            self.seq_parallel_group = groups._get_sequence_parallel_group()

        if not (self.amp_enabled() or is_zero_init_model):
            self._broadcast_model()

    # check if parameters are duplicated in optimizer param_groups
    def _check_for_duplicates(self, optimizer):
        for name, param in self.module.named_parameters():
            param_id = id(param)

            def ids_list(group):
                return [id(param) for param in group]

            occurrence = sum([
                ids_list(group['params']).count(param_id) if param_id in ids_list(group['params']) else 0
                for group in optimizer.param_groups
            ])
            assert occurrence <= 1, f"Parameter with name: {name} occurs multiple times in optimizer.param_groups. Make sure it only appears once to prevent undefined behavior."

    def _do_optimizer_sanity_check(self, basic_optimizer):
        model_dtype, grad_accum_dtype = self.get_data_types()
        zero_enabled = self.zero_optimization()
        amp_enabled = self.amp_enabled()
        # config based assertions
        assert (
            not (amp_enabled and zero_enabled)
        ), "Amp and ZeRO are not currently compatible, please use (legacy) fp16 mode which performs similar to amp opt_mode=O2"
        if zero_enabled:
            if not is_zero_supported_optimizer(basic_optimizer):
                assert (
                    self.zero_allow_untested_optimizer()
                ), 'You are using an untested ZeRO Optimizer. Please add <"zero_allow_untested_optimizer": true> in the configuration file to use it.'

                if self.global_rank == 0:
                    logger.warning("**** You are using ZeRO with an untested optimizer, proceed with caution *****")
            if model_dtype == torch.bfloat16 and grad_accum_dtype == torch.float32 and self.zero_optimization_stage(
            ) == 1 and not self.zero_cpu_offload():
                return BFLOAT16
            return ZERO_OPTIMIZATION
        elif amp_enabled:
            if model_dtype != grad_accum_dtype:
                raise NotImplementedError(
                    "Model data type and gradient accumulation data type must be equal to use Amp")
            if model_dtype == torch.bfloat16 or model_dtype == torch.float16:
                raise NotImplementedError("Cannot enable both amp with (legacy) fp16 or bfloat16 mode")
            try:
                logger.info("Initializing Apex amp from: {}".format(amp.__path__))
            except NameError:
                # If apex/amp is available it will be imported above
                raise RuntimeError("Unable to import apex/amp, please make sure it is installed")
            return AMP
        # data type checks
        elif model_dtype == grad_accum_dtype:
            if model_dtype == torch.bfloat16:
                if self.pipeline_parallelism:
                    logger.warning(
                        "**** BF16 gradient accumulation is not safe numerically with large number of accumulation steps, proceed with caution *****"
                    )
                    return BFLOAT16
                else:
                    raise NotImplementedError(
                        "Bfloat16 wrapper must use a gradient accumulation type of fp32, enable ZeRO to use Bfloat16 gradient accumulation"
                    )
            if model_dtype == torch.float16:
                return FP16
            # else optimizer_wrapper = None
        elif model_dtype == torch.bfloat16 and grad_accum_dtype == torch.float32:
            return BFLOAT16
        else:
            raise NotImplementedError("unsupported mix of model dtype and gradient accumulation type")

        return None

    # Configure optimizer
    def _configure_optimizer(self, client_optimizer, model_parameters):
        if client_optimizer is None:
            if self.has_moe_layers:
                model_parameters = configure_moe_param_groups(model_parameters)
            basic_optimizer = self._configure_basic_optimizer(model_parameters)
            log_dist(f"Using DeepSpeed Optimizer param name {self.optimizer_name()} as basic optimizer", ranks=[0])
        else:
            if isinstance(client_optimizer, tuple(self._supported_optims())):
                basic_optimizer = client_optimizer
                log_dist('Using client Optimizer as basic optimizer', ranks=[0])
            else:
                basic_optimizer = client_optimizer(model_parameters)
                log_dist('Using client callable to create basic optimizer', ranks=[0])

            if self.zero_use_cpu_optimizer() and not isinstance(basic_optimizer, deepspeed.ops.adam.DeepSpeedCPUAdam):
                if self.zero_force_ds_cpu_optimizer():
                    msg = f'You are using ZeRO-Offload with a client provided optimizer ({type(basic_optimizer)}) which in most cases will yield poor performance. Please either use deepspeed.ops.adam.DeepSpeedCPUAdam or set an optimizer in your ds-config (https://www.deepspeed.ai/docs/config-json/#optimizer-parameters). If you really want to use a custom optimizer w. ZeRO-Offload and understand the performance impacts you can also set <"zero_force_ds_cpu_optimizer": false> in your configuration file.'
                    raise ZeRORuntimeException(msg)

        basic_optimizer.param_groups[:] = [pg for pg in basic_optimizer.param_groups if len(pg["params"]) != 0]
        log_dist("Removing param_group that has no 'params' in the basic Optimizer", ranks=[0])

        self._check_for_duplicates(basic_optimizer)

        self.basic_optimizer = basic_optimizer
        log_dist("DeepSpeed Basic Optimizer = {}".format(basic_optimizer.__class__.__name__), ranks=[0])

        optimizer_wrapper = self._do_optimizer_sanity_check(basic_optimizer)

        if optimizer_wrapper == ZERO_OPTIMIZATION:
            self.optimizer = self._configure_zero_optimizer(basic_optimizer)
        elif optimizer_wrapper == AMP:
            amp_params = self.amp_params()
            log_dist(f"Initializing AMP with these params: {amp_params}", ranks=[0])
            model, self.optimizer = amp.initialize(self.module, basic_optimizer, **amp_params)
            self._set_client_model(model)
            self._broadcast_model()
            # TODO: maybe need to broadcast experts differently?
        elif optimizer_wrapper == FP16:
            self.optimizer = self._configure_fp16_optimizer(basic_optimizer)
        elif optimizer_wrapper == BFLOAT16:
            self.optimizer = self._configure_bf16_optimizer(basic_optimizer)
        else:
            self.optimizer = basic_optimizer

        log_dist("DeepSpeed Final Optimizer = {}".format(self.optimizer.__class__.__name__), ranks=[0])

        self.compression_scheduler = self._configure_compression_scheduler()
        self.quantizer = self._configure_quantization()

    def _configure_basic_optimizer(self, model_parameters):
        optimizer_parameters = self.optimizer_params()
        if optimizer_parameters is None:
            optimizer_parameters = {}
        # print(optimizer_parameters.keys())
        if "max_grad_norm" in optimizer_parameters.keys():
            raise ValueError(
                "'max_grad_norm' is not supported as an optimizer parameter, please switch to using the deepspeed parameter 'gradient_clipping' see: https://www.deepspeed.ai/docs/config-json/#gradient-clipping for more details"
            )

        if self.optimizer_name() in [ADAM_OPTIMIZER, ADAMW_OPTIMIZER]:
            torch_adam = optimizer_parameters.pop(TORCH_ADAM_PARAM, False)
            adam_w_mode = optimizer_parameters.pop(ADAM_W_MODE, ADAM_W_MODE_DEFAULT)

            # Optimizer name of Adam forces AdamW logic unless adam_w_mode is explicitly set
            effective_adam_w_mode = self.optimizer_name() == ADAMW_OPTIMIZER or adam_w_mode

            if torch_adam:
                if not effective_adam_w_mode:
                    optimizer = torch.optim.Adam(model_parameters, **optimizer_parameters)
                else:
                    optimizer = torch.optim.AdamW(model_parameters, **optimizer_parameters)
            else:
                if self.zero_use_cpu_optimizer():
                    from deepspeed.ops.adam import DeepSpeedCPUAdam
                    optimizer = DeepSpeedCPUAdam(model_parameters,
                                                 **optimizer_parameters,
                                                 adamw_mode=effective_adam_w_mode)
                else:
                    from deepspeed.ops.adam import FusedAdam

                    optimizer = FusedAdam(
                        model_parameters,
                        **optimizer_parameters,
                        adam_w_mode=effective_adam_w_mode,
                    )

        elif self.optimizer_name() == ADAGRAD_OPTIMIZER:
            if self.zero_use_cpu_optimizer():
                from deepspeed.ops.adagrad import DeepSpeedCPUAdagrad
                optimizer = DeepSpeedCPUAdagrad(model_parameters, **optimizer_parameters)
            else:
                optimizer = torch.optim.Adagrad(model_parameters, **optimizer_parameters)
        elif self.optimizer_name() == LAMB_OPTIMIZER:
            from deepspeed.ops.lamb import FusedLamb

            optimizer = FusedLamb(model_parameters, **optimizer_parameters)
        elif self.optimizer_name() == ONEBIT_ADAM_OPTIMIZER:
            assert not self.zero_optimization(), "1bit-Adam is not compatible with ZeRO"
            from deepspeed.runtime.fp16.onebit.adam import OnebitAdam

            optimizer = OnebitAdam(model_parameters, self, **optimizer_parameters)
            if not self.fp16_enabled():
                logger.warning(f"Currently the convergence of 1-bit Adam is only verified under FP16")
        elif self.optimizer_name() == ZERO_ONE_ADAM_OPTIMIZER:
            assert not self.zero_optimization(), "0/1 Adam is not compatible with ZeRO"
            from deepspeed.runtime.fp16.onebit.zoadam import ZeroOneAdam

            optimizer = ZeroOneAdam(model_parameters, self, **optimizer_parameters)
            if not self.fp16_enabled():
                logger.warning(f'Currently the convergence of 0/1 Adam is only verified under FP16')
        elif self.optimizer_name() == ONEBIT_LAMB_OPTIMIZER:
            assert not self.zero_optimization(), "1bit-Lamb is not compatible with ZeRO"
            from deepspeed.runtime.fp16.onebit.lamb import OnebitLamb

            optimizer = OnebitLamb(model_parameters, self, **optimizer_parameters)
            if not self.fp16_enabled():
                logger.warning(f"Currently the convergence of 1-bit Lamb is only verified under FP16")
        elif self.optimizer_name() == LION_OPTIMIZER:
            if self.zero_use_cpu_optimizer():
                from deepspeed.ops.lion import DeepSpeedCPULion
                optimizer = DeepSpeedCPULion(model_parameters, **optimizer_parameters)
            else:
                from deepspeed.ops.lion import FusedLion
                optimizer = FusedLion(model_parameters, **optimizer_parameters)
        elif self.optimizer_name() == MUADAM_OPTIMIZER:
            try:
                from mup import MuAdam
            except ImportError:
                logger.error(f"Install mup to use MuAdam optimizer")
            optimizer = MuAdam(model_parameters, **optimizer_parameters)
        elif self.optimizer_name() == MUADAMW_OPTIMIZER:
            try:
                from mup import MuAdamW
            except ImportError:
                logger.error(f"Install mup to use MuAdamW optimizer")
            optimizer = MuAdamW(model_parameters, **optimizer_parameters)
        elif self.optimizer_name() == MUSGD_OPTIMIZER:
            try:
                from mup import MuSGD
            except ImportError:
                logger.error(f"Install mup to use MuSGD optimizer")
            optimizer = MuSGD(model_parameters, **optimizer_parameters)
        else:
            torch_optimizer = getattr(torch.optim, self.optimizer_name())
            optimizer = torch_optimizer(model_parameters, **optimizer_parameters)
        return optimizer

    def _configure_compression_scheduler(self):
        return compression_scheduler(self.module, self._config.compression_config)

    def _configure_random_ltd_scheduler(self, configs):
        return RandomLTDScheduler(configs)

    def _configure_quantization(self):
        (
            quantize_weight_in_forward,
            quantize_enabled,
            q_groups,
            q_mixed_fp16,
            q_change_ratio,
            q_type,
            q_rounding,
            q_verbose,
            use_quantizer_kernel,
        ) = self.quantize_training()
        if quantize_enabled and not quantize_weight_in_forward:
            assert self.fp16_enabled(
            ), "MoQ (quantize in optimization step) weight quantization is only supported for FP16"
        quantizer = None
        if quantize_enabled and not quantize_weight_in_forward:
            from deepspeed.runtime.quantize import Quantizer

            quantizer = Quantizer(
                q_groups,
                q_mixed_fp16,
                q_change_ratio,
                q_type,
                q_rounding,
                q_verbose,
                self.eigenvalue_enabled(),
                use_quantizer_kernel,
                self.eigenvalue_layer_num() if self.eigenvalue_enabled() else 0,
            )
        return quantizer

    def _configure_fp16_optimizer(self, optimizer):
        initial_dynamic_scale = self.initial_dynamic_scale()
        dynamic_loss_args = self.dynamic_loss_scale_args()
        clip_grad = self.gradient_clipping()
        if APEX_INSTALLED:
            fused_opts = (apex.optimizers.FusedAdam, FusedAdam)
        else:
            fused_opts = FusedAdam
        if isinstance(optimizer, fused_opts) \
                or self.optimizer_name() in [ONEBIT_ADAM_OPTIMIZER, ZERO_ONE_ADAM_OPTIMIZER]:
            if self.dynamic_loss_scale():
                log_dist(f'Creating fp16 optimizer with dynamic loss scale', ranks=[0])
                timers = self.timers if self.wall_clock_breakdown() else NoopTimer()
                optimizer = FP16_Optimizer(
                    optimizer,
                    deepspeed=self,
                    dynamic_loss_scale=True,
                    initial_dynamic_scale=initial_dynamic_scale,
                    dynamic_loss_args=dynamic_loss_args,
                    mpu=self.mpu,
                    clip_grad=clip_grad,
                    fused_adam_legacy=self.optimizer_legacy_fusion(),
                    timers=timers,
                    has_moe_layers=self.has_moe_layers,
                )
            else:
                log_dist(f'Creating fp16 optimizer with static loss scale: {self.loss_scale()}', ranks=[0])
                optimizer = FP16_Optimizer(
                    optimizer,
                    deepspeed=self,
                    static_loss_scale=self.loss_scale(),
                    mpu=self.mpu,
                    clip_grad=clip_grad,
                    fused_adam_legacy=self.optimizer_legacy_fusion(),
                    has_moe_layers=self.has_moe_layers,
                )
        else:
            log_dist(f'Creating fp16 unfused optimizer with dynamic loss scale', ranks=[0])
            optimizer = FP16_UnfusedOptimizer(
                optimizer,
                deepspeed=self,
                static_loss_scale=self.loss_scale(),
                dynamic_loss_scale=self.dynamic_loss_scale(),
                dynamic_loss_args=dynamic_loss_args,
                mpu=self.mpu,
                clip_grad=clip_grad,
                fused_lamb_legacy=self.optimizer_name() == LAMB_OPTIMIZER,
            )

        return optimizer

    def _configure_bf16_optimizer(self, optimizer):
        clip_grad = self.gradient_clipping()

        if optimizer is None:
            optimizer = DummyOptim(list(self.module.parameters()))

        log_dist('Creating BF16 optimizer', ranks=[0])

        timers = self.timers if self.wall_clock_breakdown() else NoopTimer()
        optimizer = BF16_Optimizer(optimizer,
                                   self.param_names,
                                   mpu=self.mpu,
                                   clip_grad=clip_grad,
                                   allgather_bucket_size=self.zero_allgather_bucket_size(),
                                   dp_process_group=self.seq_data_parallel_group,
                                   timers=timers,
                                   grad_acc_dtype=self.get_data_types()[1],
                                   graph_harvesting=self.graph_harvesting(),
                                   immediate_grad_update=self._config.bfloat16_immediate_grad_update,
                                   has_moe_layers=self.has_moe_layers)

        return optimizer

    def _configure_zero_optimizer(self, optimizer):
        zero_stage = self.zero_optimization_stage()

        mics_shard_size = self.mics_shard_size()
        model_dtype, gradient_accumulation_dtype = self.get_data_types()

        timers = self.timers if self.wall_clock_breakdown() else NoopTimer()

        if optimizer is None:
            optimizer = DummyOptim(list(self.module.parameters()))

        if self.zero_legacy_stage1():
            raise Exception(
                "The deprecated version of ZeRO Stage 1 is not supported in deepspeed >= 0.5.9. Please downgrade to a version less than 0.5.9 if you need to use this deprecated version of ZeRO."
            )

        if zero_stage <= ZeroStageEnum.gradients:
            overlap_comm = self.zero_overlap_comm()
            contiguous_gradients = self.zero_contiguous_gradients()
            round_robin_gradients = self.zero_round_robin_gradients()
            assert not isinstance(optimizer, DummyOptim), "zero stage {} requires an optimizer".format(zero_stage)

            log_dist(f'Creating {model_dtype} ZeRO stage {zero_stage} optimizer', ranks=[0])

            if isinstance(self.module, PipelineModule):
                if overlap_comm:
                    logger.warning("Pipeline parallelism does not support overlapped communication, will be disabled.")
                    overlap_comm = False
            optimizer = DeepSpeedZeroOptimizer(
                optimizer,
                self.param_names,
                timers=timers,
                static_loss_scale=self.loss_scale(),
                dynamic_loss_scale=self.dynamic_loss_scale(),
                dynamic_loss_args=self.dynamic_loss_scale_args(),
                clip_grad=self.gradient_clipping(),
                contiguous_gradients=contiguous_gradients,
                reduce_bucket_size=self.zero_reduce_bucket_size(),
                use_multi_rank_bucket_allreduce=self.zero_multi_rank_bucket_allreduce(),
                allgather_bucket_size=self.zero_allgather_bucket_size(),
                dp_process_group=self.seq_data_parallel_group,
                expert_parallel_group=self.expert_parallel_group if self.has_moe_layers else None,
                expert_data_parallel_group=self.expert_data_parallel_group if self.has_moe_layers else None,
                reduce_scatter=self.zero_reduce_scatter(),
                overlap_comm=overlap_comm,
                offload_optimizer_config=self.zero_offload_optimizer(),
                mpu=self.mpu,
                postscale_gradients=self.postscale_gradients(),
                gradient_predivide_factor=self.gradient_predivide_factor(),
                gradient_accumulation_steps=self.gradient_accumulation_steps(),
                ignore_unused_parameters=self.zero_ignore_unused_parameters(),
                partition_grads=zero_stage == ZeroStageEnum.gradients,
                round_robin_gradients=round_robin_gradients,
                has_moe_layers=self.has_moe_layers,
                fp16_master_weights_and_gradients=self.fp16_master_weights_and_gradients(),
                gradient_accumulation_dtype=gradient_accumulation_dtype,
                communication_data_type=self.communication_data_type,
                elastic_checkpoint=self.zero_elastic_checkpoint())

        elif zero_stage == ZeroStageEnum.weights:
            assert not self.has_moe_layers, "MoE not supported with Stage 3"
            if isinstance(optimizer, DummyOptim):
                log_dist("Creating ZeRO Offload", ranks=[0])
                zero_param_parallel_group = groups._get_zero_param_intra_parallel_group()
                if self.zero_hpz_partition_size() > 1 and zero_param_parallel_group is None:
                    self._set_zero_group_parallelism()
                    zero_param_parallel_group = groups._get_zero_param_intra_parallel_group()
                optimizer = DeepSpeedZeRoOffload(
                    self.module,
                    timers=timers,
                    ds_config=self.config,
                    overlap_comm=self.zero_overlap_comm(),
                    prefetch_bucket_size=self.zero_prefetch_bucket_size(),
                    max_reuse_distance=self.zero_max_reuse_distance(),
                    max_live_parameters=self.zero_max_live_parameters(),
                    param_persistence_threshold=self.zero_param_persistence_threshold(),
                    model_persistence_threshold=self.zero_model_persistence_threshold(),
                    offload_param_config=self.zero_offload_param(),
                    mpu=self.mpu,
                    zero_param_parallel_group=zero_param_parallel_group,
                    zero_quantized_weights=self.zero_quantized_weights(),
                    zero_quantized_nontrainable_weights=self.zero_quantized_nontrainable_weights(),
                    zero_module_granularity_threshold=self.zero_module_granularity_threshold(),
                )
            else:
                log_dist(
                    f'Creating fp16 ZeRO stage {zero_stage} optimizer,'
                    f' MiCS is enabled {mics_shard_size>0},'
                    f' Hierarchical params gather {self._config.mics_hierarchial_params_gather}',
                    ranks=[0])
                if mics_shard_size > 0:
                    return self._return_mics_optimizer(optimizer, timers)

                log_dist(f'Creating {model_dtype} ZeRO stage {zero_stage} optimizer', ranks=[0])
                from deepspeed.runtime.zero.stage3 import DeepSpeedZeroOptimizer_Stage3
                optimizer = DeepSpeedZeroOptimizer_Stage3(
                    self.module,
                    optimizer,
                    timers=timers,
                    ds_config=self.config,
                    static_loss_scale=self.loss_scale(),
                    dynamic_loss_scale=self.dynamic_loss_scale(),
                    dynamic_loss_args=self.dynamic_loss_scale_args(),
                    clip_grad=self.gradient_clipping(),
                    contiguous_gradients=self.zero_contiguous_gradients(),
                    reduce_bucket_size=self.zero_reduce_bucket_size(),
                    prefetch_bucket_size=self.zero_prefetch_bucket_size(),
                    max_reuse_distance=self.zero_max_reuse_distance(),
                    max_live_parameters=self.zero_max_live_parameters(),
                    param_persistence_threshold=self.zero_param_persistence_threshold(),
                    model_persistence_threshold=self.zero_model_persistence_threshold(),
                    dp_process_group=self.seq_data_parallel_group,
                    all2all_process_group=self.local_all_to_all_group,
                    reduce_scatter=self.zero_reduce_scatter(),
                    overlap_comm=self.zero_overlap_comm(),
                    offload_optimizer_config=self.zero_offload_optimizer(),
                    offload_param_config=self.zero_offload_param(),
                    sub_group_size=self.zero_sub_group_size(),
                    offload_ratio=self.zero_partial_offload(),
                    mpu=self.mpu,
                    postscale_gradients=self.postscale_gradients(),
                    gradient_predivide_factor=self.gradient_predivide_factor(),
                    gradient_accumulation_steps=self.gradient_accumulation_steps(),
                    aio_config=self.aio_config(),
                    gradient_accumulation_dtype=gradient_accumulation_dtype,
                    communication_data_type=self.communication_data_type,
                    zero_hpz_partition_size=self.zero_hpz_partition_size(),
                    zero_quantized_weights=self.zero_quantized_weights(),
                    zero_quantized_nontrainable_weights=self.zero_quantized_nontrainable_weights(),
<<<<<<< HEAD
                    zeropp_loco_param=self.zeropp_loco_param()
=======
                    zero_module_granularity_threshold=self.zero_module_granularity_threshold(),
>>>>>>> fc4e7337
                )

        else:
            raise NotImplementedError("ZeRO stage {} not implemented".format(zero_stage))

        return optimizer

    def _return_mics_optimizer(self, basic_optimizer, timers):
        from deepspeed.runtime.zero.mics import MiCS_Optimizer
        model_dtype, gradient_accumulation_dtype = self.get_data_types()
        optimizer = MiCS_Optimizer(self.module,
                                   basic_optimizer,
                                   timers=timers,
                                   ds_config=self.config,
                                   static_loss_scale=self.loss_scale(),
                                   dynamic_loss_scale=self.dynamic_loss_scale(),
                                   dynamic_loss_args=self.dynamic_loss_scale_args(),
                                   clip_grad=self.gradient_clipping(),
                                   contiguous_gradients=self.zero_contiguous_gradients(),
                                   reduce_bucket_size=self.zero_reduce_bucket_size(),
                                   prefetch_bucket_size=self.zero_prefetch_bucket_size(),
                                   max_reuse_distance=self.zero_max_reuse_distance(),
                                   max_live_parameters=self.zero_max_live_parameters(),
                                   param_persistence_threshold=self.zero_param_persistence_threshold(),
                                   model_persistence_threshold=self.zero_model_persistence_threshold(),
                                   dp_process_group=self.seq_data_parallel_group,
                                   reduce_scatter=self.zero_reduce_scatter(),
                                   overlap_comm=self.zero_overlap_comm(),
                                   offload_optimizer_config=self.zero_offload_optimizer(),
                                   offload_param_config=self.zero_offload_param(),
                                   sub_group_size=self.zero_sub_group_size(),
                                   mpu=self.mpu,
                                   postscale_gradients=self.postscale_gradients(),
                                   gradient_predivide_factor=self.gradient_predivide_factor(),
                                   gradient_accumulation_steps=self.gradient_accumulation_steps(),
                                   aio_config=self.aio_config(),
                                   gradient_accumulation_dtype=gradient_accumulation_dtype,
                                   communication_data_type=self.communication_data_type)
        return optimizer

    def _configure_eigenvalue(self):
        eigenvalue = Eigenvalue(
            verbose=self.eigenvalue_verbose(),
            max_iter=self.eigenvalue_max_iter(),
            tol=self.eigenvalue_tol(),
            stability=self.eigenvalue_stability(),
            gas_boundary_resolution=self.eigenvalue_gas_boundary_resolution(),
            layer_name=self.eigenvalue_layer_name(),
            layer_num=self.eigenvalue_layer_num(),
        )

        return eigenvalue

    def _configure_progressive_layer_drop(self):
        pld = ProgressiveLayerDrop(theta=self.pld_theta(), gamma=self.pld_gamma())

        return pld

    def _configure_curriculum_scheduler_legacy(self):
        scheduler = CurriculumScheduler(self.curriculum_params_legacy())
        return scheduler

    @staticmethod
    def is_map_style_dataset(obj):
        return hasattr(obj, "__getitem__") and hasattr(obj, "__len__")

    @staticmethod
    def is_iterable_style_dataset(obj):
        return isinstance(obj, torch.utils.data.IterableDataset)  # hasattr(obj, "__iter__") should work as well

    def dataloader_drop_last(self):
        return self._config.dataloader_drop_last

    def was_step_applied(self) -> bool:
        """Returns True if the latest ``step()`` produced in parameter updates.
        Note that a ``False`` return is not an error condition. Steps are frequently
        no-ops, such as between gradient accumulation boundaries or when overflows
        occur.
        Returns:
            bool: Whether the latest ``step()`` modified model parameters.
        """
        return self._step_applied

    def deepspeed_io(self,
                     dataset,
                     batch_size=None,
                     route=ROUTE_TRAIN,
                     pin_memory=True,
                     data_sampler=None,
                     collate_fn=None,
                     num_local_io_workers=None):
        if not (self.is_map_style_dataset(dataset) or self.is_iterable_style_dataset(dataset)):
            raise ValueError("Training data must be a torch Dataset")

        if batch_size is None:
            batch_size = self.train_micro_batch_size_per_gpu()

        if collate_fn is None:
            collate_fn = self.collate_fn

        # Currently we only use timer in train route
        deepspeed_io_timer = None
        if route == ROUTE_TRAIN:
            deepspeed_io_timer = self.tput_timer

        # If mpu is provided, forward world size and parallel rank to sampler.
        data_parallel_world_size = self.dp_world_size
        data_parallel_rank = self.global_rank
        if self.mpu is not None:
            data_parallel_world_size = self.mpu.get_data_parallel_world_size()
            data_parallel_rank = self.mpu.get_data_parallel_rank()

        if data_sampler is None and (route == ROUTE_PREDICT or route == ROUTE_EVAL):
            data_sampler = torch.utils.data.DistributedSampler(
                dataset,
                num_replicas=data_parallel_world_size,
                rank=data_parallel_rank,
                shuffle=False,
            )

        deepspeed_dataloader_config = {}
        if self.curriculum_learning_enabled():
            deepspeed_dataloader_config = {
                CURRICULUM_LEARNING: self.curriculum_learning_enabled(),
                DATA_EFFICIENCY: self.data_efficiency_config(),
                DATA_PARALLEL_GROUP: self.data_parallel_group,
                GRADIENT_ACCUMULATION_STEPS: self.gradient_accumulation_steps(),
                GLOBAL_RANK: self.global_rank,
                DATA_SAMPLING_NUM_WORKERS: self.data_sampling_config()[DATA_SAMPLING_NUM_WORKERS]
            }

        return DeepSpeedDataLoader(dataset=dataset,
                                   batch_size=batch_size,
                                   pin_memory=pin_memory,
                                   collate_fn=collate_fn,
                                   local_rank=self.local_rank,
                                   tput_timer=deepspeed_io_timer,
                                   num_local_io_workers=num_local_io_workers,
                                   data_sampler=data_sampler,
                                   data_parallel_world_size=data_parallel_world_size,
                                   data_parallel_rank=data_parallel_rank,
                                   dataloader_drop_last=self.dataloader_drop_last(),
                                   deepspeed_dataloader_config=deepspeed_dataloader_config)

    def train(self, mode=True):
        r""""""

        self.warn_unscaled_loss = True
        self.module.train(mode)

    def eval(self):
        r""""""

        self.warn_unscaled_loss = True
        self.module.train(False)

    def _scale_loss_by_gas(self, prescaled_loss, eval_micro_batches=None):
        # In pipeline evaluation, there is an option to use different micro-bs, which creates different number of
        # micro batches, thus the training gas, is not valid in this case. need to use the number of eval_micro_batches
        scaling_factor = self.gradient_accumulation_steps() if eval_micro_batches is None else eval_micro_batches
        if isinstance(prescaled_loss, torch.Tensor):
            scaled_loss = prescaled_loss / scaling_factor
        elif isinstance(prescaled_loss, tuple) or isinstance(prescaled_loss, list):
            scaled_loss = []
            for l in prescaled_loss:
                if isinstance(l, torch.Tensor):
                    scaled_loss.append(l / scaling_factor)
                else:
                    scaled_loss.append(l)
        else:
            scaled_loss = prescaled_loss
            if self.warn_unscaled_loss:
                logger.warning(f"DeepSpeed unable to scale loss because of type: {type(prescaled_loss)}")
                self.warn_unscaled_loss = False

        return scaled_loss

    @instrument_w_nvtx
    def forward(self, *inputs, **kwargs):
        r"""Execute forward propagation
        Arguments:
            *inputs: Variable length input list
            **kwargs: variable length keyword arguments
        """

        if self.autotuning_profile_model_info():
            ma = get_ma_status()
        else:
            see_memory_usage("Engine before forward", force=self.memory_breakdown())

        flops_profiler_active = (self.flops_profiler_enabled()
                                 and self.global_steps == self.flops_profiler_profile_step() and self.global_rank == 0)

        # used to check quantization happens at step 0!
        if self.global_steps == 0 and hasattr(self, "compression_scheduler"):
            self.compression_scheduler.step(step_zero_check=True)
            if self.quantizer:
                tensor_to_quantize = self.optimizer.bit16_groups if self.zero_optimization_stage(
                ) == 2 else self.optimizer.fp16_groups
                if self.compression_scheduler.weight_quantization_enabled:
                    self.quantizer.quantize(
                        tensor_to_quantize,
                        (self.optimizer.overflow if self.fp16_enabled() else False),
                        self.eigenvalue_enabled(),
                        None,
                    )

        if flops_profiler_active:
            self.flops_profiler.start_profile(ignore_list=None)

        if self.module.training:
            if self.progressive_layer_drop:
                kwargs.update(self.progressive_layer_drop.get_state())

        if self.__class__.__name__ != "PipelineEngine":
            # TODO: The above if condition is a HACK since for PipelineEngine
            # it's difficult to inject argument in forward pass.
            if self.module.training and self.curriculum_enabled_legacy():
                self.curriculum_scheduler_legacy.update_difficulty(self.global_steps + 1)
                if self.curriculum_params_legacy()["curriculum_type"] == "seqlen":
                    kwargs.update({"curriculum_seqlen": self.curriculum_scheduler_legacy.get_current_difficulty()})

        if self.module.training and self.random_ltd_enabled():
            self.random_ltd_scheduler.update_seq(self.global_steps)

        if self.zero_optimization_partition_weights():
            # Enable automated discovery of external parameters by indicating that
            # we are in a forward pass.
            for module in self.module.modules():
                module._parameters._in_forward = True

        self._start_timers(self.engine_timers.forward_timers)

        if self.training_dataloader is None:
            self.tput_timer.start()

        if self.fp16_auto_cast():
            inputs = self._cast_inputs_half(inputs)

        loss = self.module(*inputs, **kwargs)

        if self.zero_optimization_partition_weights():
            # Disable automated discovery of external parameters
            for module in self.module.modules():
                module._parameters._in_forward = False

        self._stop_timers(self.engine_timers.forward_timers)

        if flops_profiler_active:
            self.flops_profiler.stop_profile()

        if self.autotuning_profile_model_info():
            activation_mem = get_ma_status() - ma
            self.autotuning_model_info["activation_mem_per_gpu"] = activation_mem
            print_json_dist(self.autotuning_model_info, [0], path=self.autotuning_model_info_path())
            exit()
        else:
            see_memory_usage("Engine after forward", force=self.memory_breakdown())
        return loss

    def _cast_inputs_half(self, inputs):
        if isinstance(inputs, (list, tuple)):
            new_inputs = []
            for v in inputs:
                new_inputs.append(self._cast_inputs_half(v))
            return inputs.__class__(new_inputs)
        elif isinstance(inputs, dict):
            new_inputs = {}
            for k, v in inputs.items():
                new_inputs[k] = self._cast_inputs_half(v)
            return new_inputs
        elif hasattr(inputs, 'half') and inputs.is_floating_point():
            return inputs.half()
        else:
            return inputs

    def print_forward_breakdown(self, fwd_time):
        gate_time = 0.0
        moe_time = 0.0
        falltoall = 0.0
        salltoall = 0.0

        for gate in self.gate_modules:
            #logger.info(f"Individual TopK gate time: {gate.gate_time:.2f} ms")
            gate_time += gate.gate_time

        for l in self.moe_layers:
            #logger.info(f"MoE layer; total: {l.time_moe:.2f} ms, first alltoall: {l.time_falltoall:.2f}, second alltoall: {l.time_salltoall:.2f}")
            moe_time += l.time_moe
            falltoall += l.time_falltoall
            salltoall += l.time_salltoall

        # TODO: Allreduce/average them across ranks for more accurate timing.

        # if deepspeed.comm.get_rank() == 0:
        log_dist(
            f"time (ms) | fwd: {fwd_time:.2f} (fwd_moe: {moe_time:.2f}, 1st_a2a: {falltoall:.2f}, 2nd_a2a: {salltoall:.2f}, top_k: {gate_time:.2f})",
            ranks=[0])

    @instrument_w_nvtx
    def allreduce_gradients(self, bucket_size=MEMORY_OPT_ALLREDUCE_SIZE):
        # Pass (PP) gas boundary flag to optimizer (required for zero)
        self.optimizer.is_gradient_accumulation_boundary = self.is_gradient_accumulation_boundary()
        # ZeRO stage >= 2 communicates during non gradient accumulation boundaries as well
        if self.zero_optimization_partition_gradients():
            self.optimizer.overlapping_partition_gradients_reduce_epilogue()

        # Communicate only at gradient accumulation boundaries
        elif self.is_gradient_accumulation_boundary():
            if self.zero_optimization_stage() == ZeroStageEnum.optimizer_states and hasattr(
                    self.optimizer, 'reduce_gradients'):
                self.optimizer.reduce_gradients(pipeline_parallel=self.pipeline_parallelism)
            else:
                grads = None
                self.buffered_allreduce_fallback(grads=grads, elements_per_buffer=bucket_size)

    @contextmanager
    def no_sync(self):
        r"""
            Context manager to disable gradient reduction during backward pass.
            This context manager has the following effects on other DeepSpeed features.
            1. Incompatible with ZeRO stage 2/3 which rely on reduction for gradient partitioning.
            2. It is illegal to  call engine.step() within the context manager.
            3. Tracking of gradient accumulation steps is disabled.
        """
        assert not self.zero_optimization_partition_gradients(), \
        f"no_sync context manager is incompatible with gradient partitioning logic of ZeRO stage {self.zero_optimization_stage()}"

        assert not self.inside_no_sync_ctxt, f"no_sync context manager reentry is unsupported"

        self.inside_no_sync_ctxt = True
        try:
            yield
        finally:
            self.inside_no_sync_ctxt = False

    @instrument_w_nvtx
    def backward(self, loss, release_loss=False, retain_graph=False, scale_wrt_gas=True):
        r"""Execute backward pass on the loss
        Arguments:
            loss: Torch tensor on which to execute backward propagation
            retain_graph: bool, default: false
                forward on user defined choice of retain_graph
        """

        see_memory_usage("Engine before backward", force=self.memory_breakdown())

        if self.scale_wrt_gas is not None:
            scale_wrt_gas = self.scale_wrt_gas

        do_gradient_reduction = self.enable_backward_allreduce and not self.inside_no_sync_ctxt

        # scale loss w.r.t. gradient accumulation if reduction is not disabled
        if do_gradient_reduction and self.gradient_accumulation_steps() > 1 and scale_wrt_gas:
            loss = self._scale_loss_by_gas(loss.float())

        # Log training loss
        mean_loss = loss.mean().detach()
        self.losses = mean_loss if self.losses is None else self.losses + mean_loss
        if self.monitor.enabled:
            if self.is_gradient_accumulation_boundary():
                if self.global_rank == 0:
                    self.summary_events = [(
                        f"Train/Samples/train_loss",
                        self.losses.item(),
                        self.global_samples,
                    )]
                    self.monitor.write_events(self.summary_events)

        self._start_timers(self.engine_timers.backward_timers)

        assert self.optimizer is not None and not isinstance(self.optimizer, DummyOptim), \
            "must provide optimizer during init in order to use backward"

        self._start_timers(self.engine_timers.backward_inner_timers)

        if self.zero_optimization():
            self.optimizer.is_gradient_accumulation_boundary = self.is_gradient_accumulation_boundary()
            self.optimizer.backward(loss, retain_graph=retain_graph)
        elif self.amp_enabled():
            # AMP requires delaying unscale when inside gradient accumulation boundaries
            # https://nvidia.github.io/apex/advanced.html#gradient-accumulation-across-iterations
            delay_unscale = not self.is_gradient_accumulation_boundary()
            with amp.scale_loss(loss, self.optimizer, delay_unscale=delay_unscale) as scaled_loss:
                scaled_loss.backward(retain_graph=retain_graph)
        elif self.fp16_enabled():
            if self.eigenvalue_enabled():
                self.optimizer.backward(loss, create_graph=True, retain_graph=True)
            else:
                self.optimizer.backward(loss, retain_graph=retain_graph)
        elif self.bfloat16_enabled():
            self.optimizer.backward(loss)
        else:
            if self.eigenvalue_enabled():
                loss.backward(create_graph=True, retain_graph=True)
            else:
                loss.backward(retain_graph=retain_graph)

        self._stop_timers(self.engine_timers.backward_inner_timers)

        self._start_timers(self.engine_timers.backward_reduce_timers)

        if do_gradient_reduction:
            # Traditional code path that allreduces the module parameter grads
            self.allreduce_gradients()

        self._stop_timers(self.engine_timers.backward_reduce_timers)

        self._stop_timers(self.engine_timers.backward_timers)

        if release_loss:
            # loss.data = None
            pass

        see_memory_usage("Engine after backward", force=self.memory_breakdown())

        return loss

    def is_gradient_accumulation_boundary(self):
        """
        Query whether the current micro-batch is at the boundary of
        gradient accumulation, and thus will trigger gradient reductions and
        an optimizer step.

        Returns:
            bool: if the current step is a gradient accumulation boundary.

        """
        if self._is_gradient_accumulation_boundary is None:
            return (self.micro_steps + 1) % \
                self.gradient_accumulation_steps() == 0
        else:
            return self._is_gradient_accumulation_boundary

    def set_gradient_accumulation_boundary(self, is_boundary):
        """
        Manually overrides the DeepSpeed engine's gradient accumulation boundary state, this is an optional
        feature and should be used with care. The state should be set before to the intended
        value before each forward/backward. The final forward/backward should have the
        boundary state set to True. This style allows client code to only call engine.step() once after all
        the gradient accumulation passes are complete. See example below:
        .. code-block:: python
        engine.set_gradient_accumulation_boundary(False)
        for _ in range(gradient_accumulation_steps - 1):
            micro_batch = next(data_loader)
            loss = engine(micro_batch)
            engine.backward(loss)
        engine.set_gradient_accumulation_boundary(True)
        micro_batch = next(data_loader)
        loss = engine(micro_batch)
        engine.backward(loss)
        engine.step()
        Arguments:
            is_boundary (bool): are we at a gradient accumulation boundary or not?
        """
        self._is_gradient_accumulation_boundary = is_boundary
        self.optimizer.is_gradient_accumulation_boundary = is_boundary

    def zero_grad(self):
        """
        Zero parameter grads.
        """
        for param_name, param in self.module.named_parameters():
            param.grad = None

    def clip_fp32_gradients(self):
        clip_grad_norm_(parameters=self.module.parameters(), max_norm=self.gradient_clipping(), mpu=self.mpu)

    def _take_model_step(self, lr_kwargs, block_eigenvalue={}):
        if self.gradient_clipping() > 0.0:
            if not (self.fp16_enabled() or self.bfloat16_enabled() or self.amp_enabled() or self.zero_optimization()):
                self.clip_fp32_gradients()
            elif self.amp_enabled():
                # AMP's recommended way of doing clipping
                # https://nvidia.github.io/apex/advanced.html#gradient-clipping
                master_params = amp.master_params(self.optimizer)
                clip_grad_norm_(parameters=master_params, max_norm=self.gradient_clipping(), mpu=self.mpu)
        self.optimizer.step()

        if hasattr(self.optimizer, '_global_grad_norm'):
            self._global_grad_norm = self.optimizer._global_grad_norm

        # Quantize the updated parameter if there is no overflow
        if self.quantizer:
            tensor_to_quantize = self.optimizer.bit16_groups if self.zero_optimization_stage(
            ) == 2 else self.optimizer.fp16_groups
            if self.compression_scheduler.weight_quantization_enabled:
                self.quantizer.quantize(
                    tensor_to_quantize,
                    (self.optimizer.overflow if self.fp16_enabled() else False),
                    self.eigenvalue_enabled(),
                    block_eigenvalue,
                )
        # zero grad in basic optimizer could be unreliable and may not exhibit
        # the behavior that we want
        if self.bfloat16_enabled():
            # TODO: Temporary until bf16_optimizer and zero_optimizer are integrated
            if self.zero_optimization() and hasattr(self.optimizer, "zero_grad"):
                self.optimizer.zero_grad()
            else:
                pass
        elif self.zero_optimization() or self.fp16_enabled() or self.amp_enabled():
            self.optimizer.zero_grad()
        else:
            self.zero_grad()

        # Check overflow here since in DS fp16 optimizer, the overflow is updated in above step() function.
        overflow = False
        if hasattr(self.optimizer, "overflow"):
            overflow = self.optimizer.overflow
        self._step_applied = not overflow

        if overflow:
            self.skipped_steps += 1
        else:
            self.compression_scheduler.step()
            if self.lr_scheduler is not None:
                try:
                    self.lr_scheduler.step(**(lr_kwargs or {}))
                except TypeError:
                    # XXX Hack to work with Megatron 2.0 and DeepSpeed pipelines.
                    # We don't currently have a way to specify lr_kwargs from
                    # pipe_engine.train_batch()
                    self.lr_scheduler.step(self.train_batch_size())

        if self.steps_per_print() is not None:
            report_progress = self.global_rank == 0 if self.global_rank else True
            if report_progress and (self.global_steps + 1) % self.steps_per_print() == 0:
                self._report_progress(self.global_steps + 1)

        self.losses = None
        self.global_steps += 1
        self.global_samples += self.train_batch_size()

    def step(self, lr_kwargs=None):
        r"""Execute the weight update step after forward and backward propagation
        on effective_train_batch.
        """
        assert not self.inside_no_sync_ctxt, \
        "It is illegal to call Engine.step() inside no_sync context manager"

        see_memory_usage("Engine before step", force=self.memory_breakdown())

        # Check early because self.global_steps is incremented at some point here.
        # TODO: Delay self.global_steps increment until very end of this function.
        flops_profiler_active = self.flops_profiler_enabled(
        ) and self.global_steps == self.flops_profiler_profile_step() and self.global_rank == 0

        self._start_timers(self.engine_timers.step_timers)

        assert self.optimizer is not None and not isinstance(self.optimizer, DummyOptim), \
            "must provide optimizer during init in order to use step"

        report_progress = False

        self._step_applied = False  # assume False, will flip to True

        # Update the model when we reach gradient accumulation boundaries
        if self.is_gradient_accumulation_boundary():
            self.gas_boundary_ctr += 1

            if (self.eigenvalue_enabled() and (self.gas_boundary_ctr % self.eigenvalue_gas_boundary_resolution() == 0)
                    and self.quantizer.any_precision_switch()):
                log_dist(f"computing eigenvalue...", ranks=[0])
                self.block_eigenvalue = self.eigenvalue.compute_eigenvalue(self.module, self.device,
                                                                           self.optimizer.cur_scale)

            if self.progressive_layer_drop:
                self.progressive_layer_drop.update_state(self.global_steps)

            if (self.eigenvalue_enabled() and not self.gas_boundary_ctr % self.eigenvalue_gas_boundary_resolution()
                    and self.quantizer.any_precision_switch()):
                self._take_model_step(lr_kwargs, self.block_eigenvalue)
            else:
                self._take_model_step(lr_kwargs)

            report_progress = self.global_rank == 0 if self.global_rank else True

        self.tput_timer.stop(global_step=self.is_gradient_accumulation_boundary(), report_speed=report_progress)

        self._stop_timers(self.engine_timers.step_timers)

        # Log learning rate
        if self.monitor.enabled:
            if self.is_gradient_accumulation_boundary():
                if self.global_rank == 0:
                    self.summary_events = [(f"Train/Samples/lr", self.get_lr()[0], self.global_samples)]

                    if self.fp16_enabled() and hasattr(self.optimizer, "cur_scale"):
                        self.summary_events.append((
                            f"Train/Samples/loss_scale",
                            self.optimizer.cur_scale,
                            self.global_samples,
                        ))

                    if (self.eigenvalue_enabled()
                            and not self.gas_boundary_ctr % self.eigenvalue_gas_boundary_resolution()):
                        ev_values = self.block_eigenvalue.values()
                        for i in range(len(ev_values)):
                            self.summary_events.append((
                                f"Train/Eigenvalues/ModelBlockParam_{i}",
                                self.ev_values[i][0],
                                self.global_samples,
                            ))
                    self.monitor.write_events(self.summary_events)

        # Check flops profiling
        if flops_profiler_active:
            if self.autotuning_enabled():
                self.flops = self.flops_profiler.get_total_flops() * 3
                self.fwd_duration = self.flops_profiler.get_total_duration()
            else:
                self.flops_profiler.print_model_profile(
                    profile_step=self.global_steps,
                    module_depth=self.flops_profiler_module_depth(),
                    top_modules=self.flops_profiler_top_modules(),
                    detailed=self.flops_profiler_detailed(),
                    output_file=self.flops_profiler_output_file(),
                )
            self.flops_profiler.end_profile()

        if self.autotuning_enabled() and self.global_steps == (self.autotuning_end_profile_step() + 1):
            self._autotuning_exit()

        if self.wall_clock_breakdown():
            # Log micro timing and reset
            self.timers.log(names=self.engine_timers.micro_timers, memory_breakdown=self.memory_breakdown())

        if self.wall_clock_breakdown() or self.flops_profiler_enabled():
            # Log global timing and reset
            if self.is_gradient_accumulation_boundary():
                if self.monitor.enabled:
                    self._write_monitor()

                if self.has_moe_layers:
                    fwd_time = self.timers(FORWARD_GLOBAL_TIMER).elapsed(reset=False)
                    self.print_forward_breakdown(fwd_time=fwd_time)

                self.timers.log(self.engine_timers.global_timers)

        self.micro_steps += 1
        see_memory_usage("Engine after step", force=self.memory_breakdown())

    def _start_timers(self, timer_names):
        for name in timer_names:
            self.timers(name).start()

    def _stop_timers(self, timer_names):
        record = self.is_gradient_accumulation_boundary() and \
            self.flops_profiler_enabled() and \
                (self.global_steps >= self.flops_profiler_profile_step())
        for name in timer_names:
            self.timers(name).stop(record=record)

    def _autotuning_exit(self):
        if self.global_rank == 0:
            msg = self.timers.get_mean([
                FORWARD_GLOBAL_TIMER,
                BACKWARD_GLOBAL_TIMER,
                STEP_GLOBAL_TIMER,
            ], reset=False)
            titer = 0.0
            titer += msg[FORWARD_GLOBAL_TIMER] if FORWARD_GLOBAL_TIMER in msg else 0
            titer += msg[BACKWARD_GLOBAL_TIMER] if BACKWARD_GLOBAL_TIMER in msg else 0
            titer += msg[STEP_GLOBAL_TIMER] if STEP_GLOBAL_TIMER in msg else 0
            titer *= self.gradient_accumulation_steps()
            msg["latency"] = titer
            msg["FLOPS_per_gpu"] = self.flops * 1_000_000 * self.gradient_accumulation_steps() / titer
            msg["throughput"] = self.train_batch_size() * 1_000_000 / \
                msg["latency"]
            print_json_dist(msg, [0], path=self.autotuning_metric_path())
            log_dist(
                f"Wrote metrics to {self.autotuning_metric_path()}, {os.path.abspath(self.autotuning_metric_path())}",
                ranks=[0])
            import atexit
            atexit.register(print, "Autotuning: done with running current ds config.")
        exit()

    def _write_monitor(self):
        if self.global_rank == 0:
            self.summary_events = [
                (
                    f"Train/Samples/elapsed_time_ms_forward",
                    self.timers(FORWARD_GLOBAL_TIMER).elapsed(reset=False),
                    self.global_samples,
                ),
                (
                    f"Train/Samples/elapsed_time_ms_backward",
                    self.timers(BACKWARD_GLOBAL_TIMER).elapsed(reset=False),
                    self.global_samples,
                ),
                (
                    f"Train/Samples/elapsed_time_ms_backward_inner",
                    self.timers(BACKWARD_INNER_GLOBAL_TIMER).elapsed(reset=False),
                    self.global_samples,
                ),
                (
                    f"Train/Samples/elapsed_time_ms_backward_allreduce",
                    self.timers(BACKWARD_REDUCE_GLOBAL_TIMER).elapsed(reset=False),
                    self.global_samples,
                ),
                (
                    f"Train/Samples/elapsed_time_ms_step",
                    self.timers(STEP_GLOBAL_TIMER).elapsed(reset=False),
                    self.global_samples,
                ),
            ]
            self.monitor.write_events(self.summary_events)

    def _get_optimizer_param(self, param_name):
        result = []
        if not self.optimizer:
            return result
        for group in self.optimizer.param_groups:
            if param_name in group:
                result.append(group[param_name])
            else:
                result.append(0.0)
        return result

    def get_lr(self):
        return self._get_optimizer_param("lr")

    def get_type(self):
        return self._get_optimizer_param("type")

    def get_mom(self):
        if self.optimizer_name() in ["SGD", "RMSprop"]:
            return self._get_optimizer_param("momentum")
        else:
            return self._get_optimizer_param("betas")

    def get_pld_theta(self):
        if self.progressive_layer_drop:
            return self.progressive_layer_drop.get_theta()
        else:
            return None

    def _report_progress(self, step):
        lr = self.get_lr()
        mom = self.get_mom()
        log_dist(f"step={step}, skipped={self.skipped_steps}, lr={lr}, mom={mom}", ranks=[0])

    def allreduce_bucket(self, bucket, dp_group, dp_world_size=None):
        tensor = self.flatten(bucket)

        tensor_to_allreduce = tensor

        if self.communication_data_type != tensor.dtype:
            tensor_to_allreduce = tensor.to(self.communication_data_type)

        if dp_world_size is None:
            dp_world_size = dist.get_world_size(group=dp_group)
        if self.postscale_gradients():
            if self.gradient_predivide_factor() != 1.0:
                tensor_to_allreduce.mul_(1.0 / self.gradient_predivide_factor())

            dist.all_reduce(tensor_to_allreduce, group=dp_group)
            if self.gradient_average:
                if self.gradient_predivide_factor() != dp_world_size:
                    tensor_to_allreduce.mul_(self.gradient_predivide_factor() / dp_world_size)
        else:
            tensor_to_allreduce.mul_(1. / dp_world_size)
            dist.all_reduce(tensor_to_allreduce, group=dp_group)

        if self.communication_data_type != tensor.dtype and tensor is not tensor_to_allreduce:
            tensor.copy_(tensor_to_allreduce)

        return tensor

    def allreduce_and_copy(self, small_bucket, dp_group, dp_world_size=None):
        allreduced = self.allreduce_bucket(small_bucket, dp_group, dp_world_size)
        for buf, synced in zip(small_bucket, self.unflatten(allreduced, small_bucket)):
            buf.copy_(synced)

    def allreduce_no_retain(self, bucket, dp_group, numel_per_bucket=500000000, dp_world_size=None):
        small_bucket = []
        numel = 0
        for tensor in bucket:
            small_bucket.append(tensor)
            numel = numel + tensor.numel()
            if numel > numel_per_bucket:
                self.allreduce_and_copy(small_bucket, dp_group, dp_world_size)
                small_bucket = []
                numel = 0
        if len(small_bucket) > 0:
            self.allreduce_and_copy(small_bucket, dp_group, dp_world_size)

    def _get_gradients_for_reduction(self):
        non_expert_grads = []
        expert_grads = {}
        if self.has_moe_layers:
            for key in self.expert_data_parallel_group.keys():
                expert_grads[key] = []

        for param_name, param in self.module.named_parameters():
            if not param.requires_grad:
                continue

            if param.grad is None:
                # In cases where there is an imbalance of empty grads across
                # ranks we must create empty grads, this will ensure that every
                # rank is reducing the same size. In some cases it may make
                # sense in the future to support the ability to average not
                # w.r.t. world size but with a different value.
                param.grad = torch.zeros(param.size(), dtype=param.dtype, device=param.device)

            grad_data = param.grad.data
            if param_name in self.sparse_tensor_module_names or grad_data.is_sparse:
                # Call param.grad without data to avoid problem with setting of updated grads
                grad_data = SparseTensor(param.grad)

            if is_moe_param(param):
                expert_grads[param.group_name].append(grad_data)
            else:
                non_expert_grads.append(grad_data)

        return non_expert_grads, expert_grads

    def _reduce_non_expert_gradients(self, grads, elements_per_buffer):
        split_sparse_tensor_buckets, split_dense_tensor_buckets = split_half_float_double_sparse(grads)
        if self.pipeline_parallelism:
            dp_group = self.mpu.get_data_parallel_group()
            dp_world_size = dist.get_world_size(dp_group)
        else:
            dp_group = groups._get_sequence_data_parallel_group()
            dp_world_size = dist.get_world_size(dp_group) / float(self.sequence_parallel_size)
        for _, sparse_bucket_tuple in enumerate(split_sparse_tensor_buckets):
            if sparse_bucket_tuple:
                bucket_type, sparse_bucket = sparse_bucket_tuple
                self.sparse_allreduce_no_retain(sparse_bucket, dp_group=dp_group, dp_world_size=dp_world_size)

        for _, dense_bucket_tuple in enumerate(split_dense_tensor_buckets):
            if dense_bucket_tuple:
                bucket_type, dense_bucket = dense_bucket_tuple
                self.allreduce_no_retain(dense_bucket,
                                         dp_group=dp_group,
                                         numel_per_bucket=elements_per_buffer,
                                         dp_world_size=dp_world_size)

    def _reduce_expert_gradients(self, expert_grads, elements_per_buffer):
        # to maintain the gradients value unaffected by ep_size setting,
        # utilize dp_world_size for allreduce average
        dp_world_size = dist.get_world_size(groups._get_data_parallel_group())
        for ep_name, expert_grads_group in expert_grads.items():
            ep_dp_group = groups._get_expert_data_parallel_group(ep_name)
            split_sparse_tensor_buckets, split_dense_tensor_buckets = split_half_float_double_sparse(
                expert_grads_group)

            for _, sparse_bucket_tuple in enumerate(split_sparse_tensor_buckets):
                if sparse_bucket_tuple:
                    bucket_type, sparse_bucket = sparse_bucket_tuple
                    self.sparse_allreduce_no_retain(sparse_bucket, dp_group=ep_dp_group, dp_world_size=dp_world_size)

            for _, dense_bucket_tuple in enumerate(split_dense_tensor_buckets):
                if dense_bucket_tuple:
                    bucket_type, dense_bucket = dense_bucket_tuple
                    # Separate between diff groups
                    self.allreduce_no_retain(dense_bucket,
                                             dp_group=ep_dp_group,
                                             numel_per_bucket=elements_per_buffer,
                                             dp_world_size=dp_world_size)

    def buffered_allreduce_fallback(self, grads=None, elements_per_buffer=500000000):
        if grads is None:
            if hasattr(self.optimizer, "get_grads_for_reduction"):
                # This is currently for BF16 optimizer
                non_expert_grads, expert_grads = self.optimizer.get_grads_for_reduction()
            else:
                non_expert_grads, expert_grads = self._get_gradients_for_reduction()
        else:
            assert not self.has_moe_layers, "attempting to reduce grads in unsupported way w.r.t. MoE"
            non_expert_grads = grads

        self._reduce_non_expert_gradients(non_expert_grads, elements_per_buffer)

        if self.has_moe_layers:
            self._reduce_expert_gradients(expert_grads, elements_per_buffer)

    def sparse_allreduce_no_retain(self, bucket, dp_group, dp_world_size=None):
        allreduced_sparses = self.sparse_allreduce_bucket(bucket, dp_group, dp_world_size)
        # Densify sparse tensor and copy back to original location
        for tensor in allreduced_sparses:
            if tensor.is_sparse:
                tensor.orig_dense_tensor.data = tensor.to_coo_tensor()
            else:
                tensor.orig_dense_tensor.copy_(tensor.to_dense())

    def sparse_allreduce_bucket(self, bucket, dp_group, dp_world_size=None):
        sparse_list = []
        for sparse in bucket:
            sparse_list.append(self.sparse_allreduce(sparse, dp_group, dp_world_size))
        return sparse_list

    def sparse_allreduce(self, sparse, dp_group, dp_world_size=None):
        original_data_type = sparse.values.dtype
        if self.communication_data_type != sparse.values.dtype:
            if self.communication_data_type in (torch.float16, torch.bfloat16):
                indices = sparse.indices.to(torch.int32)
            else:
                indices = sparse.indices
            values = sparse.values.to(self.communication_data_type)
        else:
            indices = sparse.indices
            values = sparse.values

        if dp_world_size is None:
            dp_world_size = dist.get_world_size(group=dp_group)
        if self.postscale_gradients():
            if self.gradient_average:
                values.mul_(self.gradient_predivide_factor() / (dp_world_size))
        else:
            values.mul_(1. / (dp_world_size))

        indices_device_list = self.sparse_all_gather(indices, dp_group)
        values_device_list = self.sparse_all_gather(values, dp_group)

        sparse.indices = torch.cat(indices_device_list).to(torch.long)
        sparse.values = torch.cat(values_device_list).to(original_data_type)
        return sparse

    def sparse_all_gather(self, value, dp_group):
        my_size = torch.LongTensor([value.size()[0]]).to(self.device)
        all_sizes = self.all_gather_scalar(my_size, dp_group)
        max_size = torch.cat(all_sizes).max()
        fill_size = max_size - my_size

        assert value.dim() in [1, 2]
        if value.dim() == 1:
            if fill_size > 0:
                value = torch.cat([value, value.new_empty(fill_size)])
            tensor_list = [value.new_empty(max_size) for _ in range(dist.get_world_size(group=dp_group))]
        else:
            if fill_size > 0:
                value = torch.cat([value, value.new_empty(fill_size, value.size()[1])])
            tensor_list = [
                value.new_empty(max_size,
                                value.size()[1]) for _ in range(dist.get_world_size(group=dp_group))
            ]

        dist.all_gather(tensor_list, value, group=dp_group)
        tensors = []
        for dev_idx, t in enumerate(tensor_list):
            size = all_sizes[dev_idx][0]
            tensors.append(t.index_select(0, torch.arange(size, dtype=torch.long, device=self.device)))

        return tensors

    def all_gather_scalar(self, value, dp_group):
        tensor_list = [value.new_zeros(value.size()) for _ in range(dist.get_world_size(group=dp_group))]
        dist.all_gather(tensor_list, value, group=dp_group)
        return tensor_list

    def module_state_dict(self, destination=None, prefix="", keep_vars=False, exclude_frozen_parameters=False):
        sd = self.module.state_dict(destination=destination, prefix=prefix, keep_vars=keep_vars)

        # Remove frozen parameter weights from state_dict if specified
        if exclude_frozen_parameters:
            for n, p in self.module.named_parameters():
                if not p.requires_grad and n in sd:
                    del sd[n]

        if self.random_ltd_enabled():
            sd = remove_random_ltd_state_dict(sd)
        return sd

    @staticmethod
    def load_moe_state_dict(checkpoint_path,
                            tag,
                            state_dict,
                            old_moe_load,
                            model=None,
                            mpu=None,
                            num_experts=1,
                            checkpoint_engine=TorchCheckpointEngine()):
        if old_moe_load:
            expp_rank = groups._get_expert_data_parallel_rank(groups._get_max_expert_size_name())

            num_local_experts = max(num_experts) // groups._get_expert_parallel_world_size(
                groups._get_max_expert_size_name())
            for local_expert_id in range(num_local_experts):
                global_expert_id = expp_rank * num_local_experts + local_expert_id
                expert_state_dict = checkpoint_engine.load(
                    DeepSpeedEngine._get_expert_ckpt_name(
                        checkpoint_path,
                        -1,  # -1 means ignore layer_id
                        global_expert_id,
                        tag,
                        mpu),
                    map_location=torch.device('cpu'))

                # Updating global -> local expert ids
                moe_str_prefix = '.deepspeed_moe.experts.deepspeed_experts.'
                for key in list(expert_state_dict.keys()):
                    local_key = key.replace(f'{moe_str_prefix}{global_expert_id}',
                                            f'{moe_str_prefix}{local_expert_id}')
                    expert_state_dict[local_key] = expert_state_dict.pop(key)
                state_dict.update(expert_state_dict)

        else:
            moe_layer_id = 0
            for n_module, module in model.named_modules():
                if isinstance(module, MoE):  # and deepspeed.comm.get_rank() == 0:
                    group_name = module.expert_group_name
                    num_local_experts = module.num_local_experts
                    expp_rank = groups._get_expert_parallel_rank(group_name)
                    # loop all local_experts
                    for local_expert_id in range(num_local_experts):
                        global_expert_id = expp_rank * num_local_experts + local_expert_id
                        expert_state_dict = checkpoint_engine.load(DeepSpeedEngine._get_expert_ckpt_name(
                            checkpoint_path, moe_layer_id, global_expert_id, tag, mpu),
                                                                   map_location=torch.device('cpu'))
                        # print(expert_state_dict.keys())
                        # Updating global -> local expert ids
                        moe_str_prefix = '.deepspeed_moe.experts.deepspeed_experts.'
                        for key in list(expert_state_dict.keys()):
                            local_key = key.replace(f'{moe_str_prefix}{global_expert_id}',
                                                    f'{moe_str_prefix}{local_expert_id}')
                            expert_state_dict[local_key] = expert_state_dict.pop(key)
                        state_dict.update(expert_state_dict)
                    moe_layer_id += 1

    def load_module_state_dict(self, checkpoint, strict=True, custom_load_fn=None, fetch_z3_params=False):
        if fetch_z3_params:
            params_to_fetch = [
                p for p in self.module.parameters()
                if hasattr(p, 'ds_id') and p.ds_status == ZeroParamStatus.NOT_AVAILABLE
            ]
        else:
            params_to_fetch = []

        with deepspeed.zero.GatheredParameters(params_to_fetch, modifier_rank=0):
            module_state_dict = checkpoint['module']
            if custom_load_fn:
                custom_load_fn(src=module_state_dict, dst=self.module)
            else:
                self.module.load_state_dict(
                    module_state_dict,  # TODO
                    strict=strict)

        if checkpoint.get(FROZEN_PARAM_FRAGMENTS, None) is not None:
            saved_frozen_params = checkpoint[FROZEN_PARAM_FRAGMENTS]
            for param in self.module.parameters():
                if param.requires_grad:
                    continue
                if param not in self.param_names:
                    raise ValueError(f"failed to find frozen {param} in named params")
                name = self.param_names[param]
                if hasattr(param, 'ds_id'):
                    param.ds_tensor.data.copy_(saved_frozen_params[name].data)
                else:
                    param.data.copy_(saved_frozen_params[name].data)

    def _get_zero_ckpt_prefix(self, dp_rank, bf16_mode):
        return f'{"bf16_" if bf16_mode else ""}zero_pp_rank_{dp_rank}'

    def _get_rank_zero_ckpt_name(self, checkpoints_path, tag, mp_rank, dp_rank, bf16_mode):
        file_prefix = self._get_zero_ckpt_prefix(dp_rank, bf16_mode=bf16_mode)
        zero_ckpt_name = os.path.join(
            checkpoints_path,
            str(tag),
            f"{file_prefix}_mp_rank_{mp_rank:02d}_optim_states.pt",
        )
        return zero_ckpt_name

    def _get_zero_ckpt_name(self, checkpoints_path, tag):
        mp_rank = 0 if self.mpu is None else self.mpu.get_model_parallel_rank()
        pp_rank = dist.get_rank(group=self.optimizer.dp_process_group)
        bf16_mode = self.bfloat16_enabled()
        return self._get_rank_zero_ckpt_name(checkpoints_path, tag, mp_rank, pp_rank, bf16_mode)

    def _get_ckpt_name(self, checkpoints_path, tag, mp_placeholder=None):
        if mp_placeholder is not None:
            mp_rank_str = mp_placeholder
        else:
            mp_rank = 0 if self.mpu is None else self.mpu.get_model_parallel_rank()
            mp_rank_str = f"{mp_rank:02d}"

        if self.zero_optimization_partition_weights():
            if self.load_universal_checkpoint():
                filename = "zero_pp_rank_0"
            else:
                filename = "zero_pp_rank_{}".format(dist.get_rank(group=self.optimizer.dp_process_group))
            ckpt_name = os.path.join(
                checkpoints_path,
                str(tag),
                f"{filename}_mp_rank_{mp_rank_str}_model_states.pt",
            )
        else:
            ckpt_name = os.path.join(
                checkpoints_path,
                str(tag),
                "mp_rank_" + mp_rank_str + "_model_states.pt",
            )
        return ckpt_name

    def _get_optimizer_ckpt_name(self, checkpoints_path, tag, expp_rank):
        mp_rank = 0 if self.mpu is None else self.mpu.get_model_parallel_rank()
        ckpt_name = os.path.join(checkpoints_path, str(tag),
                                 f'expp_rank_{expp_rank}_mp_rank_{mp_rank:02d}_optim_states.pt')
        return ckpt_name

    @staticmethod
    def _get_expert_ckpt_name(checkpoints_path, layer_id, expert_id, tag, mpu=None):
        mp_rank = 0 if mpu is None else mpu.get_model_parallel_rank()
        if layer_id <= -1:
            # Used to support old checkpoint loading
            ckpt_name = os.path.join(checkpoints_path, '' if tag is None else str(tag),
                                     f'expert_{expert_id}_mp_rank_{mp_rank:02d}_model_states.pt')
        else:
            # Used to support new checkpoint loading
            ckpt_name = os.path.join(checkpoints_path, '' if tag is None else str(tag),
                                     f'layer_{layer_id}_expert_{expert_id}_mp_rank_{mp_rank:02d}_model_states.pt')
        return ckpt_name

    def _get_all_ckpt_names(self, checkpoints_path, tag):
        # It is required that (checkpoints_path, tag) are consistent among all ranks.
        ckpt_file_pattern = self._get_ckpt_name(checkpoints_path, tag, mp_placeholder="*")
        import glob

        ckpt_files = glob.glob(ckpt_file_pattern)
        ckpt_files.sort()
        return ckpt_files

    def load_checkpoint(self,
                        load_dir,
                        tag=None,
                        load_module_strict=True,
                        load_optimizer_states=True,
                        load_lr_scheduler_states=True,
                        load_module_only=False,
                        custom_load_fn=None):
        """
        Load training checkpoint

        Arguments:
            load_dir: Required. Directory to load the checkpoint from
            tag: Checkpoint tag used as a unique identifier for checkpoint, if not provided will attempt to load tag in 'latest' file
            load_module_strict: Optional. Boolean to strictly enforce that the keys in state_dict of module and checkpoint match.
            load_optimizer_states: Optional. Boolean to load the training optimizer states from Checkpoint. Ex. ADAM's momentum and variance
            load_lr_scheduler_states: Optional. Boolean to add the learning rate scheduler states from Checkpoint.
            load_module_only: Optional. Boolean to load only the model weights from the checkpoint. Ex. warmstarting.
            custom_load_fn: Optional. Custom model load function.

        Returns:
            A tuple of ``load_path`` and ``client_state``.
            *``load_path``: Path of the loaded checkpoint. ``None`` if loading the checkpoint failed.
            *``client_state``: State dictionary used for loading required training states in the client code.

        Important: under ZeRO3, one cannot load checkpoint with ``engine.load_checkpoint()`` right
        after ``engine.save_checkpoint()``. It is because ``engine.module`` is partitioned, and
        ``load_checkpoint()`` wants a pristine model. If insisting to do so, please reinitialize engine
        before ``load_checkpoint()``.

        """

        if tag is None:
            latest_tag = "latest_universal" if self.load_universal_checkpoint() else "latest"
            latest_path = os.path.join(load_dir, latest_tag)
            if os.path.isfile(latest_path):
                with open(latest_path, "r") as fd:
                    tag = fd.read().strip()
            else:
                if self.load_universal_checkpoint():
                    raise ValueError(f'Invalid for universal checkpoint: {latest_path} does not exist')
                else:
                    logger.warning(
                        f"Unable to find latest file at {latest_path}, if trying to load latest "
                        "checkpoint please ensure this file exists or pass an explicit checkpoint tag when loading a checkpoint."
                    )
                    return None, None

        if self._optimizer_has_ckpt_event_prologue():
            # Prepare for checkpoint load by ensuring all parameters are partitioned
            self.optimizer.checkpoint_event_prologue()

        load_path, client_states = self._load_checkpoint(load_dir,
                                                         tag,
                                                         load_module_strict=load_module_strict,
                                                         load_optimizer_states=load_optimizer_states,
                                                         load_lr_scheduler_states=load_lr_scheduler_states,
                                                         load_module_only=load_module_only,
                                                         custom_load_fn=custom_load_fn)

        load_zero_checkpoint = load_path is not None and (self.zero_optimization() or self.bfloat16_enabled())
        if load_zero_checkpoint:
            if (load_optimizer_states and not load_module_only) or self.load_universal_checkpoint():
                success = self._load_zero_checkpoint(load_dir, tag, load_optimizer_states=load_optimizer_states)
            else:
                success = False
            if not success:
                self.optimizer._restore_from_bit16_weights()

        if self.zero_has_nvme_offload():
            from shutil import copytree, disk_usage
            offload_dir = self.optimizer.optimizer_swapper.swap_folder
            offload_ckpt_dir = os.path.join(load_dir, tag, "offloaded_tensors")
            _, _, free = disk_usage(offload_dir)
            logger.info(
                f"Copying NVMe offload checkpoint from {offload_ckpt_dir} to {offload_dir}, {free / 1e9:,.2f} GB free on target filesystem..."
            )
            copytree(offload_ckpt_dir, offload_dir, dirs_exist_ok=True)
            _, _, free = disk_usage(offload_dir)
            logger.info(f"Copying complete! {free / 1e9:,.2f} GB free on target filesystem")
            self.optimizer.reset_swap_buffers()

        if self._optimizer_has_ckpt_event_epilogue():
            self.optimizer.checkpoint_event_epilogue()

        if self.load_universal_checkpoint() and not self.zero_optimization_partition_weights():
            self.optimizer.update_lp_params()

        return load_path, client_states

    def _load_checkpoint(self,
                         load_dir,
                         tag,
                         load_module_strict=True,
                         load_optimizer_states=True,
                         load_lr_scheduler_states=True,
                         load_module_only=False,
                         custom_load_fn=None):

        from deepspeed.runtime.state_dict_factory import SDLoaderFactory

        ckpt_list = self._get_all_ckpt_names(load_dir, tag)
        sd_loader = SDLoaderFactory.get_sd_loader(ckpt_list, checkpoint_engine=self.checkpoint_engine)

        is_pipe_parallel = isinstance(self.module, PipelineModule)

        mp_rank = 0 if self.mpu is None else self.mpu.get_model_parallel_rank()
        load_path, checkpoint, _ = sd_loader.load(self.mp_world_size, mp_rank, is_pipe_parallel=is_pipe_parallel)

        if checkpoint is None:
            return None, None

        fetch_z3_params = False
        if self.zero_optimization_partition_weights() and not load_optimizer_states:
            checkpoint['module'] = get_fp32_state_dict_from_zero_checkpoint(load_dir)
            fetch_z3_params = True

        if is_pipe_parallel:
            # Pipeline parallelism uses this to load its own checkpoint files.
            self._curr_ckpt_path = os.path.join(load_dir, tag)

        if self.has_moe_layers:
            # print(checkpoint.keys())
            old_moe_load = False
            if not isinstance(checkpoint['num_experts'], list):
                old_moe_load = True
            DeepSpeedEngine.load_moe_state_dict(load_dir,
                                                tag,
                                                state_dict=checkpoint['module'],
                                                old_moe_load=old_moe_load,
                                                model=self.module,
                                                mpu=self.mpu,
                                                num_experts=self.num_experts,
                                                checkpoint_engine=self.checkpoint_engine)
        if not self.load_universal_checkpoint():
            self.load_module_state_dict(checkpoint=checkpoint,
                                        strict=load_module_strict,
                                        custom_load_fn=custom_load_fn,
                                        fetch_z3_params=fetch_z3_params)

        self.loaded_checkpoint_dp_world_size = checkpoint['dp_world_size']

        optim_checkpoint = None
        if load_module_only:
            deepspeed_states = ['module']
            if self.optimizer is not None:
                self.optimizer.refresh_fp32_params()
        else:
            has_zero_optimizer_state = self.zero_optimization() or self.bfloat16_enabled()
            if load_optimizer_states and self.optimizer is not None and not has_zero_optimizer_state:
                if self.has_moe_layers:
                    largest_group_name = groups._get_max_expert_size_name()
                    expp_rank = groups._get_expert_parallel_rank(largest_group_name)
                    optim_load_path = self._get_optimizer_ckpt_name(load_dir, tag, expp_rank)
                    optim_checkpoint = self.checkpoint_engine.load(optim_load_path, map_location=torch.device('cpu'))
                else:
                    optim_checkpoint = checkpoint

                if self.fp16_enabled() or self.bfloat16_enabled():
                    self.optimizer.load_state_dict(optim_checkpoint['optimizer'],
                                                   load_optimizer_states=load_optimizer_states)
                else:
                    optim_checkpoint = checkpoint

                self.optimizer.load_state_dict(optim_checkpoint['optimizer'])

            if load_lr_scheduler_states and self.lr_scheduler is not None:
                self.lr_scheduler.load_state_dict(checkpoint['lr_scheduler'])

            if self.random_ltd_enabled() and self.random_ltd_scheduler is not None and 'random_ltd' in checkpoint:
                self.random_ltd_scheduler.load_state_dict(checkpoint['random_ltd'])

            if self.training_dataloader is not None and self.curriculum_learning_enabled(
            ) and 'data_sampler' in checkpoint:
                self.training_dataloader.data_sampler.load_state_dict(checkpoint['data_sampler'])

            def get_sparse_tensor_module_names(original_set, loaded_set, original_parameters, loaded_parameters):
                result = set()

                for name in original_set:
                    if name in loaded_parameters and name not in loaded_set:
                        continue  # parameter existed in previous model and was not sparse
                    result.add(name)

                for name in loaded_set:
                    if name in original_parameters:
                        result.add(name)  # parameter exists in both configs and it was sparse

                return result

            if 'sparse_tensor_module_names' in checkpoint:
                sparse_tensor_module_names = checkpoint['sparse_tensor_module_names']
            elif 'csr_tensor_module_names' in checkpoint:
                sparse_tensor_module_names = checkpoint['csr_tensor_module_names']
            else:
                sparse_tensor_module_names = None
            if sparse_tensor_module_names is not None:
                if load_module_strict:
                    self.sparse_tensor_module_names = sparse_tensor_module_names
                else:
                    self.sparse_tensor_module_names = get_sparse_tensor_module_names(
                        self.sparse_tensor_module_names, sparse_tensor_module_names,
                        dict(self.module.named_parameters()), checkpoint["module"])

            self.global_steps = checkpoint['global_steps']
            self.global_samples = checkpoint.get('global_samples', self.global_steps * self.train_batch_size())
            self.skipped_steps = checkpoint['skipped_steps']
            self.loaded_checkpoint_mp_world_size = checkpoint['mp_world_size']
            deepspeed_states = [
                'module', 'sparse_tensor_module_names', 'skipped_steps', 'global_steps', 'dp_world_size',
                'mp_world_size', 'data_sampler', 'random_ltd'
            ]
        client_state = {}

        if load_lr_scheduler_states:
            deepspeed_states.append('lr_scheduler')
        if load_optimizer_states:
            deepspeed_states.append('optimizer')

        client_state = {key: value for key, value in checkpoint.items() if not key in deepspeed_states}

        if optim_checkpoint is not None:
            client_state['optimizer'] = optim_checkpoint['optimizer']

        return load_path, client_state

    def _load_zero_checkpoint(self, load_dir, tag, load_optimizer_states=True):

        load_serial = None
        # When use loading checkpoint serial, checkpoint loading start from local rank 0,
        # all other local rank would be paused, waiting for its rank-1 peer ready and its notification.
        if self._config.zero_config.pipeline_loading_checkpoint:
            assert self.zero_optimization_stage(
            ) == ZeroStageEnum.weights, "Only stage3 support for pipeline checkpoint loading"
            load_serial = torch.zeros(1).to(self.device)
            if dist.get_local_rank() != 0:
                dist.recv(tensor=load_serial, src=dist.get_rank() - 1)
        if self.load_universal_checkpoint():
            zero_sd_list = None
            checkpoint_folder = f'{os.path.join(load_dir, tag)}'
        else:
            if load_optimizer_states and self.seq_dp_world_size != self.loaded_checkpoint_dp_world_size:
                raise ZeRORuntimeException("The checkpoint being loaded used a DP " \
                    f"world size of {self.loaded_checkpoint_dp_world_size} but the " \
                    f"current world size is {self.seq_dp_world_size}. Automatic adjustment " \
                    "of ZeRO's optimizer state partitioning with a new world size is not " \
                    "currently supported.")
            checkpoint_folder = None
            zero_sd_list = self._get_all_zero_checkpoints(load_dir, tag)
            if zero_sd_list is None:
                return False

        param_shapes = self._get_zero_param_shapes()
        self.optimizer.load_state_dict(state_dict_list=zero_sd_list,
                                       load_optimizer_states=load_optimizer_states,
                                       load_from_fp32_weights=self.zero_load_from_fp32_weights(),
                                       checkpoint_folder=checkpoint_folder,
                                       load_serial=load_serial,
                                       param_shapes=param_shapes)

        if self.load_universal_checkpoint():
            logger.info(f'loaded universal zero checkpoints from {checkpoint_folder} for rank {self.global_rank}')
        else:
            logger.info(f"loading {len(zero_sd_list)} zero partition checkpoints for rank {self.global_rank}")
        return True

    def _get_mp_rank_zero_checkpoint_names(self, load_dir, tag, mp_rank, dp_world_size, bf16_mode):
        zero_ckpt_names = []
        for dp_rank in range(dp_world_size):
            ckpt_name = self._get_rank_zero_ckpt_name(checkpoints_path=load_dir,
                                                      tag=tag,
                                                      mp_rank=mp_rank,
                                                      dp_rank=dp_rank,
                                                      bf16_mode=bf16_mode)
            zero_ckpt_names.append(ckpt_name)

        return zero_ckpt_names

    def _get_all_zero_checkpoint_names(self, load_dir, tag, bf16_mode):
        mp_rank = 0 if self.mpu is None else self.mpu.get_model_parallel_rank()
        zero_ckpt_names = self._get_mp_rank_zero_checkpoint_names(load_dir=load_dir,
                                                                  tag=tag,
                                                                  mp_rank=mp_rank,
                                                                  dp_world_size=self.loaded_checkpoint_dp_world_size,
                                                                  bf16_mode=bf16_mode)
        for i, ckpt_name in enumerate(zero_ckpt_names):
            if not os.path.exists(ckpt_name):
                # transparently handle the old file pattern for optim_states
                if "optim_states.pt" in ckpt_name:
                    ckpt_name_try = ckpt_name.replace("_optim_states.pt", "optim_states.pt")
                    if os.path.exists(ckpt_name_try):
                        zero_ckpt_names[i] = ckpt_name_try
                        continue

        return zero_ckpt_names

    def _get_all_zero_checkpoint_state_dicts(self, zero_ckpt_names):
        zero_sd_list = []
        for i, ckpt_name in enumerate(zero_ckpt_names):
            _state = None
            if ckpt_name is None:
                _state = {OPTIMIZER_STATE_DICT: None}
            # Fully load state for current rank
            elif self.zero_elastic_checkpoint() or dist.get_rank(group=self.optimizer.dp_process_group) == i:
                _state = self.checkpoint_engine.load(
                    ckpt_name,
                    map_location='cpu',
                )
            else:
                _state = {OPTIMIZER_STATE_DICT: None}
            zero_sd_list.append(_state)

        zero_optimizer_sd = [sd[OPTIMIZER_STATE_DICT] for sd in zero_sd_list]
        logger.info(f"successfully read {len(zero_optimizer_sd)} ZeRO state_dicts for rank {self.global_rank}")
        return zero_optimizer_sd

    def _get_all_zero_checkpoints(self, load_dir, tag):
        for bf16_mode in [self.bfloat16_enabled(), not self.bfloat16_enabled()]:
            zero_ckpt_names = self._get_all_zero_checkpoint_names(load_dir, tag, bf16_mode)
            if zero_ckpt_names is not None:
                # Warn if loading checkpoint of different bit16 type
                if bf16_mode is not self.bfloat16_enabled():
                    checkpoint_bit16 = BFLOAT16 if bf16_mode else FP16
                    engine_bit16 = BFLOAT16 if self.bfloat16_enabled() else FP16
                    logger.warn(f'Loading {checkpoint_bit16} zero checkpoints into {engine_bit16} training engine')
                return self._get_all_zero_checkpoint_state_dicts(zero_ckpt_names)

        return None

    def _checkpoint_tag_validation(self, tag):
        if self.checkpoint_tag_validation_enabled():
            s_hash = hashlib.sha1(tag.encode())
            bhash = torch.ByteTensor([s_hash.digest()]).flatten().to(self.device)
            max_bhash = bhash.clone()
            min_bhash = bhash.clone()
            dist.all_reduce(max_bhash, op=dist.ReduceOp.MAX)
            dist.all_reduce(min_bhash, op=dist.ReduceOp.MIN)
            valid = all(min_bhash == bhash) and all(max_bhash == bhash)
            msg = (f"[rank={dist.get_rank()}] The checkpoint tag name '{tag}' is not consistent across "
                   "all ranks. Including rank unique information in checkpoint tag could cause issues when "
                   "restoring with different world sizes.")
            if self.checkpoint_tag_validation_fail():
                assert valid, msg
            elif not valid:
                logger.warning(msg)

    def save_checkpoint(self, save_dir, tag=None, client_state={}, save_latest=True, exclude_frozen_parameters=False):
        """Save training checkpoint

        Arguments:
            save_dir: Required. Directory for saving the checkpoint
            tag: Optional. Checkpoint tag used as a unique identifier for the checkpoint, global step is
                used if not provided. Tag name must be the same across all ranks.
            client_state: Optional. State dictionary used for saving required training states in the client code.
            save_latest: Optional. Save a file 'latest' pointing to the latest saved checkpoint.
            exclude_frozen_parameters: Optional. Exclude frozen parameters from checkpointed state.
        Important: all processes must call this method and not just the process with rank 0. It is
        because each process needs to save its master weights and scheduler+optimizer states. This
        method will hang waiting to synchronize with other processes if it's called just for the
        process with rank 0.

        """
        if self._optimizer_has_ckpt_event_prologue():
            # Custom preparation for checkpoint save, if applicable
            self.optimizer.checkpoint_event_prologue()

        rank = self.local_rank if self.use_node_local_storage() else self.global_rank

        # This is to make sure the checkpoint names are created without collision
        # There seems to be issue creating them in parallel

        # Ensure save_dir directory exists
        if rank == 0:
            self.checkpoint_engine.makedirs(save_dir, exist_ok=True)
        dist.barrier()

        if tag is None:
            tag = f"global_step{self.global_steps}"

        # Ensure tag is a string
        tag = str(tag)
        self.checkpoint_engine.create(tag)

        # Ensure checkpoint tag is consistent across ranks
        self._checkpoint_tag_validation(tag)

        if self.has_moe_layers:
            self.save_non_zero_checkpoint = False
            self._create_checkpoint_file(save_dir, tag, False)
            self._save_moe_checkpoint(save_dir,
                                      tag,
                                      client_state=client_state,
                                      exclude_frozen_parameters=exclude_frozen_parameters)

        # We distribute the task of saving layer checkpoint files among
        # data parallel instances, so all procs should call _save_checkpoint.
        # All procs then call module_state_dict(), but only procs of data
        # parallel rank 0 save the general model params.
        if not self.has_moe_layers:
            self._create_checkpoint_file(save_dir, tag, False)
            self._save_checkpoint(save_dir,
                                  tag,
                                  client_state=client_state,
                                  exclude_frozen_parameters=exclude_frozen_parameters)

        if self.save_zero_checkpoint:
            self._create_zero_checkpoint_files(save_dir, tag)
            self._save_zero_checkpoint(save_dir, tag)

        if self.zero_has_nvme_offload():
            from shutil import copytree, disk_usage
            offload_dir = self.optimizer.optimizer_swapper.swap_folder
            offload_ckpt_dir = os.path.join(save_dir, tag, "offloaded_tensors")
            _, _, free = disk_usage(save_dir)
            logger.info(
                f"Copying NVMe offload files from {offload_dir} to {offload_ckpt_dir}, {free / 1e9:,.2f} GB free on target filesystem..."
            )
            copytree(offload_dir,
                     offload_ckpt_dir,
                     ignore=lambda _, dir_list: list(filter(lambda x: 'gradient' in x, dir_list)),
                     dirs_exist_ok=False)
            _, _, free = disk_usage(save_dir)
            logger.info(f"Copying complete! {free / 1e9:,.2f} GB free on target filesystem")

        if self._optimizer_has_ckpt_event_epilogue():
            self.optimizer.checkpoint_event_epilogue()

        # Save latest checkpoint tag
        self.checkpoint_engine.commit(tag)
        if save_latest and rank == 0:
            with open(os.path.join(save_dir, 'latest'), 'w') as fd:
                fd.write(tag)

        dist.barrier()

        return True

    def _get_non_moe_state_dict(self, full_state_dict):
        """
            Get the state dict of the non-moe layers
        """
        for key in list(full_state_dict.keys()):
            if 'expert' in key and 'moe.gate.wg.weight' not in key:
                full_state_dict.pop(key)

        return full_state_dict

    def _save_moe_checkpoint(self, save_dir, tag, client_state={}, exclude_frozen_parameters=False):
        save_path = self._get_ckpt_name(save_dir, tag)
        # A hack to save the checkpointing directory. Pipeline parallelism overrides
        # module_state_dict() and uses this path to save the model. module_state_dict()
        # then instead just returns None.

        # Using layer_#_export_# to save the model's expert state_dict
        moe_layer_id = 0
        for n_module, module in self.module.named_modules():
            if isinstance(module, MoE):  # and deepspeed.comm.get_rank() == 0:
                group_name = module.expert_group_name
                num_local_experts = module.num_local_experts
                expp_rank = groups._get_expert_parallel_rank(group_name)
                exp_dp_rank = groups._get_expert_data_parallel_rank(group_name)
                # print(expp_rank, exp_dp_rank)
                if exp_dp_rank != 0:
                    moe_layer_id += 1
                    continue

                # get all moe parameters
                moe_state_dict = {}
                for n, p in module.state_dict().items():
                    if 'expert' in n and 'moe.gate.wg.weight' not in n:
                        moe_state_dict[n_module + '.' + n] = p
                moe_str_prefix = '.deepspeed_moe.experts.deepspeed_experts.'
                # print(moe_state_dict.keys()) # until now, everything is fine. So the bug happens at next few lines
                # Reorder the moe name rank, so that each checkpoint only has one expert
                experts_state_dict = defaultdict(dict)
                for key in list(moe_state_dict.keys()):
                    m = re.match(f".*{moe_str_prefix}([0-9]+).*", key)

                    local_expert_id = None
                    if not m:
                        logger.warn(f'No expert found in key {key}.')
                    else:
                        local_expert_id = m.group(1)

                    global_expert_id = expp_rank * \
                        num_local_experts + int(local_expert_id)
                    expert_key = key.replace(f'{moe_str_prefix}{local_expert_id}',
                                             f'{moe_str_prefix}{global_expert_id}')
                    # truncating extra tensor (shared) storage
                    truncated = moe_state_dict.pop(key).clone().detach()
                    experts_state_dict[str(global_expert_id)][expert_key] = truncated

                # let save the moe parameters
                for global_expert_id, expert_state_dict in experts_state_dict.items():
                    # save the moe parameters
                    moe_save_path = self._get_expert_ckpt_name(save_dir, moe_layer_id, global_expert_id, tag, self.mpu)
                    if self.random_ltd_enabled():
                        expert_state_dict = remove_random_ltd_state_dict(expert_state_dict)
                    self.checkpoint_engine.save(expert_state_dict, moe_save_path)
                moe_layer_id += 1

        self._curr_ckpt_path = os.path.join(save_dir, tag)

        largest_group_name = groups._get_max_expert_size_name()
        expp_rank = groups._get_expert_parallel_rank(largest_group_name)
        exp_dp_rank = groups._get_expert_data_parallel_rank(largest_group_name)

        # In the case of E + D parallelism, only the
        # first expert parallel group should save the expert weights
        # since each expert parallel group is a copy of the model's experts
        if exp_dp_rank == 0:
            # Save optimizer states. They are different across each exp parallel rank.
            optimizer_state = {
                'optimizer': self.optimizer.state_dict() if self.optimizer and not self.zero_optimization() else None
            }
            # TODO: why use BufferedWriter not the path
            file_path = self._get_optimizer_ckpt_name(save_dir, tag, expp_rank)
            self.checkpoint_engine.save(optimizer_state, file_path)

        # Load flow uses below saved file for model parameters, RNG and more
        if groups._get_data_parallel_rank() == 0:
            # Get non-moe parameters
            # Classes DeepSpeedEngine and PipelineEngine have different behavior for method module_state_dict.
            # DeepSpeedEngine returns the state dict, where PipelineEngine saves the state dict and returns None.
            # We need to get the state dict, therefore, call to DeepSpeedEngine (base class for PipelineEngine)
            model_state_dict = self._get_non_moe_state_dict(
                DeepSpeedEngine.module_state_dict(self, exclude_frozen_parameters=exclude_frozen_parameters))

            # TODO: update num experts info,.. in checkpoint
            state = {
                'module':
                model_state_dict,
                'lr_scheduler':
                self.lr_scheduler.state_dict() if self.lr_scheduler is not None else None,
                'data_sampler':
                self.training_dataloader.data_sampler.state_dict() if
                (self.training_dataloader is not None and self.curriculum_learning_enabled()) else None,
                'random_ltd':
                self.random_ltd_scheduler.state_dict() if self.random_ltd_enabled() else None,
                'sparse_tensor_module_names':
                self.sparse_tensor_module_names,
                'skipped_steps':
                self.skipped_steps,
                'global_steps':
                self.global_steps,
                'global_samples':
                self.global_samples,
                'dp_world_size':
                self.dp_world_size,
                'mp_world_size':
                self.mp_world_size,
                'num_experts':
                self.num_experts
            }
            state.update(client_state)
            logger.info(f'Saving model checkpoint: {save_path}')
            self.checkpoint_engine.save(state, save_path)

    def _create_checkpoint_file(self, save_dir, tag, zero_checkpoint):
        name_function = (self._get_zero_ckpt_name if zero_checkpoint else self._get_ckpt_name)
        try:
            checkpoint_name = name_function(save_dir, tag)
            path = os.path.dirname(checkpoint_name)
            self.checkpoint_engine.makedirs(path, exist_ok=True)
        except:
            logger.error(f"Failed saving model checkpoint to {save_dir} with tag {tag}")
            return False

        return True

    def _create_zero_checkpoint_files(self, save_dir, tag):
        success = True
        # zero checkpoint files are created sequentially
        for rank in range(dist.get_world_size(self.optimizer.dp_process_group)):
            if rank == self.global_rank:
                success = self._create_checkpoint_file(save_dir, tag, True)

            dist.barrier(group=self.optimizer.dp_process_group)

        return success

    def _save_checkpoint(self, save_dir, tag, client_state={}, exclude_frozen_parameters=False):

        save_path = self._get_ckpt_name(save_dir, tag)

        zero_optimizer_state = self.zero_optimization() or self.bfloat16_enabled()

        save_frozen_param = self.zero_optimization_partition_gradients() and not exclude_frozen_parameters

        # A hack to save the checkpointing directory. Pipeline parallelism overrides
        # module_state_dict() and uses this path to save the model. module_state_dict()
        # then instead just returns None.  The module_state_dict() implementation in
        # PipelineEngine expects the save path to be set in self._curr_ckpt_path.
        self._curr_ckpt_path = os.path.join(save_dir, tag)
        module = self.module_state_dict(exclude_frozen_parameters=exclude_frozen_parameters)
        self._curr_ckpt_path = None

        state = dict(module=module,
                     buffer_names=self._get_buffer_names(),
                     optimizer=self.optimizer.state_dict() if self.optimizer and not zero_optimizer_state else None,
                     param_shapes=self._get_zero_param_shapes() if self.optimizer and zero_optimizer_state else None,
                     frozen_param_shapes=self._get_zero_frozen_param_attributes(self._get_param_shape_func)
                     if save_frozen_param else None,
                     shared_params=self._get_shared_params() if self.optimizer and zero_optimizer_state else None,
                     frozen_param_fragments=self._get_zero_frozen_param_attributes(self._get_param_fragment_func)
                     if save_frozen_param else None,
                     lr_scheduler=self.lr_scheduler.state_dict() if self.lr_scheduler is not None else None,
                     data_sampler=self.training_dataloader.data_sampler.state_dict() if
                     (self.training_dataloader is not None and self.curriculum_learning_enabled()) else None,
                     random_ltd=self.random_ltd_scheduler.state_dict() if self.random_ltd_enabled() else None,
                     sparse_tensor_module_names=self.sparse_tensor_module_names,
                     skipped_steps=self.skipped_steps,
                     global_steps=self.global_steps,
                     global_samples=self.global_samples,
                     dp_world_size=self.seq_dp_world_size,
                     mp_world_size=self.mp_world_size,
                     ds_config=self.config,
                     ds_version=version)
        state.update(client_state)

        if self.save_non_zero_checkpoint:
            log_dist(message=f'Saving model checkpoint: {save_path}', ranks=[0, 1])
            self.checkpoint_engine.save(state, save_path)

    def _get_buffer_names(self):
        buffer_names = []

        # we save buffer names so that we could extract later the real buffers from the saved
        # state_dict["module"] in the non-zero checkpoint - the buffers are already there but they
        # are intermixed with param placeholders

        # have to traverse the tree to be able to skip non-persistent buffers
        def get_layer_named_buffers(module, prefix=""):
            for name, buf in module.named_buffers(recurse=False):
                if buf is not None and name not in module._non_persistent_buffers_set:
                    buffer_names.append(prefix + name)

            for name, child in module.named_children():
                if child is not None:
                    get_layer_named_buffers(child, prefix + name + ".")

        get_layer_named_buffers(self.module, prefix="")

        return buffer_names

    def _get_param_shape_func(self, param):
        return param.ds_shape if hasattr(param, 'ds_id') else param.shape

    def _get_param_fragment_func(self, param):
        return param.ds_tensor.detach().cpu() if hasattr(param, 'ds_id') else param.detach().cpu()

    def _get_zero_frozen_param_attributes(self, attr_func):
        frozen_param_fragments = OrderedDict()

        for param in self.module.parameters():
            if param.requires_grad:
                continue
            if param not in self.param_names:
                raise ValueError(f"failed to find frozen {param} in named params")
            name = self.param_names[param]
            frozen_param_fragments[name] = attr_func(param)

        return frozen_param_fragments

    def _get_zero_param_shapes(self):
        """Returns a dict of name to shape mapping, only for the flattened fp32 weights saved by the
        optimizer. the names are exactly as in state_dict. The order is absolutely important, since
        the saved data is just flattened data with no identifiers and requires reconstruction in the
        same order it was saved.
        We can't rely on self.module.named_parameters() to get the saved tensors, as some params
        will be missing and others unsaved and then it'd be impossible to reconstruct state_dict
        from the flattened weights.
        optimizer.bit16_groups seems to be the easiest to use as it's in all zeroX versions.
        """
        param_group_shapes = []
        cnt = 0
        numel = 0

        # zero2 started using a round_robin_bit16_groups which is a shuffled version of bit16_groups -
        # if we don't use it, we get parameters ordered incorrectly
        if hasattr(self.optimizer, "round_robin_bit16_groups"):
            bit16_groups = self.optimizer.round_robin_bit16_groups
        elif self.bfloat16_enabled() and hasattr(self.optimizer, "bf16_groups"):
            bit16_groups = self.optimizer.bf16_groups
        else:
            bit16_groups = self.optimizer.bit16_groups if self.zero_optimization_stage(
            ) == 2 else self.optimizer.fp16_groups

        for bit16_group in bit16_groups:
            param_shapes = OrderedDict()
            for param in bit16_group:
                cnt += 1
                numel += param.ds_numel if hasattr(param, "ds_numel") else param.numel()
                shape = param.ds_shape if hasattr(param, "ds_shape") else param.shape
                if param not in self.param_names:
                    raise ValueError(f"failed to find optimizer param in named params")
                name = self.param_names[param]
                param_shapes[name] = shape

                # uncomment to debug zero_to_fp32.py problems
                # if self.global_rank == 0: print(f"saving param {name} {shape} (numel={shape.numel()})")
            param_group_shapes.append(param_shapes)
        # if self.global_rank == 0: print(f"Total saved {numel} numels in {cnt} params")

        return param_group_shapes

    def _get_shared_params(self):
        """
        Returns a dict of shared params, which can later be used to reconstruct the original state dict,
        e.g. in `zero_to_fp32`. Each dict entry is a pair of param names, where the key is the name
        of the variable that isn't stored and the value is the actual param holding data.
        """
        shared_index = {}
        shared_params_by_full_name = {}

        is_zero3_model = (self.zero_optimization_partition_weights()
                          and any(hasattr(param, "ds_id") for param in self.module.parameters()))

        def get_layer_state_dict(module, prefix=""):
            # handle params
            for name, param in module.named_parameters(recurse=False):
                if param is None or (is_zero3_model and not hasattr(param, "ds_id")):
                    continue
                key = prefix + name

                # When weights are manged by stage 3, we can't rely on param.data_ptr() as it will be reused
                # as weights get gathered and reduced, but param.ds_id is unique across all zero weights
                # (and shared params will have the same param.ds_id)
                param_id = param.ds_id if is_zero3_model else param.data_ptr()

                if param_id in shared_index:
                    # shared weights
                    #print(f"`{key}` is shared with `{shared_index[param_id]}`")
                    shared_params_by_full_name[key] = shared_index[param_id]
                else:
                    shared_index[param_id] = key

            for name, child in module.named_children():
                if child is not None:
                    get_layer_state_dict(child, prefix + name + ".")

        if dist.get_rank() == 0:
            get_layer_state_dict(self.module, prefix="")

        return shared_params_by_full_name

    def _copy_recovery_script(self, save_path):
        base_dir = os.path.dirname(os.path.dirname(__file__))
        script = "zero_to_fp32.py"
        src = os.path.join(base_dir, "utils", script)
        dst = os.path.join(save_path, script)
        #logger.info(f"creating recovery script {dst}")
        copyfile(src, dst)
        self._change_recovery_script_permissions(dst)

    def _change_recovery_script_permissions(self, dst):
        # make executable (safeguard for file shares - Azure as example)
        try:
            os.chmod(dst, os.stat(dst).st_mode | stat.S_IEXEC)
        except (FileNotFoundError, PermissionError) as e:
            #this message is used in unit test TestZeRONonDistributed
            logger.info(
                f'Warning: Could not change permissions for {dst} due to error: {e}. Continuing without changing permissions.'
            )

    def _save_zero_checkpoint(self, save_path, tag):
        zero_checkpoint_name = self._get_zero_ckpt_name(save_path, tag)
        zero_sd = dict(optimizer_state_dict=self.optimizer.state_dict(), ds_config=self.config, ds_version=version)
        self.checkpoint_engine.save(zero_sd, zero_checkpoint_name)

        if self.global_rank == 0:
            self._copy_recovery_script(save_path)
        ckpt_type = 'zero' if self.zero_optimization() else 'bf16_zero'
        logger.info(f'{ckpt_type} checkpoint saved {zero_checkpoint_name}')

    def _zero3_consolidated_16bit_state_dict(self, exclude_frozen_parameters=False):
        """
        Get a full non-partitioned state_dict with fp16 weights on cpu.
        Important: this function must be called on all ranks and not just rank 0.
        This is similar to nn.Module.state_dict (modelled after _save_to_state_dict), but:
        1. consolidates the weights from different partitions on gpu0
        2. works on one layer at a time to require as little gpu0 memory as possible, by
        moving the already consolidated weights to cpu
        3. takes care to keep the shared params shared when gradually copying the params to cpu
        Returns:
            a consolidated fp16 ``state_dict`` on cpu on rank 0, ``None`` on other ranks
        """
        if not self.zero_optimization_partition_weights():
            raise ValueError("this function requires ZeRO-3 mode")

        state_dict = OrderedDict() if dist.get_rank() == 0 else None
        shared_params = {}

        def get_layer_state_dict(module, prefix=""):
            # gather one layer at a time to be memory-efficient
            # must use modifier_rank=0 to release GPU memory after each layer gathered
            #see_memory_usage("before GatheredParameters", force=True)
            with deepspeed.zero.GatheredParameters(list(module.parameters(recurse=False)), modifier_rank=0):
                if dist.get_rank() == 0:
                    # handle params
                    for name, param in module.named_parameters(recurse=False):
                        if param is None or (exclude_frozen_parameters and not param.requires_grad):
                            continue
                        key = prefix + name
                        # can't rely on param.data_ptr() as it will be reused as weights gets
                        # gathered and reduced, but param.ds_id is unique across all zero weights
                        # (and shared params will have the same param.ds_id)
                        if param.ds_id in shared_params:
                            # shared weights
                            #print(f"`{key}` is shared with `{shared_params[param.ds_id]}`")
                            state_dict[key] = state_dict[shared_params[param.ds_id]]
                        else:
                            state_dict[key] = param.detach().cpu()
                            shared_params[param.ds_id] = key
                        #print(f"param {param.ds_id} {param.shape} {key} ")

                    # now buffers - not sure if need to take care of potentially shared weights here
                    for name, buf in module.named_buffers(recurse=False):
                        if (buf is not None and name not in module._non_persistent_buffers_set):
                            state_dict[prefix + name] = buf.detach().cpu()
            #see_memory_usage("after GatheredParameters", force=True)

            for name, child in module.named_children():
                if child is not None:
                    get_layer_state_dict(child, prefix + name + ".")

        # Prepare for checkpoint save by ensuring all parameters are partitioned
        if self._optimizer_has_ckpt_event_prologue():
            self.optimizer.checkpoint_event_prologue()

        see_memory_usage("before get_layer_state_dict", force=False)
        get_layer_state_dict(self.module, prefix="")
        see_memory_usage("after get_layer_state_dict", force=False)

        if self._optimizer_has_ckpt_event_epilogue():
            self.optimizer.checkpoint_event_epilogue()

        return state_dict

    def save_fp16_model(self, save_dir, save_filename="pytorch_model.bin"):
        """has been renamed to save_16bit_model, keeping this around for backwards
        compatibility"""
        return self.save_16bit_model(save_dir, save_filename)

    def save_16bit_model(self, save_dir, save_filename="pytorch_model.bin", exclude_frozen_parameters=False):
        """
        Save 16bit model weights

        This method saves the 16bit model weights at the desired destination.

        Arguments:
            save_dir: Required. Directory for saving the model
            save_filename: Optional. Filename to save to. Defaults to ``pytorch_model.bin``
            exclude_frozen_parameters: Optional. Exclude frozen parameters from checkpointed state.

        Returns:
            ``True`` when a model has been saved, ``False`` otherwise. It will not be saved if
            stage3_gather_16bit_weights_on_model_save is ``False``.

        Important: all processes must call this method and not just the process with rank 0. It is
        because the processes need to work in sync to gather the weights. This method will hang
        waiting to synchronize with other processes if it's called just for the process with rank 0.

        """

        path = os.path.join(save_dir, save_filename)

        if self.zero_optimization_partition_weights():
            if self.zero_gather_16bit_weights_on_model_save():
                # consolidation is expensive in time and memory and therefore isn't a default
                state_dict = self._zero3_consolidated_16bit_state_dict(
                    exclude_frozen_parameters=exclude_frozen_parameters)
            else:
                # the model will be bogus if not consolidated so don't confuse the user by saving it
                logger.info(
                    f"Did not save the model {path} because `stage3_gather_16bit_weights_on_model_save` is False")
                return False
        else:
            state_dict = self.module_state_dict(exclude_frozen_parameters=exclude_frozen_parameters)

        tag = f"global_step{self.global_steps}"
        tag = str(tag)
        self.checkpoint_engine.create(tag)

        if dist.get_rank() == 0:
            self.checkpoint_engine.makedirs(save_dir, exist_ok=True)
            logger.info(f"Saving model weights to {path}, tag: {tag}")
            self.checkpoint_engine.save(state_dict, path)

        self.checkpoint_engine.commit(tag)

        return True

    def empty_partition_cache(self):
        """
        Release GPU memory consumed by offloaded model parameters.
        """
        if hasattr(self.optimizer, 'empty_partition_cache'):
            self.optimizer.empty_partition_cache()
            gc.collect()
            get_accelerator().empty_cache()

    def compile(self, backend=get_accelerator().get_compile_backend(), compile_kwargs={}) -> None:
        """Compile the module using the specified backend and kwargs.
        If a compiler_fn is set, it will be used instead of torch.compile().
        """
        # Avoid graph breaks
        deepspeed.utils.nvtx.enable_nvtx = False

        if not is_compile_supported():
            raise RuntimeError("compile is not supported in your version of PyTorch.")

        if self.is_compiled:
            return

        if 'backend' in compile_kwargs:
            logger.warning("The `backend` in `compile_kwargs` will be overridden. Use the `backend` argument instead.")

        # create new dict to avoid modifying original dict
        self.module.compile(**{**compile_kwargs, 'backend': backend})
        self._is_compiled = True

    @property
    def is_compiled(self) -> bool:
        return self._is_compiled

    def offload_states(self,
                       include: Container[OffloadStateTypeEnum] = None,
                       device: OffloadDeviceEnum = OffloadDeviceEnum.cpu,
                       pin_memory: bool = True,
                       non_blocking: bool = False) -> None:
        """Offload the engine's states to the specified device.

        Arguments:
            include: Optional. The set of states to offload. If not provided, all states are offloaded.
            device: Optional. The device to move the ZeRO optimizer buffers to. Currently only `OffloadDeviceEnum.cpu` is supported.
            pin_memory: Optional. Whether to pin the memory of the offloaded states.
            non_blocking: Optional. Whether to offload the states asynchronously.
        """
        assert self.zero_optimization_stage(
        ) == ZeroStageEnum.weights, "Moving buffers across devices is supported only for ZeRO stage 3."

        assert not self.zero_offload_param(), "Moving states across devices is not supported for offloaded parameters."

        if device == OffloadDeviceEnum.none:
            logger.warning("No device specified for offloading states.")
            return

        if device == OffloadDeviceEnum.nvme:
            raise ValueError("NVMe offload is not supported for offloading states.")

        self.optimizer.offload_states(include=include, device=device, pin_memory=pin_memory, non_blocking=non_blocking)

    def reload_states(self, non_blocking: bool = False) -> None:
        """Reload the engine states to the original device.

        Arguments:
            non_blocking: Optional. Whether to offload the states asynchronously.
        """
        assert self.zero_optimization_stage(
        ) == ZeroStageEnum.weights, "Moving buffers back is supported only for ZeRO stage 3."
        self.optimizer.reload_states(non_blocking=non_blocking)<|MERGE_RESOLUTION|>--- conflicted
+++ resolved
@@ -1670,11 +1670,8 @@
                     zero_hpz_partition_size=self.zero_hpz_partition_size(),
                     zero_quantized_weights=self.zero_quantized_weights(),
                     zero_quantized_nontrainable_weights=self.zero_quantized_nontrainable_weights(),
-<<<<<<< HEAD
-                    zeropp_loco_param=self.zeropp_loco_param()
-=======
                     zero_module_granularity_threshold=self.zero_module_granularity_threshold(),
->>>>>>> fc4e7337
+                    zeropp_loco_param=self.zeropp_loco_param(),
                 )
 
         else:
