--- conflicted
+++ resolved
@@ -264,14 +264,11 @@
 
         self._set_distributed_vars(args)
 
-<<<<<<< HEAD
+
         dist.configure(self._config)
 
-        if self.tensorboard_enabled() and self.global_rank == 0:
-            self.summary_writer = self.get_summary_writer()
-=======
         self.monitor = MonitorMaster(self._config.monitor_config)
->>>>>>> 7bae53d1
+
 
         see_memory_usage(
             f"DeepSpeed Engine: Before configure distributed model",
