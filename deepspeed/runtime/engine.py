"""
Copyright 2019 The Microsoft DeepSpeed Team
"""

import os
import re
import stat
import torch
import hashlib
from collections import defaultdict, OrderedDict, deque
from shutil import copyfile

from torch.nn.modules import Module
from torch.nn.parameter import Parameter
from torch.optim import Optimizer
from torch.optim.lr_scheduler import _LRScheduler

from typing import Callable, Dict, Union, Iterable

import deepspeed

from deepspeed.runtime.utils import see_memory_usage, DummyOptim
from .zero.offload_config import OffloadDeviceEnum
from deepspeed.runtime.zero.stage_1_and_2 import DeepSpeedZeroOptimizer
from deepspeed.runtime.zero.partition_parameters import ZeroParamStatus
from deepspeed.runtime.zero.utils import is_zero_supported_optimizer, ZeRORuntimeException
from deepspeed.runtime.zero.parameter_offload import DeepSpeedZeRoOffload
from deepspeed.runtime.zero.config import ZERO_OPTIMIZATION

from deepspeed.runtime.fp16.fused_optimizer import FP16_Optimizer
from deepspeed.runtime.fp16.unfused_optimizer import FP16_UnfusedOptimizer
from deepspeed.runtime.bf16_optimizer import BF16_Optimizer

from deepspeed.runtime.config import DeepSpeedConfig, DEEPSPEED_OPTIMIZERS, \
    ADAGRAD_OPTIMIZER, ADAM_OPTIMIZER, ADAMW_OPTIMIZER, LAMB_OPTIMIZER, ONEBIT_ADAM_OPTIMIZER, ONEBIT_LAMB_OPTIMIZER, \
    TORCH_ADAM_PARAM, ADAM_W_MODE, ADAM_W_MODE_DEFAULT, ZERO_ONE_ADAM_OPTIMIZER

from deepspeed.runtime.dataloader import DeepSpeedDataLoader
from deepspeed.runtime.constants import \
    ROUTE_TRAIN, ROUTE_PREDICT, ROUTE_EVAL, \
    PLD_THETA, PLD_GAMMA, BFLOAT16, FP16, AMP, GRADIENT_ACCUMULATION_STEPS, \
    DATA_PARALLEL_GROUP, GLOBAL_RANK
from deepspeed.runtime.zero.config import ZeroStageEnum
from deepspeed.compression import compression_scheduler
from deepspeed.compression.constants import \
    WEIGHT_QUANTIZE_IN_FORWARD_ENABLED, \
    WEIGHT_QUANTIZATION, SHARED_PARAMETERS, \
    WEIGHT_QUANTIZE_ENABLED, \
    WEIGHT_QUANTIZE_GROUPS, \
    WEIGHT_QUANTIZE_FP16_MIXED_QUANTIZE, \
    WEIGHT_QUANTIZE_CHANGE_RATIO, \
    WEIGHT_QUANTIZE_TYPE, \
    WEIGHT_QUANTIZE_ROUNDING, \
    WEIGHT_QUANTIZE_VERBOSE, \
    WEIGHT_QUANTIZE_KERNEL
from deepspeed.checkpoint.constants import OPTIMIZER_STATE_DICT
from deepspeed.runtime.sparse_tensor import SparseTensor

from deepspeed.runtime import lr_schedules
from deepspeed.utils import groups
from deepspeed.utils import logger, log_dist, instrument_w_nvtx
from deepspeed.utils.timer import ThroughputTimer, SynchronizedWallClockTimer
from deepspeed.utils.debug import debug_extract_module_and_param_names
from deepspeed.monitor.monitor import MonitorMaster
from deepspeed.runtime.progressive_layer_drop import ProgressiveLayerDrop
from deepspeed.runtime.utils import clip_grad_norm_
from deepspeed.runtime.eigenvalue import Eigenvalue
from deepspeed.runtime.data_pipeline.constants import DATA_SAMPLING, \
    DATA_ROUTING, DATA_SAMPLING_ENABLED, CURRICULUM_LEARNING, \
    CURRICULUM_LEARNING_ENABLED, DATA_SAMPLING_NUM_WORKERS, RANDOM_LTD, \
    RANDOM_LTD_ENABLED, RANDOM_LTD_LAYER_ID, RANDOM_LTD_LAYER_NUM, \
    RANDOM_LTD_LAYER_TOKEN_LR_SCHEDULE, RANDOM_LTD_LAYER_TOKEN_LR_ENABLED, \
    RANDOM_LTD_GLOBAL_BATCH_SIZE, RANDOM_LTD_MICRO_BATCH_SIZE, DATA_EFFICIENCY
from deepspeed.runtime.data_pipeline.curriculum_scheduler import CurriculumScheduler
from deepspeed.runtime.data_pipeline.data_routing.scheduler import RandomLTDScheduler
from deepspeed.runtime.data_pipeline.data_routing.helper import remove_random_ltd_state_dict
from deepspeed.runtime.data_pipeline.data_routing.basic_layer import RandomLayerTokenDrop

from deepspeed.runtime.checkpoint_engine.torch_checkpoint_engine import TorchCheckpointEngine

from .pipe.module import PipelineModule
from .utils import get_ma_status
from ..ops.adam import FusedAdam
from ..moe.sharded_moe import TopKGate, MOELayer
from ..moe.layer import MoE
from ..moe.utils import is_moe_param
from ..git_version_info import version

from deepspeed.profiling.flops_profiler.profiler import FlopsProfiler
from deepspeed.utils.logging import print_json_dist, print_configuration

from deepspeed.accelerator import get_accelerator
from deepspeed.ops.op_builder import UtilsBuilder

from deepspeed.runtime.config import DtypeEnum

# Set to torch's distributed package or deepspeed.comm based inside DeepSpeedEngine init
dist = None

MEMORY_OPT_ALLREDUCE_SIZE = 500000000

DeepSpeedOptimizerCallable = \
    Callable[[Union[Iterable[Parameter], Dict[str, Iterable]]], Optimizer]
DeepSpeedSchedulerCallable = Callable[[Optimizer], _LRScheduler]

try:
    import apex
    from apex import amp
    APEX_INSTALLED = True
except ImportError:
    # Fail silently so we don't spam logs unnecessarily if user isn't using amp
    APEX_INSTALLED = False
    pass


def split_half_float_double_sparse(tensors):
    device_type = get_accelerator().device_name()
    supported_types = [
        "torch.{}.HalfTensor".format(device_type),
        "torch.{}.FloatTensor".format(device_type),
        "torch.{}.DoubleTensor".format(device_type),
        "torch.{}.BFloat16Tensor".format(device_type),
        SparseTensor.type()
    ]

    for t in tensors:
        assert t.type() in supported_types, f"attempting to reduce an unsupported grad type: {t.type()}"

    buckets = []
    for i, dtype in enumerate(supported_types):
        bucket = [t for t in tensors if t.type() == dtype]
        if bucket:
            buckets.append((dtype, bucket))
    return buckets


FORWARD_MICRO_TIMER = 'forward_microstep'
FORWARD_GLOBAL_TIMER = 'forward'
BACKWARD_MICRO_TIMER = 'backward_microstep'
BACKWARD_GLOBAL_TIMER = 'backward'
BACKWARD_INNER_MICRO_TIMER = 'backward_inner_microstep'
BACKWARD_INNER_GLOBAL_TIMER = 'backward_inner'
BACKWARD_REDUCE_MICRO_TIMER = 'backward_allreduce_microstep'
BACKWARD_REDUCE_GLOBAL_TIMER = 'backward_allreduce'
STEP_MICRO_TIMER = 'step_microstep'
STEP_GLOBAL_TIMER = 'step'


class EngineTimers(object):
    r"""Wallclock timers for DeepSpeedEngine"""
    def __init__(self, enable_micro_timers, enable_global_timers):
        self.forward_timers = []
        self.backward_timers = []
        self.backward_inner_timers = []
        self.backward_reduce_timers = []
        self.step_timers = []
        self.global_timers = []
        self.micro_timers = []

        if enable_micro_timers:
            self.forward_timers += [FORWARD_MICRO_TIMER]
            self.backward_timers += [BACKWARD_MICRO_TIMER]
            self.backward_inner_timers += [BACKWARD_INNER_MICRO_TIMER]
            self.backward_reduce_timers += [BACKWARD_REDUCE_MICRO_TIMER]
            self.step_timers += [STEP_MICRO_TIMER]
            self.micro_timers += [
                FORWARD_MICRO_TIMER,
                BACKWARD_MICRO_TIMER,
                BACKWARD_INNER_MICRO_TIMER,
                BACKWARD_REDUCE_MICRO_TIMER,
                STEP_MICRO_TIMER
            ]

        if enable_global_timers:
            self.forward_timers += [FORWARD_GLOBAL_TIMER]
            self.backward_timers += [BACKWARD_GLOBAL_TIMER]
            self.backward_inner_timers += [BACKWARD_INNER_GLOBAL_TIMER]
            self.backward_reduce_timers += [BACKWARD_REDUCE_GLOBAL_TIMER]
            self.step_timers += [STEP_GLOBAL_TIMER]
            self.global_timers += [
                FORWARD_GLOBAL_TIMER,
                BACKWARD_GLOBAL_TIMER,
                BACKWARD_INNER_GLOBAL_TIMER,
                BACKWARD_REDUCE_GLOBAL_TIMER,
                STEP_GLOBAL_TIMER
            ]


class DeepSpeedEngine(Module):
    r"""DeepSpeed engine for training."""
    def __init__(
        self,
        args,
        model,
        optimizer=None,
        model_parameters=None,
        training_data=None,
        lr_scheduler=None,
        mpu=None,
        dist_init_required=None,
        collate_fn=None,
        config=None,
        config_params=None,
        dont_change_device=False,
    ):
        super(DeepSpeedEngine, self).__init__()
        self.dont_change_device = dont_change_device
        self.client_optimizer = optimizer
        self.client_lr_scheduler = lr_scheduler
        self.training_data = training_data
        self.collate_fn = collate_fn
        self.mpu = mpu
        self.data_parallel_group = None
        self.global_steps = 0
        self.global_samples = 0
        self.micro_steps = 0
        self.skipped_steps = 0
        self.gradient_average = True
        self.warn_unscaled_loss = True
        self.config = config
        self.loaded_checkpoint_mp_world_size = None
        self.loaded_checkpoint_dp_world_size = None
        self.enable_backward_allreduce = True
        self.progressive_layer_drop = None
        self.eigenvalue = None
        self.block_eigenvalue = None
        self.gas_boundary_ctr = 0
        self.dist_backend = get_accelerator().communication_backend_name()
        self.has_moe_layers = False
        self.num_experts = []
        self.gate_modules = []
        self.moe_layers = []
        self._step_applied = False
        self._global_grad_norm = None
        self.use_ds_comm = False  # False --> Use torch.dist, True --> Use ds.comm backend.

        self.checkpoint_engine = None

        global dist
        from deepspeed import comm as dist
        self._is_gradient_accumulation_boundary = None
        self.scale_wrt_gas = None

        # for debug purposes - can then debug print: debug_get_module_name(module)
        debug_extract_module_and_param_names(model)

        # needed for zero_to_fp32 weights reconstruction to remap nameless data to state_dict
        self.param_names = {param: name for name, param in model.named_parameters()}

        # Set config using config_params for backwards compat
        if self.config is None and config_params is not None:
            self.config = config_params

        from deepspeed.comm import supported_torch_version
        # This supported_torch_version check is for torch1.2 compatibility only
        if supported_torch_version:
            dist.init_distributed(dist_backend=self.dist_backend,
                                  dist_init_required=dist_init_required)
        else:
            if dist_init_required is None:
                dist_init_required = not dist.is_initialized()

            if dist_init_required is False:
                assert (
                    dist.is_initialized() is True
                ), "Torch distributed not initialized. Please set dist_init_required to True or initialize before calling deepspeed.initialize()"
            else:
                if not dist.is_initialized():
                    dist.init_process_group(backend=self.dist_backend)

        self._do_args_sanity_check(args)
        self._configure_with_arguments(args, mpu)
        self._do_sanity_check()
        see_memory_usage(f"DeepSpeed Engine: After args sanity test",
                         force=self.memory_breakdown())
        if mpu is not None:
            if self.elasticity_enabled():
                if not self.is_elastic_model_parallel_supported():
                    assert not self.elasticity_enabled(), (
                        "Elasticity is not currently supported" " with model parallelism."
                    )

        self._set_distributed_vars(args)

        dist.configure(self._config)

        self.monitor = MonitorMaster(self._config.monitor_config)

        see_memory_usage(
            f"DeepSpeed Engine: Before configure distributed model",
            force=self.memory_breakdown(),
        )

        self.pipeline_parallelism = isinstance(model, PipelineModule)

        # Configure distributed model
        self._configure_distributed_model(model)

        self._get_model_parameters()

        see_memory_usage(f"DeepSpeed Engine: After configure distributed model")

        # Configure wall clock timers
        self.timers = SynchronizedWallClockTimer()
        # Throughput timer
        self.tput_timer = ThroughputTimer(
            batch_size=self.train_batch_size(),
            steps_per_output=self.steps_per_print(),
            monitor_memory=False,
        )

        log_dist(f"DeepSpeed Flops Profiler Enabled: {self.flops_profiler_enabled()}",
                 ranks=[0])

        if self.flops_profiler_enabled():
            self.flops_profiler = FlopsProfiler(self.module, self)

        if training_data:
            self.training_dataloader = self.deepspeed_io(training_data)
        else:
            self.training_dataloader = None

        # Configure optimizer and scheduler
        self.optimizer = None
        self.basic_optimizer = None
        self.lr_scheduler = None
        has_optimizer = False

        if optimizer or self.optimizer_name():
            has_optimizer = True
        # If no parameters given by init default to module parameters
        if model_parameters is None:
            model_parameters = self.module.parameters()

        # Convert model parameters from generator to list
        if not isinstance(model_parameters, list):
            model_parameters = list(model_parameters)

        if has_optimizer:
            self._configure_optimizer(optimizer, model_parameters)
            self._configure_lr_scheduler(lr_scheduler)
            self._report_progress(0)
        elif self.zero_optimization():
            # no optim selected but zero is enabled
            self.optimizer = self._configure_zero_optimizer(optimizer=None)
        elif self.bfloat16_enabled():
            self.optimizer = self._configure_bf16_optimizer(optimizer=None)

        # Bookkeeping for sparse support
        self.sparse_tensor_module_names = set()
        # if self.sparse_gradients_enabled():
        for name, module in self.module.named_modules():
            if isinstance(module,
                          (torch.nn.Embedding,
                           torch.nn.EmbeddingBag)) and self.sparse_gradients_enabled():
                self.sparse_tensor_module_names.add(name + ".weight")
                logger.info(
                    "Will convert {} to sparse tensor during training".format(name))

        self.save_non_zero_checkpoint = False
        self.save_zero_checkpoint = False
        if not isinstance(self.optimizer, DeepSpeedZeRoOffload):
            self._configure_checkpointing(dist_init_required)

        if self.eigenvalue_enabled():
            self.eigenvalue = self._configure_eigenvalue()

        if self.pld_enabled():
            self.progressive_layer_drop = self._configure_progressive_layer_drop()

        if self.curriculum_enabled_legacy():
            self.curriculum_scheduler_legacy = self._configure_curriculum_scheduler_legacy(
            )

        if self.random_ltd_enabled():
            random_ltd_config = self.random_ltd_config()
            random_ltd_config[RANDOM_LTD_GLOBAL_BATCH_SIZE] = self.train_batch_size()
            random_ltd_config[
                RANDOM_LTD_MICRO_BATCH_SIZE] = self.train_micro_batch_size_per_gpu()
            self.random_ltd_scheduler = self._configure_random_ltd_scheduler(
                random_ltd_config)

        # Engine timers

        self.engine_timers = EngineTimers(
            enable_micro_timers=self.wall_clock_breakdown(),
            enable_global_timers=self.wall_clock_breakdown()
            or self.flops_profiler_enabled())

        if self.global_rank == 0:
            self._config.print("DeepSpeedEngine configuration")
            if self.dump_state():
                print_configuration(self, "DeepSpeedEngine")

        # Load pre-installed or JIT compile (un)flatten ops
        util_ops = UtilsBuilder().load()
        self.flatten = util_ops.flatten
        self.unflatten = util_ops.unflatten

    def destroy(self):
        if self.optimizer is not None and hasattr(self.optimizer, 'destroy'):
            self.optimizer.destroy()

    def _get_model_parameters(self):
        if self.autotuning_profile_model_info():
            self.autotuning_model_info = {}
            num_params = 0
            trainable_num_params = 0

            for p in self.module.parameters():
                # since user code might call deepspeed.zero.Init() before deepspeed.initialize(), need to check the attrbuite to check if the parameter is partitioned in zero 3 already or not
                n = 0
                if hasattr(p, "ds_tensor"):  # if the parameter is partitioned in zero 3
                    n += p.ds_numel
                else:  # if the parameter is not partitioned in zero 3 yet
                    n += p.numel()
                num_params += n
                if p.requires_grad:
                    trainable_num_params += n
            if self.global_rank == 0:
                self.autotuning_model_info[
                    "num_params"] = num_params * self.mp_world_size
                self.autotuning_model_info[
                    "trainable_num_params"] = trainable_num_params * self.mp_world_size

            logger.info(f"model parameter = {num_params}")

    def get_batch_info(self):
        """Get all training batch related settings.
        Returns:
            train_batch_size (int): The effective training batch size. This is the amount of data
                samples that leads to one step of model update.
            train_micro_batch_size_per_gpu (int): Batch size to be processed by one GPU in one
                step (without gradient accumulation).
            gradient_accumulation_steps (int): Number of training steps to accumulate gradients
                before averaging and applying them.
        """
        return (
            self.train_batch_size,
            self.train_micro_batch_size_per_gpu,
            self.gradient_accumulation_steps,
        )

    def set_train_batch_size(self, train_batch_size):
        """Adjust the global batch size by increasing or decreasing the number of
        micro-batches (i.e., gradient accumulation steps). The size of each micro-batch
        (i.e., ``train_micro_batch_size_per_gpu``) is not changed.
        Args:
            train_batch_size (int): The new global batch size for training.
        Raises:
            ValueError: if ``train_batch_size`` is not divisible by the
                configured micro-batch size and data parallelism.
        """
        if train_batch_size % (self.train_micro_batch_size_per_gpu() *
                               self.dp_world_size) != 0:
            #print(f'{train_batch_size=} {self.train_micro_batch_size_per_gpu()=} {self.dp_world_size=}')
            raise ValueError(
                f'Train batch size must be divisible by micro-batch data parallelism')
        new_gas = train_batch_size // (self.train_micro_batch_size_per_gpu() *
                                       self.dp_world_size)
        # overwrite config
        self._config.train_batch_size = train_batch_size
        self._config.gradient_accumulation_steps = new_gas

    def set_data_post_process_func(self, post_process_func):
        if self.training_dataloader is not None:
            self.training_dataloader.post_process_func = post_process_func

    def set_custom_curriculum_learning_schedule(self, schedule_func_dict):
        if self.training_dataloader is not None and self.curriculum_learning_enabled():
            self.training_dataloader.data_sampler.set_custom_curriculum_learning_schedule(
                schedule_func_dict)

    def get_global_grad_norm(self) -> float:
        """Return the 2-norm of all gradients. If there is model parallelism,
        the norm will be global.
        The computed norm will be cached and reused until the next step() pass.
        .. note::
            In the presence of model parallelism, this is a collective call
            and acts as a barrier among ``mpu.get_model_parallel_group()``.
        Returns:
            float: norm
        """
        return self._global_grad_norm

    def __getattr__(self, name):
        """
        Pass through attributes defined in the model if they are not overridden by ds-engine.
        """

        _module = {}
        if "module" in self.__dict__:
            _module = self.__dict__['module']
        if name in dir(self):
            return getattr(self, name)
        elif name in dir(_module):
            return getattr(_module, name)
        else:
            raise AttributeError(
                f"'{type(self).__name__}' object has no attribute '{name}'")

    def checkpoint_tag_validation_enabled(self):
        return self._config.checkpoint_tag_validation_enabled

    def checkpoint_tag_validation_fail(self):
        return self._config.checkpoint_tag_validation_fail

    def elasticity_enabled(self):
        return self._config.elasticity_enabled

    def is_elastic_model_parallel_supported(self):
        if self.elasticity_enabled():
            # Add code for finding number of GPUs per node automatically
            if self._config.num_gpus_per_node % self._config.elastic_model_parallel_size == 0:
                return True
            else:
                return False

    def pld_enabled(self):
        return self._config.pld_enabled

    def pld_params(self):
        return self._config.pld_params

    def pld_theta(self):
        return self.pld_params()[PLD_THETA]

    def pld_gamma(self):
        return self.pld_params()[PLD_GAMMA]

    def eigenvalue_enabled(self):
        return self._config.eigenvalue_enabled

    def eigenvalue_verbose(self):
        return self._config.eigenvalue_verbose

    def eigenvalue_max_iter(self):
        return self._config.eigenvalue_max_iter

    def eigenvalue_tol(self):
        return self._config.eigenvalue_tol

    def eigenvalue_stability(self):
        return self._config.eigenvalue_stability

    def eigenvalue_gas_boundary_resolution(self):
        return self._config.eigenvalue_gas_boundary_resolution

    def eigenvalue_layer_name(self):
        return self._config.eigenvalue_layer_name

    def eigenvalue_layer_num(self):
        return self._config.eigenvalue_layer_num

    def curriculum_enabled_legacy(self):
        return self._config.curriculum_enabled_legacy

    def curriculum_params_legacy(self):
        return self._config.curriculum_params_legacy

    def data_efficiency_enabled(self):
        return self._config.data_efficiency_enabled

    def data_efficiency_config(self):
        return self._config.data_efficiency_config

    def data_sampling_enabled(self):
        return self._config.data_efficiency_config[DATA_SAMPLING][DATA_SAMPLING_ENABLED]

    def data_sampling_config(self):
        return self._config.data_efficiency_config[DATA_SAMPLING]

    def curriculum_learning_enabled(self):
        return self._config.data_efficiency_config[DATA_SAMPLING][CURRICULUM_LEARNING][
            CURRICULUM_LEARNING_ENABLED]

    def curriculum_learning_config(self):
        return self._config.data_efficiency_config[DATA_SAMPLING][CURRICULUM_LEARNING]

    def random_ltd_enabled(self):
        return self._config.data_efficiency_config[DATA_ROUTING][RANDOM_LTD][
            RANDOM_LTD_ENABLED]

    def random_ltd_config(self):
        return self._config.data_efficiency_config[DATA_ROUTING][RANDOM_LTD]

    def random_ltd_initialize(self):
        assert self.random_ltd_enabled()
        random_ltd_config = self.random_ltd_config()
        random_ltd_queue = deque(
            [x for x in sorted(random_ltd_config[RANDOM_LTD_LAYER_ID])])
        count = 0
        for name, layer in self.module.named_modules():
            if isinstance(layer, RandomLayerTokenDrop):
                if len(random_ltd_queue) != 0 and str(
                        random_ltd_queue[0]) in name:  ###[1,2,3]
                    layer.init_config(random_ltd_config,
                                      self.random_ltd_scheduler,
                                      count)
                    random_ltd_queue.popleft()
                    count += 1

        if random_ltd_config[RANDOM_LTD_LAYER_NUM] != count:
            raise ValueError(
                f'random_ltd_layer_num {random_ltd_config[RANDOM_LTD_LAYER_NUM]} must be \
                equivalent to the len of random_ltd_layer_id {count}')

        if random_ltd_config[RANDOM_LTD_LAYER_TOKEN_LR_SCHEDULE][
                RANDOM_LTD_LAYER_TOKEN_LR_ENABLED]:
            assert self.client_lr_scheduler is None
            raise ValueError(f'not yet support')
            #self.lr_scheduler = lr_schedules.WarmupLayerTokenDecayLR(self.optimizer, self.random_ltd_scheduler)

    def wall_clock_breakdown(self):
        return self._config.wall_clock_breakdown

    def flops_profiler_enabled(self):
        return self._config.flops_profiler_config.enabled or self.autotuning_enabled()

    def flops_profiler_profile_step(self):
        step = self._config.flops_profiler_config.profile_step
        if self._config.autotuning_config.enabled:
            step = self.autotuning_start_profile_step()
        return step

    def flops_profiler_module_depth(self):
        return self._config.flops_profiler_config.module_depth

    def flops_profiler_top_modules(self):
        return self._config.flops_profiler_config.top_modules

    def flops_profiler_detailed(self):
        if self._config.autotuning_config.enabled:
            return False
        return self._config.flops_profiler_config.detailed

    def flops_profiler_output_file(self):
        return self._config.flops_profiler_config.output_file

    def memory_breakdown(self):
        return self._config.memory_breakdown

    def autotuning_enabled(self):
        return self._config.autotuning_config.enabled

    def autotuning_start_profile_step(self):
        return self._config.autotuning_config.start_profile_step

    def autotuning_end_profile_step(self):
        return self._config.autotuning_config.end_profile_step

    def autotuning_metric_path(self):
        path = self._config.autotuning_config.metric_path
        if not path:
            path = os.path.join(os.getcwd(), "autotuning_metric.json")
        return path

    def autotuning_model_info_path(self):
        path = self._config.autotuning_config.model_info_path
        if not path:
            path = os.path.join(os.getcwd(), "autotuning_model_info.json")
        return path

    def autotuning_metric(self):
        return self._config.autotuning_config.metric

    def autotuning_profile_model_info(self):
        return self.autotuning_enabled(
        ) and self._config.autotuning_config.model_info and self._config.autotuning_config.model_info.get(
            "profile",
            False)

    def sparse_gradients_enabled(self):
        return self._config.sparse_gradients_enabled

    def train_batch_size(self):
        return self._config.train_batch_size

    def train_micro_batch_size_per_gpu(self):
        return self._config.train_micro_batch_size_per_gpu

    def optimizer_name(self):
        return (self.client_optimizer.__class__.__name__
                if self.client_optimizer else self._config.optimizer_name)

    def optimizer_params(self):
        return self._config.optimizer_params

    def optimizer_legacy_fusion(self):
        return self._config.optimizer_legacy_fusion

    def scheduler_name(self):
        return self._config.scheduler_name

    def scheduler_params(self):
        return self._config.scheduler_params

    def quantize_training(self):
        return (
            self._config.compression_config[WEIGHT_QUANTIZATION][SHARED_PARAMETERS]
            [WEIGHT_QUANTIZE_IN_FORWARD_ENABLED],
            self._config.compression_config[WEIGHT_QUANTIZATION][SHARED_PARAMETERS]
            [WEIGHT_QUANTIZE_ENABLED],
            self._config.compression_config[WEIGHT_QUANTIZATION][SHARED_PARAMETERS]
            [WEIGHT_QUANTIZE_GROUPS],
            self._config.compression_config[WEIGHT_QUANTIZATION][SHARED_PARAMETERS]
            [WEIGHT_QUANTIZE_FP16_MIXED_QUANTIZE],
            self._config.compression_config[WEIGHT_QUANTIZATION][SHARED_PARAMETERS]
            [WEIGHT_QUANTIZE_CHANGE_RATIO],
            self._config.compression_config[WEIGHT_QUANTIZATION][SHARED_PARAMETERS]
            [WEIGHT_QUANTIZE_TYPE],
            self._config.compression_config[WEIGHT_QUANTIZATION][SHARED_PARAMETERS]
            [WEIGHT_QUANTIZE_ROUNDING],
            self._config.compression_config[WEIGHT_QUANTIZATION][SHARED_PARAMETERS]
            [WEIGHT_QUANTIZE_VERBOSE],
            self._config.compression_config[WEIGHT_QUANTIZATION][SHARED_PARAMETERS]
            [WEIGHT_QUANTIZE_KERNEL],
        )

    def zero_optimization(self):
        return self._config.zero_enabled

    def zero_allow_untested_optimizer(self):
        return self._config.zero_allow_untested_optimizer

    def zero_force_ds_cpu_optimizer(self):
        return self._config.zero_force_ds_cpu_optimizer

    def zero_reduce_scatter(self):
        return self._config.zero_config.reduce_scatter

    def zero_overlap_comm(self):
        return self._config.zero_config.overlap_comm

    def zero_offload_optimizer(self):
        return self._config.zero_config.offload_optimizer

    def zero_offload_param(self):
        return self._config.zero_config.offload_param

    def zero_use_cpu_optimizer(self):
        if self._config.zero_config.offload_optimizer is not None:
            return self._config.zero_config.offload_optimizer.device in [
                OffloadDeviceEnum.cpu,
                OffloadDeviceEnum.nvme
            ]
        return False

    def zero_cpu_offload(self):
        if self._config.zero_config.offload_optimizer is not None:
            return self._config.zero_config.offload_optimizer.device == OffloadDeviceEnum.cpu
        return False

    def zero_sub_group_size(self):
        return self._config.zero_config.sub_group_size

    def zero_optimization_stage(self):
        return self._config.zero_optimization_stage

    def zero_reduce_bucket_size(self):
        return self._config.zero_config.reduce_bucket_size

    def zero_allgather_bucket_size(self):
        return self._config.zero_config.allgather_bucket_size

    def zero_optimization_partition_gradients(self):
        return self.zero_optimization_stage() >= ZeroStageEnum.gradients

    def zero_optimization_partition_weights(self):
        return self.zero_optimization_stage() >= ZeroStageEnum.weights

    def zero_contiguous_gradients(self):
        return self._config.zero_config.contiguous_gradients

    def zero_load_from_fp32_weights(self):
        return self._config.zero_config.load_from_fp32_weights

    def zero_elastic_checkpoint(self):
        return self._config.zero_config.elastic_checkpoint

    def zero_max_live_parameters(self):
        return self._config.zero_config.max_live_parameters

    def zero_max_reuse_distance(self):
        return self._config.zero_config.max_reuse_distance

    def zero_prefetch_bucket_size(self):
        return self._config.zero_config.prefetch_bucket_size

    def zero_param_persistence_threshold(self):
        return self._config.zero_config.param_persistence_threshold

    def zero_model_persistence_threshold(self):
        return self._config.zero_config.model_persistence_threshold

    def zero_gather_16bit_weights_on_model_save(self):
        return self._config.zero_config.gather_16bit_weights_on_model_save

    def zero_grad_hooks(self):
        return self._config.zero_config.grad_hooks

    def zero_legacy_stage1(self):
        return self._config.zero_config.legacy_stage1

    def zero_ignore_unused_parameters(self):
        return self._config.zero_config.ignore_unused_parameters

    def fp16_enabled(self):
        return self._config.fp16_enabled

    def bfloat16_enabled(self):
        return self._config.bfloat16_enabled

    def fp16_master_weights_and_gradients(self):
        return self._config.fp16_master_weights_and_gradients

    def amp_enabled(self):
        return self._config.amp_enabled

    def amp_params(self):
        return self._config.amp_params

    def fp16_auto_cast(self):
        return self._config.fp16_auto_cast

    def loss_scale(self):
        return self._config.loss_scale

    def gradient_accumulation_steps(self):
        return self._config.gradient_accumulation_steps

    def use_node_local_storage(self):
        return self._config.use_node_local_storage

    def load_universal_checkpoint(self):
        return self._config.load_universal_checkpoint

    @property
    def communication_data_type(self):
        res = self._config.communication_data_type
        if res is not None:
            return res
        elif self.fp16_enabled() or self.zero_optimization_stage():
            return torch.float16
        elif self.bfloat16_enabled():
            return torch.bfloat16

        return torch.float32

    def postscale_gradients(self):
        return not self._config.prescale_gradients

    def gradient_predivide_factor(self):
        return self._config.gradient_predivide_factor

    def steps_per_print(self):
        return self._config.steps_per_print

    def zero_allgather_partitions(self):
        return self._config.zero_config.allgather_partitions

    def zero_round_robin_gradients(self):
        return self._config.zero_config.round_robin_gradients

    def dump_state(self):
        return self._config.dump_state

    def gradient_clipping(self):
        return self._config.gradient_clipping

    def dynamic_loss_scale(self):
        return self._config.loss_scale == 0

    def initial_dynamic_scale(self):
        return self._config.initial_dynamic_scale

    def dynamic_loss_scale_args(self):
        return self._config.dynamic_loss_scale_args

    def swap_tensor_config(self):
        return self._config.swap_tensor_config

    def aio_config(self):
        return self._config.aio_config

    def get_data_types(self):
        model_dtype = torch.float32
        if self.fp16_enabled():
            model_dtype = torch.float16
        elif self.bfloat16_enabled():
            model_dtype = torch.bfloat16

        if self._config.grad_accum_dtype == None:
            if model_dtype == torch.bfloat16 and not self.zero_optimization():
                grad_accum_dtype = torch.float32
            else:
                grad_accum_dtype = model_dtype
        else:
            grad_accum_dtype = DtypeEnum(self._config.grad_accum_dtype).value

        return (model_dtype, grad_accum_dtype)

    def _configure_lr_scheduler(self, client_lr_scheduler):
        # First check for scheduler in json configuration
        lr_scheduler = self._scheduler_from_config(self.optimizer)
        if lr_scheduler:
            log_dist(
                f"DeepSpeed using configured LR scheduler = {self.scheduler_name()}",
                ranks=[0])
            self.lr_scheduler = lr_scheduler
        else:
            if isinstance(client_lr_scheduler, Callable):
                log_dist('DeepSpeed using client callable to create LR scheduler',
                         ranks=[0])
                self.lr_scheduler = client_lr_scheduler(self.basic_optimizer)
            else:
                log_dist('DeepSpeed using client LR scheduler', ranks=[0])
                self.lr_scheduler = client_lr_scheduler

        log_dist(f'DeepSpeed LR Scheduler = {self.lr_scheduler}', ranks=[0])

    def _configure_checkpointing(self, dist_init_required):
        self.checkpoint_engine = TorchCheckpointEngine()

        if self._config is not None and self._config.nebula_config.enabled:
            try:
                from deepspeed.runtime.checkpoint_engine.nebula_checkpoint_engine import \
                    NebulaCheckpointEngine
                self.checkpoint_engine = NebulaCheckpointEngine(
                    config_params=self._config.nebula_config)
            except ImportError as err:
                logger.error(
                    f"No torch_nebula was found! Will fall back to torch.save. Details: {err}"
                )
                self.checkpoint_engine = TorchCheckpointEngine()

        dp_rank = self.global_rank
        if self.mpu:
            dp_rank = self.mpu.get_data_parallel_rank()

        rank = self.local_rank if self.use_node_local_storage() else dp_rank

        # only the first data parallel process needs to store the model checkpoint
        # if you want to use node local storage this must be done by rank 0 on each
        # node
        self.save_non_zero_checkpoint = (
            rank == 0) or self.zero_optimization_partition_weights()

        if self.zero_optimization() or self.bfloat16_enabled():
            param_rank = dist.get_rank(group=self.optimizer.dp_process_group)

            # Only the first parameter parallel process needs to store the
            # optimizer state checkpoints for zero
            self.save_zero_checkpoint = param_rank == dp_rank

    def _scheduler_from_config(self, optimizer):
        scheduler_name = self.scheduler_name()
        if scheduler_name is not None:
            if hasattr(lr_schedules, scheduler_name):
                scheduler = getattr(lr_schedules, scheduler_name)
            else:
                assert hasattr(
                    torch.optim.lr_scheduler, scheduler_name
                ), f"DeepSpeed does not recognize LR scheduler {scheduler_name}"

                scheduler = getattr(torch.optim.lr_scheduler, scheduler_name)

            scheduler_params = self.scheduler_params()
            instantiated_scheduler = scheduler(optimizer, **scheduler_params)
            return instantiated_scheduler
        else:
            return None

    def _set_distributed_vars(self, args):
        device_rank = args.device_rank if args is not None and hasattr(
            args,
            'device_rank') else self.local_rank
        if device_rank >= 0:
            get_accelerator().set_device(device_rank)
            self.device = torch.device(get_accelerator().device_name(), device_rank)
            self.world_size = dist.get_world_size()
            self.global_rank = dist.get_rank()
        else:
            self.world_size = 1
            self.global_rank = 0
            self.device = torch.device(get_accelerator().device_name())

    # Configure based on command line arguments
    def _configure_with_arguments(self, args, mpu):
        # After the distributed backend is initialized we are guaranteed the LOCAL_RANK
        # environment variable is set. We must align args.local_rank to this value for
        # backwards compatibility with scripts relying on [args|self].local_rank containing
        # the correct local rank info. _do_args_sanity_check will ensure this is the case.

        if "OMPI_COMM_WORLD_LOCAL_RANK" in os.environ:
            ompi_local_rank = os.environ.get("OMPI_COMM_WORLD_LOCAL_RANK")
            local_rank = os.environ.get('LOCAL_RANK', ompi_local_rank)
            assert ompi_local_rank == local_rank, f"LOCAL_RANK ({local_rank}) != OMPI_COMM_WORLD_LOCAL_RANK ({ompi_local_rank}), " \
                "not sure how to proceed as we're seeing conflicting local rank info."
            os.environ['LOCAL_RANK'] = local_rank

        self.local_rank = int(os.environ['LOCAL_RANK'])
        if hasattr(args, 'local_rank'):
            args.local_rank = self.local_rank

        if self.config is None:
            self.config = (args.deepspeed_config
                           if hasattr(args,
                                      "deepspeed_config") else None)
        self._config = DeepSpeedConfig(self.config, mpu)

    # Validate command line arguments
    def _do_args_sanity_check(self, args):
        if hasattr(args, "deepscale_config") and args.deepscale_config is not None:
            logger.warning(
                "************ --deepscale_config is deprecated, please use --deepspeed_config ************"
            )
            if hasattr(args, "deepspeed_config"):
                assert (
                    args.deepspeed_config is None
                ), "Not sure how to proceed, we were given both a deepscale_config and deepspeed_config"
            args.deepspeed_config = args.deepscale_config

        assert "LOCAL_RANK" in os.environ or "OMPI_COMM_WORLD_LOCAL_RANK" in os.environ, "DeepSpeed requires the LOCAL_RANK environment " \
            "variable, it is set by the deepspeed launcher, deepspeed.init_distributed, or the torch's launcher. If using a " \
            "different launcher please ensure LOCAL_RANK is set prior to initializing deepspeed."

        if hasattr(args, 'local_rank') and args.local_rank != None:
            assert isinstance(
                args.local_rank, int), f"args.local_rank of {args.local_rank} is an unknown type {type(args.local_rank)}"
            if args.local_rank >= 0:
                env_local_rank = int(os.environ.get("LOCAL_RANK"))
                assert (
                    env_local_rank == args.local_rank
                ), f"Mismatch in local rank setting, args.local_rank={args.local_rank} but env['LOCAL_RANK']={env_local_rank}."

        if self.config is None:
            assert (
                hasattr(
                    args, "deepspeed_config") and args.deepspeed_config is not None
            ), "DeepSpeed requires --deepspeed_config to specify configuration file"

    def _is_supported_optimizer(self, optimizer_name):
        return (optimizer_name in DEEPSPEED_OPTIMIZERS
                or getattr(torch.optim,
                           optimizer_name,
                           None) is not None)

    def _supported_optims(self):
        FairseqOptimizer = None
        try:
            from fairseq.optim.fairseq_optimizer import FairseqOptimizer
        except ImportError:
            pass

        expected_optim_types = [Optimizer]
        if FairseqOptimizer:
            # fairseq optims are not torch.optim objects
            expected_optim_types.append(FairseqOptimizer)
        return expected_optim_types

    # Validate configuration based on command line arguments
    def _do_sanity_check(self):
        expected_optim_types = self._supported_optims()
        expected_optim_types += [type(None), Callable]
        assert isinstance(self.client_optimizer, tuple(expected_optim_types)), \
            f'Client Optimizer is of unexpected type {type(self.client_optimizer)}'

        if not self.client_optimizer:
            if self.optimizer_name() is not None:
                assert self._is_supported_optimizer(
                    self.optimizer_name()
                ), "{} is not a supported DeepSpeed Optimizer".format(
                    self.optimizer_name()
                )

        if (self.optimizer_name() == LAMB_OPTIMIZER
                or self.optimizer_name() == ONEBIT_LAMB_OPTIMIZER):
            assert (
                self.dynamic_loss_scale()
            ), "DeepSpeed {} optimizer requires dynamic loss scaling".format(
                self.optimizer_name()
            )

        # Detect invalid combinations of client optimizer and client scheduler
        if isinstance(self.client_lr_scheduler, _LRScheduler):
            assert isinstance(self.client_optimizer, Optimizer), \
                f'Client Optimizer (type = {type(self.client_optimizer)} is not instantiated but Client LR Scheduler is instantiated'

    def _broadcast_model(self):
        def is_replicated(p):
            if hasattr(p, "ds_status") and p.ds_status is not ZeroParamStatus.AVAILABLE:
                return False
            return True

        for p in self.module.parameters():
            # Broadcast the model for different parameters
            if is_moe_param(p):
                if torch.is_tensor(p) and is_replicated(p):
                    dist.broadcast(p,
                                   groups._get_expert_broadcast_src_rank(p.group_name),
                                   group=self.expert_data_parallel_group[p.group_name])
            else:
                if torch.is_tensor(p) and is_replicated(p):
                    dist.broadcast(p,
                                   groups._get_broadcast_src_rank(),
                                   group=self.data_parallel_group)

    @staticmethod
    def __check_params(model: Module, dtype: torch.dtype) -> None:
        return
        if not all(param.dtype == dtype
                   for param in model.parameters()) and dist.get_rank() == 0:
            raise ValueError(
                f"{dtype} is enabled but the following parameters have dtype that is "
                f"not {dtype}: "
                f"{[(n, p.dtype) for n, p in model.named_parameters() if p.dtype != dtype]}"
            )

    def _set_client_model(self, model):
        # register client model in _modules so that nn.module methods work correctly
        modules = self.__dict__.get('_modules')
        modules['module'] = model
        # register module attribute in engine but avoid getattr
        self.__dict__['module'] = model

    def _configure_distributed_model(self, model):
        self._set_client_model(model)

        if self.fp16_enabled():
            if self.zero_optimization_partition_weights() and any(
                [hasattr(param,
                         "ds_id") for param in self.module.parameters()]):
                self.__check_params(self.module, torch.half)
            self.module.half()
        elif self.bfloat16_enabled():
            if self.zero_optimization_partition_weights() and any(
                    hasattr(param,
                            'ds_id') for param in self.module.parameters()):
                self.__check_params(self.module, torch.bfloat16)
            self.module.bfloat16()
        else:
            self.__check_params(self.module, torch.float)

        if not self.dont_change_device:
            self.module.to(self.device)

        # MoE related initialization
        for _, module in self.module.named_modules():
            if isinstance(module, MoE):
                self.has_moe_layers = True
                self.num_experts.append(module.num_experts)

        if self.has_moe_layers:
            for _, module in self.module.named_modules():
                if isinstance(module, TopKGate):
                    self.gate_modules.append(module)
                    if self.wall_clock_breakdown():
                        module.wall_clock_breakdown = True
                if isinstance(module, MOELayer):
                    self.moe_layers.append(module)
                    if self.wall_clock_breakdown():
                        module.wall_clock_breakdown = True

        # Pass the mpu from here to groups. For subsequent use, just query groups
        if self.mpu is not None:
            groups.mpu = self.mpu

        # Set deepspeed parallelism spec. for the model including expert parallelism
        for _, module in self.module.named_modules():
            if hasattr(module, 'set_deepspeed_parallelism'):
                module.set_deepspeed_parallelism()

        # Query the groups module to get information about various parallel groups
        self.data_parallel_group = groups._get_data_parallel_group()
        self.dp_world_size = groups._get_data_parallel_world_size()
        self.mp_world_size = groups._get_model_parallel_world_size()
        self.expert_parallel_group = groups._get_expert_parallel_group_dict()
        self.expert_data_parallel_group = groups._get_expert_data_parallel_group_dict()

        if not self.amp_enabled():
            self._broadcast_model()

    # check if parameters are duplicated in optimizer param_groups
    def _check_for_duplicates(self, optimizer):
        for name, param in self.module.named_parameters():
            param_id = id(param)

            def ids_list(group):
                return [id(param) for param in group]

            occurrence = sum([
                ids_list(group['params']).count(param_id)
                if param_id in ids_list(group['params']) else 0
                for group in optimizer.param_groups
            ])
            assert occurrence <= 1, f"Parameter with name: {name} occurs multiple times in optimizer.param_groups. Make sure it only appears once to prevent undefined behaviour."

    def _do_optimizer_sanity_check(self, basic_optimizer):
        model_dtype, grad_accum_dtype = self.get_data_types()
        zero_enabled = self.zero_optimization()
        amp_enabled = self.amp_enabled()
        # config based assertions
        assert (
            not (amp_enabled and zero_enabled)
        ), "Amp and ZeRO are not currently compatible, please use (legacy) fp16 mode which performs similar to amp opt_mode=O2"
        if zero_enabled:
            if not is_zero_supported_optimizer(basic_optimizer):
                assert (
                    self.zero_allow_untested_optimizer()
                ), 'You are using an untested ZeRO Optimizer. Please add <"zero_allow_untested_optimizer": true> in the configuration file to use it.'

                if self.global_rank == 0:
                    logger.warning(
                        "**** You are using ZeRO with an untested optimizer, proceed with caution *****"
                    )

            if model_dtype == torch.bfloat16 and grad_accum_dtype == torch.float32 and self.zero_optimization_stage(
            ) == 1:
                return BFLOAT16

            if model_dtype != grad_accum_dtype:
                raise NotImplementedError(
                    "Model data type and gradient accumulation data type must be equal to use ZeRO"
                )
            return ZERO_OPTIMIZATION
        elif amp_enabled:
            if model_dtype != grad_accum_dtype:
                raise NotImplementedError(
                    "Model data type and gradient accumulation data type must be equal to use Amp"
                )
            if model_dtype == torch.bfloat16 or model_dtype == torch.float16:
                raise NotImplementedError(
                    "Cannot enable both amp with (legacy) fp16 or bfloat16 mode")
            try:
                logger.info("Initializing Apex amp from: {}".format(amp.__path__))
            except NameError:
                # If apex/amp is available it will be imported above
                raise RuntimeError(
                    "Unable to import apex/amp, please make sure it is installed")
            return AMP
        # data type checks
        elif model_dtype == grad_accum_dtype:
            if model_dtype == torch.bfloat16:
                raise NotImplementedError(
                    "Bfloat16 wrapper must use a gradient accumulation type of fp32, enable ZeRO to use Bfloat16 gradient accumulation"
                )
            if model_dtype == torch.float16:
                return FP16
            # else optimizer_wrapper = None
        elif model_dtype == torch.bfloat16 and grad_accum_dtype == torch.float32:
            return BFLOAT16
        else:
            raise NotImplementedError(
                "unsupported mix of model dtype and gradient accummulation type")

        return None

    # Configure optimizer
    def _configure_optimizer(self, client_optimizer, model_parameters):
        if client_optimizer is not None:
            if isinstance(client_optimizer, tuple(self._supported_optims())):
                client_optimizer.param_groups[:] = [
                    pg for pg in client_optimizer.param_groups if len(pg["params"]) != 0
                ]
                log_dist(
                    "Removing param_group that has no 'params' in the client Optimizer",
                    ranks=[0])

                basic_optimizer = client_optimizer
                log_dist('Using client Optimizer as basic optimizer', ranks=[0])
            else:
                basic_optimizer = client_optimizer(model_parameters)
                log_dist('Using client callable to create basic optimizer', ranks=[0])

            if self.zero_use_cpu_optimizer() and not isinstance(
                    basic_optimizer,
                    deepspeed.ops.adam.DeepSpeedCPUAdam):
                if self.zero_force_ds_cpu_optimizer():
                    msg = f'You are using ZeRO-Offload with a client provided optimizer ({type(basic_optimizer)}) which in most cases will yield poor performance. Please either use deepspeed.ops.adam.DeepSpeedCPUAdam or set an optimizer in your ds-config (https://www.deepspeed.ai/docs/config-json/#optimizer-parameters). If you really want to use a custom optimizer w. ZeRO-Offload and understand the performance impacts you can also set <"zero_force_ds_cpu_optimizer": false> in your configuration file.'
                    raise ZeRORuntimeException(msg)
        else:
            basic_optimizer = self._configure_basic_optimizer(model_parameters)
            log_dist(
                f"Using DeepSpeed Optimizer param name {self.optimizer_name()} as basic optimizer",
                ranks=[0])

        self._check_for_duplicates(basic_optimizer)

        self.basic_optimizer = basic_optimizer
        log_dist("DeepSpeed Basic Optimizer = {}".format(
            basic_optimizer.__class__.__name__),
                 ranks=[0])

        optimizer_wrapper = self._do_optimizer_sanity_check(basic_optimizer)

        if optimizer_wrapper == ZERO_OPTIMIZATION:
            self.optimizer = self._configure_zero_optimizer(basic_optimizer)
        elif optimizer_wrapper == AMP:
            amp_params = self.amp_params()
            log_dist(f"Initializing AMP with these params: {amp_params}", ranks=[0])
            model, self.optimizer = amp.initialize(
                self.module, basic_optimizer, **amp_params
            )
            self._set_client_model(model)
            self._broadcast_model()
            # TODO: maybe need to broadcast experts differently?
        elif optimizer_wrapper == FP16:
            self.optimizer = self._configure_fp16_optimizer(basic_optimizer)
        elif optimizer_wrapper == BFLOAT16:
            self.optimizer = self._configure_bf16_optimizer(basic_optimizer)
        else:
            self.optimizer = basic_optimizer

        log_dist("DeepSpeed Final Optimizer = {}".format(self.optimizer_name()),
                 ranks=[0])

        self.compression_scheduler = self._configure_compression_scheduler()
        self.quantizer = self._configure_quantization()

    def _configure_basic_optimizer(self, model_parameters):
        optimizer_parameters = self.optimizer_params()
        if optimizer_parameters is None:
            optimizer_parameters = {}
        # print(optimizer_parameters.keys())
        if "max_grad_norm" in optimizer_parameters.keys():
            raise ValueError(
                "'max_grad_norm' is not supported as an optimizer parameter, please switch to using the deepspeed parameter 'gradient_clipping' see: https://www.deepspeed.ai/docs/config-json/#gradient-clipping for more details"
            )

        if self.optimizer_name() in [ADAGRAD_OPTIMIZER, ADAM_OPTIMIZER, ADAMW_OPTIMIZER]:
            torch_adam = optimizer_parameters.pop(TORCH_ADAM_PARAM, False)
            adam_w_mode = optimizer_parameters.pop(ADAM_W_MODE, ADAM_W_MODE_DEFAULT)

            # Optimizer name of Adam forces AdamW logic unless adam_w_mode is explicitly set
            effective_adam_w_mode = self.optimizer_name(
            ) == ADAMW_OPTIMIZER or adam_w_mode

            if torch_adam:
                if not effective_adam_w_mode:
                    optimizer = torch.optim.Adam(model_parameters,
                                                 **optimizer_parameters)
                else:
                    optimizer = torch.optim.AdamW(model_parameters,
                                                  **optimizer_parameters)
            else:
                if self.zero_use_cpu_optimizer():
                    if self.optimizer_name() == ADAGRAD_OPTIMIZER:
                        from deepspeed.ops.adagrad import DeepSpeedCPUAdagrad
                        optimizer = DeepSpeedCPUAdagrad(model_parameters,
                                                        **optimizer_parameters)
                    else:
                        from deepspeed.ops.adam import DeepSpeedCPUAdam
                        optimizer = DeepSpeedCPUAdam(model_parameters,
                                                     **optimizer_parameters,
                                                     adamw_mode=effective_adam_w_mode)
                else:
                    from deepspeed.ops.adam import FusedAdam

                    optimizer = FusedAdam(
                        model_parameters,
                        **optimizer_parameters,
                        adam_w_mode=effective_adam_w_mode,
                    )

        elif self.optimizer_name() == LAMB_OPTIMIZER:
            from deepspeed.ops.lamb import FusedLamb

            optimizer = FusedLamb(model_parameters, **optimizer_parameters)
        elif self.optimizer_name() == ONEBIT_ADAM_OPTIMIZER:
            assert not self.zero_optimization(), "1bit-Adam is not compatible with ZeRO"
            from deepspeed.runtime.fp16.onebit.adam import OnebitAdam

            optimizer = OnebitAdam(model_parameters, self, **optimizer_parameters)
            if not self.fp16_enabled():
                logger.warning(
                    f"Currently the convergence of 1-bit Adam is only verified under FP16"
                )
        elif self.optimizer_name() == ZERO_ONE_ADAM_OPTIMIZER:
            assert not self.zero_optimization(), "0/1 Adam is not compatible with ZeRO"
            from deepspeed.runtime.fp16.onebit.zoadam import ZeroOneAdam

            optimizer = ZeroOneAdam(model_parameters, self, **optimizer_parameters)
            if not self.fp16_enabled():
                logger.warning(
                    f'Currently the convergence of 0/1 Adam is only verified under FP16')
        elif self.optimizer_name() == ONEBIT_LAMB_OPTIMIZER:
            assert not self.zero_optimization(), "1bit-Lamb is not compatible with ZeRO"
            from deepspeed.runtime.fp16.onebit.lamb import OnebitLamb

            optimizer = OnebitLamb(model_parameters, self, **optimizer_parameters)
            if not self.fp16_enabled():
                logger.warning(
                    f"Currently the convergence of 1-bit Lamb is only verified under FP16"
                )
        else:
            torch_optimizer = getattr(torch.optim, self.optimizer_name())
            optimizer = torch_optimizer(model_parameters, **optimizer_parameters)
        return optimizer

    def _configure_compression_scheduler(self):
        return compression_scheduler(self.module, self._config.compression_config)

    def _configure_random_ltd_scheduler(self, configs):
        return RandomLTDScheduler(configs)

    def _configure_quantization(self):
        (
            quantize_weight_in_forward,
            quantize_enabled,
            q_groups,
            q_mixed_fp16,
            q_change_ratio,
            q_type,
            q_rounding,
            q_verbose,
            use_quantizer_kernel,
        ) = self.quantize_training()
        if quantize_enabled and not quantize_weight_in_forward:
            assert self.fp16_enabled(), "MoQ (quantize in optimization step) weight quantization is only supported for FP16"
        quantizer = None
        if quantize_enabled and not quantize_weight_in_forward:
            from deepspeed.runtime.quantize import Quantizer

            quantizer = Quantizer(
                q_groups,
                q_mixed_fp16,
                q_change_ratio,
                q_type,
                q_rounding,
                q_verbose,
                self.eigenvalue_enabled(),
                use_quantizer_kernel,
                self.eigenvalue_layer_num() if self.eigenvalue_enabled() else 0,
            )
        return quantizer

    def _configure_fp16_optimizer(self, optimizer):
        initial_dynamic_scale = self.initial_dynamic_scale()
        dynamic_loss_args = self.dynamic_loss_scale_args()
        clip_grad = self.gradient_clipping()
        if APEX_INSTALLED:
            fused_opts = (apex.optimizers.FusedAdam, FusedAdam)
        else:
            fused_opts = FusedAdam
        if isinstance(optimizer, fused_opts) \
                or self.optimizer_name() in [ONEBIT_ADAM_OPTIMIZER, ZERO_ONE_ADAM_OPTIMIZER]:
            if self.dynamic_loss_scale():
                log_dist(f'Creating fp16 optimizer with dynamic loss scale', ranks=[0])
                timers = self.timers if self.wall_clock_breakdown() else None
                optimizer = FP16_Optimizer(
                    optimizer,
                    deepspeed=self,
                    dynamic_loss_scale=True,
                    initial_dynamic_scale=initial_dynamic_scale,
                    dynamic_loss_args=dynamic_loss_args,
                    mpu=self.mpu,
                    clip_grad=clip_grad,
                    fused_adam_legacy=self.optimizer_legacy_fusion(),
                    timers=timers,
                    has_moe_layers=self.has_moe_layers,
                )
            else:
                log_dist(
                    f'Creating fp16 optimizer with static loss scale: {self.loss_scale()}',
                    ranks=[0])
                optimizer = FP16_Optimizer(
                    optimizer,
                    deepspeed=self,
                    static_loss_scale=self.loss_scale(),
                    mpu=self.mpu,
                    clip_grad=clip_grad,
                    fused_adam_legacy=self.optimizer_legacy_fusion(),
                    has_moe_layers=self.has_moe_layers,
                )
        else:
            log_dist(f'Creating fp16 unfused optimizer with dynamic loss scale',
                     ranks=[0])
            optimizer = FP16_UnfusedOptimizer(
                optimizer,
                deepspeed=self,
                static_loss_scale=self.loss_scale(),
                dynamic_loss_scale=self.dynamic_loss_scale(),
                dynamic_loss_args=dynamic_loss_args,
                mpu=self.mpu,
                clip_grad=clip_grad,
                fused_lamb_legacy=self.optimizer_name() == LAMB_OPTIMIZER,
            )

        return optimizer

    def _configure_bf16_optimizer(self, optimizer):
        clip_grad = self.gradient_clipping()

        if optimizer is None:
            optimizer = DummyOptim(list(self.module.parameters()))

        log_dist('Creating BF16 optimizer', ranks=[0])

        timers = self.timers if self.wall_clock_breakdown() else None
        optimizer = BF16_Optimizer(
            optimizer,
            self.param_names,
            mpu=self.mpu,
            clip_grad=clip_grad,
            allgather_bucket_size=self.zero_allgather_bucket_size(),
            dp_process_group=self.data_parallel_group,
            timers=timers)

        return optimizer

    def _configure_zero_optimizer(self, optimizer):
        zero_stage = self.zero_optimization_stage()
        model_dtype, grad_accum_dtype = self.get_data_types()
        timers = self.timers if self.wall_clock_breakdown() else None

        if optimizer is None:
            optimizer = DummyOptim(list(self.module.parameters()))

        if self.zero_legacy_stage1():
            raise Exception(
                "The deprecated version of ZeRO Stage 1 is not supported in deepspeed >= 0.5.9. Please downgrade to a version less than 0.5.9 if you need to use this deprecated version of ZeRO."
            )

        if zero_stage <= ZeroStageEnum.gradients:
            overlap_comm = self.zero_overlap_comm()
            contiguous_gradients = self.zero_contiguous_gradients()
            round_robin_gradients = self.zero_round_robin_gradients()
            assert not isinstance(optimizer, DummyOptim), "zero stage {} requires an optimizer".format(zero_stage)

            log_dist(f'Creating {model_dtype} ZeRO stage {zero_stage} optimizer',
                     ranks=[0])
            # Overlap and contiguous grads are meaningless in stage 1 and are ignored
            if zero_stage == ZeroStageEnum.optimizer_states:
                overlap_comm = False
                round_robin_gradients = False
                # Non-MoE requires contiguous grads to be disabled w. stage 1
                if not self.has_moe_layers:
                    contiguous_gradients = False

            if isinstance(self.module, PipelineModule):
                if overlap_comm:
                    logger.warning(
                        "Pipeline parallelism does not support overlapped communication, will be disabled."
                    )
                    overlap_comm = False
            optimizer = DeepSpeedZeroOptimizer(
                optimizer,
                self.param_names,
                timers=timers,
                static_loss_scale=self.loss_scale(),
                dynamic_loss_scale=self.dynamic_loss_scale(),
                dynamic_loss_args=self.dynamic_loss_scale_args(),
                clip_grad=self.gradient_clipping(),
                contiguous_gradients=contiguous_gradients,
                reduce_bucket_size=self.zero_reduce_bucket_size(),
                allgather_bucket_size=self.zero_allgather_bucket_size(),
                dp_process_group=self.data_parallel_group,
                expert_parallel_group=self.expert_parallel_group
                if self.has_moe_layers else None,
                expert_data_parallel_group=self.expert_data_parallel_group
                if self.has_moe_layers else None,
                reduce_scatter=self.zero_reduce_scatter(),
                overlap_comm=overlap_comm,
                cpu_offload=self.zero_cpu_offload(),
                mpu=self.mpu,
                postscale_gradients=self.postscale_gradients(),
                gradient_predivide_factor=self.gradient_predivide_factor(),
                gradient_accumulation_steps=self.gradient_accumulation_steps(),
                ignore_unused_parameters=self.zero_ignore_unused_parameters(),
                partition_grads=zero_stage == ZeroStageEnum.gradients,
                round_robin_gradients=round_robin_gradients,
                has_moe_layers=self.has_moe_layers,
                fp16_master_weights_and_gradients=self.fp16_master_weights_and_gradients(
                ),
                communication_data_type=self.communication_data_type,
                elastic_checkpoint=self.zero_elastic_checkpoint())

        elif zero_stage == ZeroStageEnum.weights:
            assert not self.has_moe_layers, "MoE not supported with Stage 3"
            if isinstance(optimizer, DummyOptim):
                log_dist("Creating ZeRO Offload", ranks=[0])
                optimizer = DeepSpeedZeRoOffload(
                    self.module,
                    timers=timers,
                    ds_config=self.config,
                    overlap_comm=self.zero_overlap_comm(),
                    prefetch_bucket_size=self.zero_prefetch_bucket_size(),
                    max_reuse_distance=self.zero_max_reuse_distance(),
                    max_live_parameters=self.zero_max_live_parameters(),
                    param_persistence_threshold=self.zero_param_persistence_threshold(),
                    model_persistence_threshold=self.zero_model_persistence_threshold(),
                    offload_param_config=self.zero_offload_param(),
                    mpu=self.mpu)
            else:
                log_dist(f'Creating {model_dtype} ZeRO stage {zero_stage} optimizer',
                         ranks=[0])
                from deepspeed.runtime.zero.stage3 import DeepSpeedZeroOptimizer_Stage3
                optimizer = DeepSpeedZeroOptimizer_Stage3(
                    self.module,
                    optimizer,
                    timers=timers,
                    ds_config=self.config,
                    static_loss_scale=self.loss_scale(),
                    dynamic_loss_scale=self.dynamic_loss_scale(),
                    dynamic_loss_args=self.dynamic_loss_scale_args(),
                    clip_grad=self.gradient_clipping(),
                    contiguous_gradients=self.zero_contiguous_gradients(),
                    reduce_bucket_size=self.zero_reduce_bucket_size(),
                    prefetch_bucket_size=self.zero_prefetch_bucket_size(),
                    max_reuse_distance=self.zero_max_reuse_distance(),
                    max_live_parameters=self.zero_max_live_parameters(),
                    param_persistence_threshold=self.zero_param_persistence_threshold(),
                    model_persistence_threshold=self.zero_model_persistence_threshold(),
                    dp_process_group=self.data_parallel_group,
                    reduce_scatter=self.zero_reduce_scatter(),
                    overlap_comm=self.zero_overlap_comm(),
                    offload_optimizer_config=self.zero_offload_optimizer(),
                    offload_param_config=self.zero_offload_param(),
                    sub_group_size=self.zero_sub_group_size(),
                    mpu=self.mpu,
                    postscale_gradients=self.postscale_gradients(),
                    gradient_predivide_factor=self.gradient_predivide_factor(),
                    gradient_accumulation_steps=self.gradient_accumulation_steps(),
                    aio_config=self.aio_config(),
                    communication_data_type=self.communication_data_type)

        else:
            raise NotImplementedError("ZeRO stage {} not implemented".format(zero_stage))

        return optimizer

    def _configure_eigenvalue(self):
        eigenvalue = Eigenvalue(
            verbose=self.eigenvalue_verbose(),
            max_iter=self.eigenvalue_max_iter(),
            tol=self.eigenvalue_tol(),
            stability=self.eigenvalue_stability(),
            gas_boundary_resolution=self.eigenvalue_gas_boundary_resolution(),
            layer_name=self.eigenvalue_layer_name(),
            layer_num=self.eigenvalue_layer_num(),
        )

        return eigenvalue

    def _configure_progressive_layer_drop(self):
        pld = ProgressiveLayerDrop(theta=self.pld_theta(), gamma=self.pld_gamma())

        return pld

    def _configure_curriculum_scheduler_legacy(self):
        scheduler = CurriculumScheduler(self.curriculum_params_legacy())
        return scheduler

    @staticmethod
    def is_map_style_dataset(obj):
        return hasattr(obj, "__getitem__") and hasattr(obj, "__len__")

    @staticmethod
    def is_iterable_style_dataset(obj):
        return isinstance(obj,
                          torch.utils.data.IterableDataset
                          )  # hasattr(obj, "__iter__") should work as well

    def dataloader_drop_last(self):
        return self._config.dataloader_drop_last

    def was_step_applied(self) -> bool:
        """Returns True if the latest ``step()`` produced in parameter updates.
        Note that a ``False`` return is not an error condition. Steps are frequently
        no-ops, such as between gradient accumulation boundaries or when overflows
        occur.
        Returns:
            bool: Whether the latest ``step()`` modified model parameters.
        """
        return self._step_applied

    def deepspeed_io(self,
                     dataset,
                     batch_size=None,
                     route=ROUTE_TRAIN,
                     pin_memory=True,
                     data_sampler=None,
                     collate_fn=None,
                     num_local_io_workers=None):
        if not (self.is_map_style_dataset(dataset)
                or self.is_iterable_style_dataset(dataset)):
            raise ValueError("Training data must be a torch Dataset")

        if batch_size is None:
            batch_size = self.train_micro_batch_size_per_gpu()

        if collate_fn is None:
            collate_fn = self.collate_fn

        # Currently we only use timer in train route
        deepspeed_io_timer = None
        if route == ROUTE_TRAIN:
            deepspeed_io_timer = self.tput_timer

        # If mpu is provided, forward world size and parallel rank to sampler.
        data_parallel_world_size = self.dp_world_size
        data_parallel_rank = self.global_rank
        if self.mpu is not None:
            data_parallel_world_size = self.mpu.get_data_parallel_world_size()
            data_parallel_rank = self.mpu.get_data_parallel_rank()

        if data_sampler is None and (route == ROUTE_PREDICT or route == ROUTE_EVAL):
            data_sampler = torch.utils.data.DistributedSampler(
                dataset,
                num_replicas=data_parallel_world_size,
                rank=data_parallel_rank,
                shuffle=False,
            )

        deepspeed_dataloader_config = {}
        if self.curriculum_learning_enabled():
            deepspeed_dataloader_config = {
                CURRICULUM_LEARNING:
                self.curriculum_learning_enabled(),
                DATA_EFFICIENCY:
                self.data_efficiency_config(),
                DATA_PARALLEL_GROUP:
                self.data_parallel_group,
                GRADIENT_ACCUMULATION_STEPS:
                self.gradient_accumulation_steps(),
                GLOBAL_RANK:
                self.global_rank,
                DATA_SAMPLING_NUM_WORKERS:
                self.data_sampling_config()[DATA_SAMPLING_NUM_WORKERS]
            }

        return DeepSpeedDataLoader(
            dataset=dataset,
            batch_size=batch_size,
            pin_memory=pin_memory,
            collate_fn=collate_fn,
            local_rank=self.local_rank,
            tput_timer=deepspeed_io_timer,
            num_local_io_workers=num_local_io_workers,
            data_sampler=data_sampler,
            data_parallel_world_size=data_parallel_world_size,
            data_parallel_rank=data_parallel_rank,
            dataloader_drop_last=self.dataloader_drop_last(),
            deepspeed_dataloader_config=deepspeed_dataloader_config)

    def train(self, mode=True):
        r""""""

        self.warn_unscaled_loss = True
        self.module.train(mode)

    def eval(self):
        r""""""

        self.warn_unscaled_loss = True
        self.module.train(False)

    def _scale_loss_by_gas(self, prescaled_loss):
        if isinstance(prescaled_loss, torch.Tensor):
            scaled_loss = prescaled_loss / self.gradient_accumulation_steps()
        elif isinstance(prescaled_loss, tuple) or isinstance(prescaled_loss, list):
            scaled_loss = []
            for l in prescaled_loss:
                if isinstance(l, torch.Tensor):
                    scaled_loss.append(l / self.gradient_accumulation_steps())
                else:
                    scaled_loss.append(l)
        else:
            scaled_loss = prescaled_loss
            if self.warn_unscaled_loss:
                logger.warning(
                    f"DeepSpeed unable to scale loss because of type: {type(prescaled_loss)}"
                )
                self.warn_unscaled_loss = False

        return scaled_loss

    @instrument_w_nvtx
    def forward(self, *inputs, **kwargs):
        r"""Execute forward propagation
        Arguments:
            *inputs: Variable length input list
            **kwargs: variable length keyword arguments
        """

        if self.autotuning_profile_model_info():
            ma = get_ma_status()
        else:
            see_memory_usage("Engine before forward", force=self.memory_breakdown())

        flops_profiler_active = (self.flops_profiler_enabled() and self.global_steps
                                 == self.flops_profiler_profile_step()
                                 and self.global_rank == 0)

        # used to check quantization happens at step 0!
        if self.global_steps == 0 and hasattr(self, "compression_scheduler"):
            self.compression_scheduler.step(step_zero_check=True)
            if self.quantizer:
                tensor_to_quantize = self.optimizer.bit16_groups if self.zero_optimization_stage(
                ) == 2 else self.optimizer.fp16_groups
                if self.compression_scheduler.weight_quantization_enabled:
                    self.quantizer.quantize(
                        tensor_to_quantize,
                        (self.optimizer.overflow if self.fp16_enabled() else False),
                        self.eigenvalue_enabled(),
                        None,
                    )

        if flops_profiler_active:
            self.flops_profiler.start_profile(ignore_list=None)

        if self.module.training:
            if self.progressive_layer_drop:
                kwargs.update(self.progressive_layer_drop.get_state())

        if self.__class__.__name__ != "PipelineEngine":
            # TODO: The above if condition is a HACK since for PipelineEngine
            # it's difficult to inject argument in forward pass.
            if self.module.training and self.curriculum_enabled_legacy():
                self.curriculum_scheduler_legacy.update_difficulty(self.global_steps + 1)
                if self.curriculum_params_legacy()["curriculum_type"] == "seqlen":
                    kwargs.update({
                        "curriculum_seqlen":
                        self.curriculum_scheduler_legacy.get_current_difficulty()
                    })

        if self.module.training and self.random_ltd_enabled():
            self.random_ltd_scheduler.update_seq(self.global_steps)

        if self.zero_optimization_partition_weights():
            # Enable automated discovery of external parameters by indicating that
            # we are in a forward pass.
            for module in self.module.modules():
                module._parameters._in_forward = True
                pass

        self._start_timers(self.engine_timers.forward_timers)

        if self.training_dataloader is None:
            self.tput_timer.start()

        if self.fp16_auto_cast():
            inputs = self._cast_inputs_half(inputs)

        loss = self.module(*inputs, **kwargs)

        if self.zero_optimization_partition_weights():
            # Disable automated discovery of external parameters
            for module in self.module.modules():
                module._parameters._in_forward = False

        self._stop_timers(self.engine_timers.forward_timers)

        if flops_profiler_active:
            self.flops_profiler.stop_profile()

        if self.autotuning_profile_model_info():
            activation_mem = get_ma_status() - ma
            self.autotuning_model_info["activation_mem_per_gpu"] = activation_mem
            print_json_dist(self.autotuning_model_info,
                            [0],
                            path=self.autotuning_model_info_path())
            exit()
        else:
            see_memory_usage("Engine after forward", force=self.memory_breakdown())
        return loss

    def _cast_inputs_half(self, inputs):
        if isinstance(inputs, (list, tuple)):
            new_inputs = []
            for v in inputs:
                new_inputs.append(self._cast_inputs_half(v))
            return inputs.__class__(new_inputs)
        elif isinstance(inputs, dict):
            new_inputs = {}
            for k, v in inputs.items():
                new_inputs[k] = self._cast_inputs_half(v)
            return new_inputs
        elif hasattr(inputs, 'half'):
            return inputs.half()
        else:
            return inputs

    def print_forward_breakdown(self, fwd_time):
        gate_time = 0.0
        moe_time = 0.0
        falltoall = 0.0
        salltoall = 0.0

        for gate in self.gate_modules:
            #logger.info(f"Individual TopK gate time: {gate.gate_time:.2f} ms")
            gate_time += gate.gate_time

        for l in self.moe_layers:
            #logger.info(f"MoE layer; total: {l.time_moe:.2f} ms, first alltoall: {l.time_falltoall:.2f}, second alltoall: {l.time_salltoall:.2f}")
            moe_time += l.time_moe
            falltoall += l.time_falltoall
            salltoall += l.time_salltoall

        # TODO: Allreduce/average them across ranks for more accurate timing.

        # if deepspeed.comm.get_rank() == 0:
        log_dist(
            f"rank={dist.get_rank()} time (ms) | forward: {fwd_time:.2f} (forward_moe: {moe_time:.2f}, 1st alltoall: {falltoall:.2f}, 2nd alltoall: {salltoall:.2f}, top-k: {gate_time:.2f})",
            ranks=[0])

    @instrument_w_nvtx
    def allreduce_gradients(self, bucket_size=MEMORY_OPT_ALLREDUCE_SIZE):
        assert not (self.bfloat16_enabled() and self.pipeline_parallelism), \
            f'allreduce_gradients() is not valid when bfloat+pipeline_parallelism is enabled'

        # Pass (PP) gas boundary flag to optimizer (required for zero)
        self.optimizer.is_gradient_accumulation_boundary = self.is_gradient_accumulation_boundary(
        )
        # ZeRO stage >= 2 communicates during non gradient accumulation boundaries as well
        if self.zero_optimization_partition_gradients():
            self.optimizer.overlapping_partition_gradients_reduce_epilogue()

        # Communicate only at gradient accumulation boundaries
        elif self.is_gradient_accumulation_boundary():
            if self.zero_optimization_stage(
            ) == ZeroStageEnum.optimizer_states and hasattr(self.optimizer,
                                                            'reduce_gradients'):
                self.optimizer.reduce_gradients(
                    pipeline_parallel=self.pipeline_parallelism)
            else:
                self.buffered_allreduce_fallback(elements_per_buffer=bucket_size)

    @instrument_w_nvtx
    def backward(self,
                 loss,
                 allreduce_gradients=True,
                 release_loss=False,
                 retain_graph=False,
                 scale_wrt_gas=True):
        r"""Execute backward pass on the loss
        Arguments:
            loss: Torch tensor on which to execute backward propagation
            allreduce_gradients: is deprecated, ignored, and will soon be removed'
            retain_graph: bool, default: false
                forward on user defined choice of retain_graph
        """

        see_memory_usage("Engine before backward", force=self.memory_breakdown())

        if self.scale_wrt_gas is not None:
            scale_wrt_gas = self.scale_wrt_gas

        if not allreduce_gradients:
            logger.warning(
                f"Argument `allreduce_gradients` is deprecated, ignored, and will soon be removed"
            )

        # scale loss w.r.t. gradient accumulation if needed
        if self.gradient_accumulation_steps() > 1 and scale_wrt_gas:
            loss = self._scale_loss_by_gas(loss.float())

        # Log training Loss
        if self.monitor.enabled:
            if self.is_gradient_accumulation_boundary():
                if self.global_rank == 0:
                    self.summary_events = [(
                        f"Train/Samples/train_loss",
                        loss.mean().item() * self.gradient_accumulation_steps(),
                        self.global_samples,
                    )]
                    self.monitor.write_events(self.summary_events)

        self._start_timers(self.engine_timers.backward_timers)

        assert self.optimizer is not None and not isinstance(self.optimizer, DummyOptim), \
            "must provide optimizer during init in order to use backward"

        self._start_timers(self.engine_timers.backward_inner_timers)

        if self.zero_optimization():
            self.optimizer.is_gradient_accumulation_boundary = self.is_gradient_accumulation_boundary(
            )
            self.optimizer.backward(loss, retain_graph=retain_graph)
        elif self.amp_enabled():
            # AMP requires delaying unscale when inside gradient accumulation boundaries
            # https://nvidia.github.io/apex/advanced.html#gradient-accumulation-across-iterations
            delay_unscale = not self.is_gradient_accumulation_boundary()
            with amp.scale_loss(loss,
                                self.optimizer,
                                delay_unscale=delay_unscale) as scaled_loss:
                scaled_loss.backward(retain_graph=retain_graph)
        elif self.fp16_enabled():
            if self.eigenvalue_enabled():
                self.optimizer.backward(loss, create_graph=True, retain_graph=True)
            else:
                self.optimizer.backward(loss, retain_graph=retain_graph)
        elif self.bfloat16_enabled():
            self.optimizer.backward(loss)
        else:
            if self.eigenvalue_enabled():
                loss.backward(create_graph=True, retain_graph=True)
            else:
                loss.backward(retain_graph=retain_graph)

        self._stop_timers(self.engine_timers.backward_inner_timers)

        self._start_timers(self.engine_timers.backward_reduce_timers)

        if allreduce_gradients and self.enable_backward_allreduce:
            # Traditional code path that allreduces the module parameter grads
            self.allreduce_gradients()

        self._stop_timers(self.engine_timers.backward_reduce_timers)

        self._stop_timers(self.engine_timers.backward_timers)

        if release_loss:
            # loss.data = None
            pass

        see_memory_usage("Engine after backward", force=self.memory_breakdown())

        return loss

    def is_gradient_accumulation_boundary(self):
        """
        Query whether the current micro-batch is at the boundary of
        gradient accumulation, and thus will trigger gradient reductions and
        an optimizer step.

        Returns:
            bool: if the current step is a gradient accumulation boundary.

        """
        if self._is_gradient_accumulation_boundary is None:
            return (self.micro_steps + 1) % \
                self.gradient_accumulation_steps() == 0
        else:
            return self._is_gradient_accumulation_boundary

    def set_gradient_accumulation_boundary(self, is_boundary):
        """
        Manually overrides the DeepSpeed engine's gradient accumulation boundary state, this is an optional
        feature and should be used with care. The state should be set before to the intended
        value before each forward/backward. The final fordward/backward should have the
        boundary state set to True. This style allows client code to only call engine.step() once after all
        the gradient accumulation passes are complete. See example below:
        .. code-block:: python
        engine.set_gradient_accumulation_boundary(False)
        for _ in range(gradient_accumulation_steps - 1):
            micro_batch = next(data_loader)
            loss = engine(micro_batch)
            engine.backward(loss)
        engine.set_gradient_accumulation_boundary(True)
        micro_batch = next(data_loader)
        loss = engine(micro_batch)
        engine.backward(loss)
        engine.step()
        Arguments:
            is_boundary (bool): are we at a gradient accumulation boundary or not?
        """
        self._is_gradient_accumulation_boundary = is_boundary
        self.optimizer.is_gradient_accumulation_boundary = is_boundary

    def zero_grad(self):
        """
        Zero parameter grads.
        """
        for param_name, param in self.module.named_parameters():
            param.grad = None

    def clip_fp32_gradients(self):
        clip_grad_norm_(parameters=self.module.parameters(),
                        max_norm=self.gradient_clipping(),
                        mpu=self.mpu)

    def _take_model_step(self, lr_kwargs, block_eigenvalue={}):
        if self.gradient_clipping() > 0.0:
            if not (self.fp16_enabled() or self.bfloat16_enabled() or self.amp_enabled()
                    or self.zero_optimization()):
                self.clip_fp32_gradients()
            elif self.amp_enabled():
                # AMP's recommended way of doing clipping
                # https://nvidia.github.io/apex/advanced.html#gradient-clipping
                master_params = amp.master_params(self.optimizer)
                clip_grad_norm_(parameters=master_params,
                                max_norm=self.gradient_clipping(),
                                mpu=self.mpu)
        self.optimizer.step()

        if hasattr(self.optimizer, '_global_grad_norm'):
            self._global_grad_norm = self.optimizer._global_grad_norm

        # Quantize the updated parameter if there is no overflow
        if self.quantizer:
            tensor_to_quantize = self.optimizer.bit16_groups if self.zero_optimization_stage(
            ) == 2 else self.optimizer.fp16_groups
            if self.compression_scheduler.weight_quantization_enabled:
                self.quantizer.quantize(
                    tensor_to_quantize,
                    (self.optimizer.overflow if self.fp16_enabled() else False),
                    self.eigenvalue_enabled(),
                    block_eigenvalue,
                )
        # zero grad in basic optimizer could be unreliable and may not exhibit
        # the behaviour that we want
        if self.bfloat16_enabled():
            # TODO: Temporary until bf16_optimizer and zero_optimizer are integrated
            if self.zero_optimization() and hasattr(self.optimizer, "zero_grad"):
                self.optimizer.zero_grad()
            else:
                pass
        elif self.zero_optimization() or self.fp16_enabled() or self.amp_enabled():
            self.optimizer.zero_grad()
        else:
            self.zero_grad()

        report_progress = self.global_rank == 0 if self.global_rank else True

        # Check overflow here since in DS fp16 optimizer, the overflow is updated in above step() function.
        overflow = False
        if hasattr(self.optimizer, "overflow"):
            overflow = self.optimizer.overflow
        self._step_applied = not overflow

        if overflow:
            self.skipped_steps += 1
        else:
            self.compression_scheduler.step()
            if self.lr_scheduler is not None:
                try:
                    self.lr_scheduler.step(**(lr_kwargs or {}))
                except TypeError:
                    # XXX Hack to work with Megatron 2.0 and DeepSpeed pipelines.
                    # We don't currently have a way to specify lr_kwargs from
                    # pipe_engine.train_batch()
                    self.lr_scheduler.step(increment=self.train_batch_size())

        if report_progress and (self.global_steps + 1) % self.steps_per_print() == 0:
            self._report_progress(self.global_steps + 1)

        self.global_steps += 1
        self.global_samples += self.train_batch_size()

    def step(self, lr_kwargs=None):
        r"""Execute the weight update step after forward and backward propagation
        on effective_train_batch.
        """
        see_memory_usage("Engine before step", force=self.memory_breakdown())

        # Check early because self.global_steps is incremented at some point here.
        # TODO: Delay self.global_steps increment until very end of this function.
        flops_profiler_active = self.flops_profiler_enabled(
        ) and self.global_steps == self.flops_profiler_profile_step(
        ) and self.global_rank == 0

        self._start_timers(self.engine_timers.step_timers)

        assert self.optimizer is not None and not isinstance(self.optimizer, DummyOptim), \
            "must provide optimizer during init in order to use step"

        report_progress = False

        self._step_applied = False  # assume False, will flip to True

        # Update the model when we reach gradient accumulation boundaries
        if self.is_gradient_accumulation_boundary():
            self.gas_boundary_ctr += 1

            if (self.eigenvalue_enabled() and
                (self.gas_boundary_ctr % self.eigenvalue_gas_boundary_resolution() == 0)
                    and self.quantizer.any_precision_switch()):
                log_dist(f"computing eigenvalue...", ranks=[0])
                self.block_eigenvalue = self.eigenvalue.compute_eigenvalue(
                    self.module,
                    self.device,
                    self.optimizer.cur_scale)

            if self.progressive_layer_drop:
                self.progressive_layer_drop.update_state(self.global_steps)

            if (self.eigenvalue_enabled() and not self.gas_boundary_ctr %
                    self.eigenvalue_gas_boundary_resolution()
                    and self.quantizer.any_precision_switch()):
                self._take_model_step(lr_kwargs, self.block_eigenvalue)
            else:
                self._take_model_step(lr_kwargs)

            report_progress = self.global_rank == 0 if self.global_rank else True

        self.tput_timer.stop(global_step=self.is_gradient_accumulation_boundary(),
                             report_speed=report_progress)

        self._stop_timers(self.engine_timers.step_timers)

        # Log learning rate
        if self.monitor.enabled:
            if self.is_gradient_accumulation_boundary():
                if self.global_rank == 0:
                    self.summary_events = [(f"Train/Samples/lr",
                                            self.get_lr()[0],
                                            self.global_samples)]

                    if self.fp16_enabled() and hasattr(self.optimizer, "cur_scale"):
                        self.summary_events.append((
                            f"Train/Samples/loss_scale",
                            self.optimizer.cur_scale,
                            self.global_samples,
                        ))

                    if (self.eigenvalue_enabled() and not self.gas_boundary_ctr %
                            self.eigenvalue_gas_boundary_resolution()):
                        ev_values = self.block_eigenvalue.values()
                        for i in range(len(ev_values)):
                            self.summary_events.append((
                                f"Train/Eigenvalues/ModelBlockParam_{i}",
                                self.ev_values[i][0],
                                self.global_samples,
                            ))
                    self.monitor.write_events(self.summary_events)

        # Check flops profiling
        if flops_profiler_active:
            if self.autotuning_enabled():
                self.flops = self.flops_profiler.get_total_flops() * 3
            else:
                self.flops_profiler.print_model_profile(
                    profile_step=self.global_steps,
                    module_depth=self.flops_profiler_module_depth(),
                    top_modules=self.flops_profiler_top_modules(),
                    detailed=self.flops_profiler_detailed(),
                    output_file=self.flops_profiler_output_file(),
                )
            self.flops_profiler.end_profile()

        if self.autotuning_enabled() and self.global_steps == (
                self.autotuning_end_profile_step() + 1):
            self._autotuning_exit()

        if self.wall_clock_breakdown():
            # Log micro timing and reset
            self.timers.log(names=self.engine_timers.micro_timers,
                            memory_breakdown=self.memory_breakdown())

        if self.wall_clock_breakdown() or self.flops_profiler_enabled():
            # Log global timing and reset
            if self.is_gradient_accumulation_boundary():
                if self.monitor.enabled:
                    self._write_monitor()

                if self.has_moe_layers:
                    fwd_time = self.timers(FORWARD_GLOBAL_TIMER).elapsed(reset=False)
                    self.print_forward_breakdown(fwd_time=fwd_time)

                self.timers.log(self.engine_timers.global_timers)

        self.micro_steps += 1
        see_memory_usage("Engine after step", force=self.memory_breakdown())

    def _start_timers(self, timer_names):
        for name in timer_names:
            self.timers(name).start()

    def _stop_timers(self, timer_names):
        record = self.is_gradient_accumulation_boundary() and \
            self.flops_profiler_enabled() and \
                (self.global_steps >= self.flops_profiler_profile_step())
        for name in timer_names:
            self.timers(name).stop(record=record)

    def _autotuning_exit(self):
        if self.global_rank == 0:
            msg = self.timers.get_mean([
                FORWARD_GLOBAL_TIMER,
                BACKWARD_GLOBAL_TIMER,
                STEP_GLOBAL_TIMER,
            ],
                                       reset=False)
            titer = msg[FORWARD_GLOBAL_TIMER] + msg[BACKWARD_GLOBAL_TIMER] + msg[
                STEP_GLOBAL_TIMER]
            msg["latency"] = titer
            msg["FLOPS_per_gpu"] = self.flops * 1_000_000 * self.gradient_accumulation_steps(
            ) / titer
            msg["throughput"] = self.train_batch_size() * 1_000_000 / \
                msg["latency"]
            print_json_dist(msg, [0], path=self.autotuning_metric_path())
            log_dist(
                f"Wrote metrics to {self.autotuning_metric_path()}, {os.path.abspath(self.autotuning_metric_path())}",
                ranks=[0])
            import atexit
            atexit.register(print, "Autotuning: done with running current ds config.")
        exit()

    def _write_monitor(self):
        if self.global_rank == 0:
            self.summary_events = [
                (
                    f"Train/Samples/elapsed_time_ms_forward",
                    self.timers(FORWARD_GLOBAL_TIMER).elapsed(reset=False),
                    self.global_samples,
                ),
                (
                    f"Train/Samples/elapsed_time_ms_backward",
                    self.timers(BACKWARD_GLOBAL_TIMER).elapsed(reset=False),
                    self.global_samples,
                ),
                (
                    f"Train/Samples/elapsed_time_ms_backward_inner",
                    self.timers(BACKWARD_INNER_GLOBAL_TIMER).elapsed(reset=False),
                    self.global_samples,
                ),
                (
                    f"Train/Samples/elapsed_time_ms_backward_allreduce",
                    self.timers(BACKWARD_REDUCE_GLOBAL_TIMER).elapsed(reset=False),
                    self.global_samples,
                ),
                (
                    f"Train/Samples/elapsed_time_ms_step",
                    self.timers(STEP_GLOBAL_TIMER).elapsed(reset=False),
                    self.global_samples,
                ),
            ]
            self.monitor.write_events(self.summary_events)

    def _get_optimizer_param(self, param_name):
        result = []
        if not self.optimizer:
            return result
        for group in self.optimizer.param_groups:
            if param_name in group:
                result.append(group[param_name])
            else:
                result.append(0.0)
        return result

    def get_lr(self):
        return self._get_optimizer_param("lr")

    def get_type(self):
        return self._get_optimizer_param("type")

    def get_mom(self):
        if self.optimizer_name() in ["SGD", "RMSprop"]:
            return self._get_optimizer_param("momentum")
        else:
            return self._get_optimizer_param("betas")

    def get_pld_theta(self):
        if self.progressive_layer_drop:
            return self.progressive_layer_drop.get_theta()
        else:
            return None

    def _report_progress(self, step):
        lr = self.get_lr()
        mom = self.get_mom()
        log_dist(f"step={step}, skipped={self.skipped_steps}, lr={lr}, mom={mom}",
                 ranks=[0])

    def allreduce_bucket(self, bucket, dp_group):
        tensor = self.flatten(bucket)

        tensor_to_allreduce = tensor

        if self.communication_data_type != tensor.dtype:
            tensor_to_allreduce = tensor.to(self.communication_data_type)

        if self.postscale_gradients():
            if self.gradient_predivide_factor() != 1.0:
                tensor_to_allreduce.mul_(1.0 / self.gradient_predivide_factor())

            dist.all_reduce(tensor_to_allreduce, group=dp_group)
            if self.gradient_average:
                if self.gradient_predivide_factor() != dist.get_world_size(
                        group=dp_group):
                    tensor_to_allreduce.mul_(self.gradient_predivide_factor() /
                                             dist.get_world_size(group=dp_group))
        else:
            tensor_to_allreduce.mul_(1. / dist.get_world_size(group=dp_group))
            dist.all_reduce(tensor_to_allreduce, group=dp_group)

        if self.communication_data_type != tensor.dtype and tensor is not tensor_to_allreduce:
            tensor.copy_(tensor_to_allreduce)

        return tensor

    def allreduce_and_copy(self, small_bucket, dp_group):
        allreduced = self.allreduce_bucket(small_bucket, dp_group)
        for buf, synced in zip(small_bucket, self.unflatten(allreduced, small_bucket)):
            buf.copy_(synced)

    def allreduce_no_retain(self, bucket, dp_group, numel_per_bucket=500000000):
        small_bucket = []
        numel = 0
        for tensor in bucket:
            small_bucket.append(tensor)
            numel = numel + tensor.numel()
            if numel > numel_per_bucket:
                self.allreduce_and_copy(small_bucket, dp_group)
                small_bucket = []
                numel = 0
        if len(small_bucket) > 0:
            self.allreduce_and_copy(small_bucket, dp_group)

    def _get_gradients_for_reduction(self):
        non_expert_grads = []
        expert_grads = {}
        if self.has_moe_layers:
            for key in self.expert_data_parallel_group.keys():
                expert_grads[key] = []

        for param_name, param in self.module.named_parameters():
            if param.grad is None:
                # In cases where there is an imbalance of empty grads across
                # ranks we must create empty grads, this will ensure that every
                # rank is reducing the same size. In some cases it may make
                # sense in the future to support the ability to average not
                # w.r.t. world size but with a different value.
                param.grad = torch.zeros(param.size(),
                                         dtype=param.dtype,
                                         device=param.device)

            grad_data = param.grad.data
            if param_name in self.sparse_tensor_module_names or grad_data.is_sparse:
                # Call param.grad without data to avoid problem with setting of updated grads
                grad_data = SparseTensor(param.grad)

            if is_moe_param(param):
                expert_grads[param.group_name].append(grad_data)
            else:
                non_expert_grads.append(grad_data)

        return non_expert_grads, expert_grads

    def _reduce_non_expert_gradients(self, grads, elements_per_buffer):
        split_buckets = split_half_float_double_sparse(grads)
        for _, bucket_tuple in enumerate(split_buckets):
            bucket_type, bucket = bucket_tuple

            if self.pipeline_parallelism:
                dp_group = self.mpu.get_data_parallel_group()
            else:
                dp_group = groups._get_data_parallel_group()

            if bucket_type == SparseTensor.type():
                self.sparse_allreduce_no_retain(bucket, dp_group=dp_group)
            else:
                self.allreduce_no_retain(bucket,
                                         dp_group=dp_group,
                                         numel_per_bucket=elements_per_buffer)

    def _reduce_expert_gradients(self, expert_grads, elements_per_buffer):
        for ep_name, expert_grads_group in expert_grads.items():
            expert_split_buckets = split_half_float_double_sparse(expert_grads_group)
            for i, bucket_tuple in enumerate(expert_split_buckets):
                bucket_type, bucket = bucket_tuple
                if bucket_type == SparseTensor.type():
                    self.sparse_allreduce_no_retain(
                        bucket,
                        groups._get_expert_data_parallel_group(ep_name))
                else:
                    # Separate between diff groups
                    self.allreduce_no_retain(
                        bucket,
                        dp_group=groups._get_expert_data_parallel_group(ep_name),
                        numel_per_bucket=elements_per_buffer)

    def buffered_allreduce_fallback(self, grads=None, elements_per_buffer=500000000):
        if grads is None:
            non_expert_grads, expert_grads = self._get_gradients_for_reduction()
        else:
            assert not self.has_moe_layers, "attempting to reduce grads in unsupported way w.r.t. MoE"
            non_expert_grads = grads

        self._reduce_non_expert_gradients(non_expert_grads, elements_per_buffer)

        if self.has_moe_layers:
            self._reduce_expert_gradients(expert_grads, elements_per_buffer)

    def sparse_allreduce_no_retain(self, bucket, dp_group):
        allreduced_sparses = self.sparse_allreduce_bucket(bucket, dp_group)
        # Densify sparse tensor and copy back to original location
        for tensor in allreduced_sparses:
            if tensor.is_sparse:
                tensor.orig_dense_tensor.data = tensor.to_coo_tensor()
            else:
                tensor.orig_dense_tensor.copy_(tensor.to_dense())

    def sparse_allreduce_bucket(self, bucket, dp_group):
        sparse_list = []
        for sparse in bucket:
            sparse_list.append(self.sparse_allreduce(sparse, dp_group))
        return sparse_list

    def sparse_allreduce(self, sparse, dp_group):
        original_data_type = sparse.values.dtype
        if self.communication_data_type != sparse.values.dtype:
            if self.communication_data_type in (torch.float16, torch.bfloat16):
                indices = sparse.indices.to(torch.int32)
            else:
                indices = sparse.indices
            values = sparse.values.to(self.communication_data_type)
        else:
            indices = sparse.indices
            values = sparse.values

        if self.postscale_gradients():
            if self.gradient_average:
                values.mul_(self.gradient_predivide_factor() /
                            dist.get_world_size(group=dp_group))
        else:
            values.mul_(1. / dist.get_world_size(group=dp_group))

        indices_device_list = self.sparse_all_gather(indices, dp_group)
        values_device_list = self.sparse_all_gather(values, dp_group)

        sparse.indices = torch.cat(indices_device_list).to(torch.long)
        sparse.values = torch.cat(values_device_list).to(original_data_type)
        return sparse

    def sparse_all_gather(self, value, dp_group):
        my_size = torch.LongTensor([value.size()[0]]).to(self.device)
        all_sizes = self.all_gather_scalar(my_size, dp_group)
        max_size = torch.cat(all_sizes).max()
        fill_size = max_size - my_size

        assert value.dim() in [1, 2]
        if value.dim() == 1:
            if fill_size > 0:
                value = torch.cat([value, value.new_empty(fill_size)])
            tensor_list = [
                value.new_empty(max_size)
                for _ in range(dist.get_world_size(group=dp_group))
            ]
        else:
            if fill_size > 0:
                value = torch.cat([value, value.new_empty(fill_size, value.size()[1])])
            tensor_list = [
                value.new_empty(max_size,
                                value.size()[1])
                for _ in range(dist.get_world_size(group=dp_group))
            ]

        dist.all_gather(tensor_list, value, group=dp_group)
        tensors = []
        for dev_idx, t in enumerate(tensor_list):
            size = all_sizes[dev_idx][0]
            tensors.append(
                t.index_select(0,
                               torch.arange(size,
                                            dtype=torch.long,
                                            device=self.device)))

        return tensors

    def all_gather_scalar(self, value, dp_group):
        tensor_list = [
            value.new_zeros(value.size())
            for _ in range(dist.get_world_size(group=dp_group))
        ]
        dist.all_gather(tensor_list, value, group=dp_group)
        return tensor_list

    def module_state_dict(self, destination=None, prefix="", keep_vars=False):
        sd = self.module.state_dict(destination, prefix, keep_vars)
        if self.random_ltd_enabled():
            sd = remove_random_ltd_state_dict(sd)
        return sd

    @staticmethod
    def load_moe_state_dict(checkpoint_path,
                            tag,
                            state_dict,
                            old_moe_load,
                            model=None,
                            mpu=None,
                            num_experts=1,
                            checkpoint_engine=TorchCheckpointEngine()):
        if old_moe_load:
            expp_rank = groups._get_expert_data_parallel_rank(
                groups._get_max_expert_size_name())

            num_local_experts = max(
                num_experts) // groups._get_expert_parallel_world_size(
                    groups._get_max_expert_size_name())
            for local_expert_id in range(num_local_experts):
                global_expert_id = expp_rank * num_local_experts + local_expert_id
                expert_state_dict = checkpoint_engine.load(DeepSpeedEngine._get_expert_ckpt_name(
                    checkpoint_path,
                    -1, # -1 means ignore layer_id
                    global_expert_id,
                    tag,
                    mpu),
                    map_location=torch.device('cpu'))

                # Updating global -> local expert ids
                moe_str_prefix = '.deepspeed_moe.experts.deepspeed_experts.'
                for key in list(expert_state_dict.keys()):
                    local_key = key.replace(f'{moe_str_prefix}{global_expert_id}',
                                            f'{moe_str_prefix}{local_expert_id}')
                    expert_state_dict[local_key] = expert_state_dict.pop(key)
                state_dict.update(expert_state_dict)

        else:
            moe_layer_id = 0
            for n_module, module in model.named_modules():
                if isinstance(module, MoE):  # and deepspeed.comm.get_rank() == 0:
                    group_name = module.expert_group_name
                    num_local_experts = module.num_local_experts
                    expp_rank = groups._get_expert_parallel_rank(group_name)
                    # loop all local_experts
                    for local_expert_id in range(num_local_experts):
                        global_expert_id = expp_rank * num_local_experts + local_expert_id
                        expert_state_dict = checkpoint_engine.load(
                            DeepSpeedEngine._get_expert_ckpt_name(
                                checkpoint_path,
                                moe_layer_id,
                                global_expert_id,
                                tag,
                                mpu),
                            map_location=torch.device('cpu'))
                        # print(expert_state_dict.keys())
                        # Updating global -> local expert ids
                        moe_str_prefix = '.deepspeed_moe.experts.deepspeed_experts.'
                        for key in list(expert_state_dict.keys()):
                            local_key = key.replace(
                                f'{moe_str_prefix}{global_expert_id}',
                                f'{moe_str_prefix}{local_expert_id}')
                            expert_state_dict[local_key] = expert_state_dict.pop(key)
                        state_dict.update(expert_state_dict)
                    moe_layer_id += 1

    def load_module_state_dict(self, state_dict, strict=True, custom_load_fn=None):
        if custom_load_fn:
            custom_load_fn(src=state_dict, dst=self.module)
        else:
            self.module.load_state_dict(state_dict, # TODO
                                        strict=strict)

    def _get_zero_ckpt_prefix(self, dp_rank, bf16_mode):
        return f'{"bf16_" if bf16_mode else ""}zero_pp_rank_{dp_rank}'

    def _get_rank_zero_ckpt_name(self,
                                 checkpoints_path,
                                 tag,
                                 mp_rank,
                                 dp_rank,
                                 bf16_mode):
        file_prefix = self._get_zero_ckpt_prefix(dp_rank, bf16_mode=bf16_mode)
        zero_ckpt_name = os.path.join(
            checkpoints_path,
            str(tag),
            f"{file_prefix}_mp_rank_{mp_rank:02d}_optim_states.pt",
        )
        return zero_ckpt_name

    def _get_zero_ckpt_name(self, checkpoints_path, tag):
        mp_rank = 0 if self.mpu is None else self.mpu.get_model_parallel_rank()
        pp_rank = dist.get_rank(group=self.optimizer.dp_process_group)
        bf16_mode = self.bfloat16_enabled()
        return self._get_rank_zero_ckpt_name(checkpoints_path,
                                             tag,
                                             mp_rank,
                                             pp_rank,
                                             bf16_mode)

    def _get_ckpt_name(self, checkpoints_path, tag, mp_placeholder=None):
        if mp_placeholder is not None:
            mp_rank_str = mp_placeholder
        else:
            mp_rank = 0 if self.mpu is None else self.mpu.get_model_parallel_rank()
            mp_rank_str = f"{mp_rank:02d}"

        if self.zero_optimization_partition_weights():
            filename = "zero_pp_rank_{}".format(
                dist.get_rank(group=self.optimizer.dp_process_group))
            ckpt_name = os.path.join(
                checkpoints_path,
                str(tag),
                f"{filename}_mp_rank_{mp_rank_str}_model_states.pt",
            )
        else:
            ckpt_name = os.path.join(
                checkpoints_path,
                str(tag),
                "mp_rank_" + mp_rank_str + "_model_states.pt",
            )
        return ckpt_name

    def _get_optimizer_ckpt_name(self, checkpoints_path, tag, expp_rank):
        mp_rank = 0 if self.mpu is None else self.mpu.get_model_parallel_rank()
        ckpt_name = os.path.join(
            checkpoints_path,
            str(tag),
            f'expp_rank_{expp_rank}_mp_rank_{mp_rank:02d}_optim_states.pt')
        return ckpt_name

    @staticmethod
    def _get_expert_ckpt_name(checkpoints_path, layer_id, expert_id, tag, mpu=None):
        mp_rank = 0 if mpu is None else mpu.get_model_parallel_rank()
        if layer_id <= -1:
            # Used to support old checkpoint loading
            ckpt_name = os.path.join(
                checkpoints_path,
                '' if tag is None else str(tag),
                f'expert_{expert_id}_mp_rank_{mp_rank:02d}_model_states.pt')
        else:
            # Used to support new checkpoint loading
            ckpt_name = os.path.join(
                checkpoints_path,
                '' if tag is None else str(tag),
                f'layer_{layer_id}_expert_{expert_id}_mp_rank_{mp_rank:02d}_model_states.pt'
            )
        return ckpt_name

    def _get_all_ckpt_names(self, checkpoints_path, tag):
        # It is required that (checkpoints_path, tag) are consistent among all ranks.
        ckpt_file_pattern = self._get_ckpt_name(checkpoints_path,
                                                tag,
                                                mp_placeholder="*")
        import glob

        ckpt_files = glob.glob(ckpt_file_pattern)
        ckpt_files.sort()
        return ckpt_files

    def load_checkpoint(self,
                        load_dir,
                        tag=None,
                        load_module_strict=True,
                        load_optimizer_states=True,
                        load_lr_scheduler_states=True,
                        load_module_only=False,
                        custom_load_fn=None):
        """
        Load training checkpoint

        Arguments:
            load_dir: Required. Directory to load the checkpoint from
            tag: Checkpoint tag used as a unique identifier for checkpoint, if not provided will attempt to load tag in 'latest' file
            load_module_strict: Optional. Boolean to strictly enforce that the keys in state_dict of module and checkpoint match.
            load_optimizer_states: Optional. Boolean to load the training optimizer states from Checkpoint. Ex. ADAM's momentum and variance
            load_lr_scheduler_states: Optional. Boolean to add the learning rate scheduler states from Checkpoint.
            load_module_only: Optional. Boolean to load only the model weights from the checkpoint. Ex. warmstarting.
            custom_load_fn: Optional. Custom model load function.

        Returns:
            A tuple of ``load_path`` and ``client_state``.
            *``load_path``: Path of the loaded checkpoint. ``None`` if loading the checkpoint failed.
            *``client_state``: State dictionary used for loading required training states in the client code.

        Important: under ZeRO3, one cannot load checkpoint with ``engine.load_checkpoint()`` right
        after ``engine.save_checkpoint()``. It is because ``engine.module`` is partitioned, and
        ``load_checkpoint()`` wants a pristine model. If insisting to do so, please reinitialize engine
        before ``load_checkpoint()``.

        """

        if tag is None:
            latest_tag = "latest_universal" if self.load_universal_checkpoint(
            ) else "latest"
            latest_path = os.path.join(load_dir, latest_tag)
            if os.path.isfile(latest_path):
                with open(latest_path, "r") as fd:
                    tag = fd.read().strip()
            else:
                if self.load_universal_checkpoint():
                    raise ValueError(
                        f'Invalid for universal checkpoint: {latest_path} does not exist'
                    )
                else:
                    logger.warning(
                        f"Unable to find latest file at {latest_path}, if trying to load latest "
                        "checkpoint please ensure this file exists or pass an explicit checkpoint tag when loading a checkpoint."
                    )
                    return None, None

        if self.zero_optimization_partition_weights():
            # Prepare for checkpoint load by ensuring all parameters are partitioned
            self.optimizer.checkpoint_event_prologue()

        load_path, client_states = self._load_checkpoint(load_dir,
                                                         tag,
                                                         load_module_strict=load_module_strict,
                                                         load_optimizer_states=load_optimizer_states,
                                                         load_lr_scheduler_states=load_lr_scheduler_states,
                                                         load_module_only=load_module_only,
                                                         custom_load_fn=custom_load_fn)

        load_zero_checkpoint = self.zero_optimization() or self.bfloat16_enabled()
        if load_zero_checkpoint and load_path is not None:
            success = self._load_zero_checkpoint(
                load_dir,
                tag,
                load_optimizer_states=load_optimizer_states)
            if not success:
                self.optimizer._restore_from_bit16_weights()

        if self.zero_optimization_partition_weights():
            self.optimizer.checkpoint_event_epilogue()

        return load_path, client_states

    def _load_checkpoint(self,
                         load_dir,
                         tag,
                         load_module_strict=True,
                         load_optimizer_states=True,
                         load_lr_scheduler_states=True,
                         load_module_only=False,
                         custom_load_fn=None):

        from deepspeed.runtime.state_dict_factory import SDLoaderFactory

        ckpt_list = self._get_all_ckpt_names(load_dir, tag)
        sd_loader = SDLoaderFactory.get_sd_loader(
            ckpt_list,
            checkpoint_engine=self.checkpoint_engine)

        is_pipe_parallel = isinstance(self.module, PipelineModule)

        mp_rank = 0 if self.mpu is None else self.mpu.get_model_parallel_rank()
        load_path, checkpoint, _ = sd_loader.load(
            self.mp_world_size, mp_rank, is_pipe_parallel=is_pipe_parallel
        )

        if checkpoint is None:
            return None, None

        if is_pipe_parallel:
            # Pipeline parallelism uses this to load its own checkpoint files.
            self._curr_ckpt_path = os.path.join(load_dir, tag)

        if self.has_moe_layers:
            # print(checkpoint.keys())
            old_moe_load = False
            if not isinstance(checkpoint['num_experts'], list):
                old_moe_load = True
            DeepSpeedEngine.load_moe_state_dict(load_dir,
                                                tag,
                                                state_dict=checkpoint['module'],
                                                old_moe_load=old_moe_load,
                                                model=self.module,
                                                mpu=self.mpu,
                                                num_experts=self.num_experts,
                                                checkpoint_engine=self.checkpoint_engine)
        if not self.load_universal_checkpoint():
            self.load_module_state_dict(state_dict=checkpoint['module'],
                                        strict=load_module_strict,
                                        custom_load_fn=custom_load_fn)

        self.loaded_checkpoint_dp_world_size = checkpoint['dp_world_size']

        if load_module_only:
            deepspeed_states = ['module']
            if self.optimizer is not None and self.fp16_enabled():
                self.optimizer.refresh_fp32_params()
        else:
            if self.has_moe_layers:
                largest_group_name = groups._get_max_expert_size_name()
                expp_rank = groups._get_expert_parallel_rank(largest_group_name)
                optim_load_path = self._get_optimizer_ckpt_name(load_dir, tag, expp_rank)
                optim_checkpoint = self.checkpoint_engine.load(
                    optim_load_path,
                    map_location=torch.device('cpu'))
            else:
                optim_checkpoint = checkpoint

            has_zero_optimizer_state = self.zero_optimization() or self.bfloat16_enabled(
            )
            if load_optimizer_states and self.optimizer is not None and not has_zero_optimizer_state:
                if self.fp16_enabled():
                    self.optimizer.load_state_dict(
                        optim_checkpoint['optimizer'],
                        load_optimizer_states=load_optimizer_states)
                else:
                    self.optimizer.load_state_dict(optim_checkpoint['optimizer'])

            if load_lr_scheduler_states and self.lr_scheduler is not None:
                self.lr_scheduler.load_state_dict(checkpoint['lr_scheduler'])

            if self.random_ltd_enabled(
            ) and self.random_ltd_scheduler is not None and 'random_ltd' in checkpoint:
                self.random_ltd_scheduler.load_state_dict(checkpoint['random_ltd'])

            if self.training_dataloader is not None and self.curriculum_learning_enabled(
            ) and 'data_sampler' in checkpoint:
                self.training_dataloader.data_sampler.load_state_dict(
                    checkpoint['data_sampler'])

            def get_sparse_tensor_module_names(original_set,
                                               loaded_set,
                                               original_parameters,
                                               loaded_parameters):
                result = set()

                for name in original_set:
                    if name in loaded_parameters and name not in loaded_set:
                        continue  # parameter existed in previous model and was not sparse
                    result.add(name)

                for name in loaded_set:
                    if name in original_parameters:
                        result.add(
                            name)  # parameter exists in both configs and it was sparse

                return result

            if 'sparse_tensor_module_names' in checkpoint:
                sparse_tensor_module_names = checkpoint['sparse_tensor_module_names']
            elif 'csr_tensor_module_names' in checkpoint:
                sparse_tensor_module_names = checkpoint['csr_tensor_module_names']
            else:
                sparse_tensor_module_names = None
            if sparse_tensor_module_names is not None:
                if load_module_strict:
                    self.sparse_tensor_module_names = sparse_tensor_module_names
                else:
                    self.sparse_tensor_module_names = get_sparse_tensor_module_names(
                        self.sparse_tensor_module_names,
                        sparse_tensor_module_names,
                        dict(self.module.named_parameters()),
                        checkpoint["module"])

            self.global_steps = checkpoint['global_steps']
            self.global_samples = checkpoint.get(
                'global_samples',
                self.global_steps * self.train_batch_size())
            self.skipped_steps = checkpoint['skipped_steps']
            self.loaded_checkpoint_mp_world_size = checkpoint['mp_world_size']
            deepspeed_states = [
                'module',
                'sparse_tensor_module_names',
                'skipped_steps',
                'global_steps',
                'dp_world_size',
                'mp_world_size',
                'data_sampler',
                'random_ltd'
            ]
        client_state = {}

        if load_lr_scheduler_states:
            deepspeed_states.append('lr_scheduler')
        if load_optimizer_states:
            deepspeed_states.append('optimizer')

        client_state = {
            key: value
            for key,
            value in checkpoint.items() if not key in deepspeed_states
        }

        if not load_optimizer_states and not load_module_only:
            client_state['optimizer'] = optim_checkpoint['optimizer']

        return load_path, client_state

    def _load_zero_checkpoint(self, load_dir, tag, load_optimizer_states=True):
        if self.load_universal_checkpoint():
            zero_sd_list = None
            checkpoint_folder = f'{os.path.join(load_dir, tag)}'
        else:
            if load_optimizer_states and self.dp_world_size != self.loaded_checkpoint_dp_world_size:
                raise ZeRORuntimeException("The checkpoint being loaded used a DP " \
                    f"world size of {self.loaded_checkpoint_dp_world_size} but the " \
                    f"current world size is {self.dp_world_size}. Automatic adjustment " \
                    "of ZeRO's optimizer state partitioning with a new world size is not " \
                    "currently supported.")
            checkpoint_folder = None
            zero_sd_list = self._get_all_zero_checkpoints(load_dir, tag)
            if zero_sd_list is None:
                return False

        self.optimizer.load_state_dict(
            state_dict_list=zero_sd_list,
            load_optimizer_states=load_optimizer_states,
            load_from_fp32_weights=self.zero_load_from_fp32_weights(),
            checkpoint_folder=checkpoint_folder)

        if self.load_universal_checkpoint():
            logger.info(
                f'loaded universal zero checkpoints from {checkpoint_folder} for rank {self.global_rank}'
            )
        else:
            logger.info(
                f"loading {len(zero_sd_list)} zero partition checkpoints for rank {self.global_rank}"
            )
        return True

    def _get_mp_rank_zero_checkpoint_names(self,
                                           load_dir,
                                           tag,
                                           mp_rank,
                                           dp_world_size,
                                           bf16_mode):
        zero_ckpt_names = []
        for dp_rank in range(dp_world_size):
            ckpt_name = self._get_rank_zero_ckpt_name(checkpoints_path=load_dir,
                                                      tag=tag,
                                                      mp_rank=mp_rank,
                                                      dp_rank=dp_rank,
                                                      bf16_mode=bf16_mode)
            zero_ckpt_names.append(ckpt_name)

        return zero_ckpt_names

    def _get_all_zero_checkpoint_names(self, load_dir, tag, bf16_mode):
        mp_rank = 0 if self.mpu is None else self.mpu.get_model_parallel_rank()
        zero_ckpt_names = self._get_mp_rank_zero_checkpoint_names(
            load_dir=load_dir,
            tag=tag,
            mp_rank=mp_rank,
            dp_world_size=self.loaded_checkpoint_dp_world_size,
            bf16_mode=bf16_mode)
        for i, ckpt_name in enumerate(zero_ckpt_names):
            if not os.path.exists(ckpt_name):
                # transparently handle the old file pattern for optim_states
                if "optim_states.pt" in ckpt_name:
                    ckpt_name_try = ckpt_name.replace("_optim_states.pt",
                                                      "optim_states.pt")
                    if os.path.exists(ckpt_name_try):
                        zero_ckpt_names[i] = ckpt_name_try
                        continue

        return zero_ckpt_names

    def _get_all_zero_checkpoint_state_dicts(self, zero_ckpt_names):
        zero_sd_list = []
        for i, ckpt_name in enumerate(zero_ckpt_names):
            _state = None
            if ckpt_name is None:
                _state = {OPTIMIZER_STATE_DICT: None}
            # Fully load state for current rank
            elif self.zero_elastic_checkpoint() or dist.get_rank(
                    group=self.optimizer.dp_process_group) == i:
                _state = self.checkpoint_engine.load(
                    ckpt_name,
                    map_location='cpu',
                )
            else:
                _state = {OPTIMIZER_STATE_DICT: None}
            zero_sd_list.append(_state)

        zero_optimizer_sd = [sd[OPTIMIZER_STATE_DICT] for sd in zero_sd_list]
        logger.info(
            f"successfully read {len(zero_optimizer_sd)} ZeRO state_dicts for rank {self.global_rank}"
        )
        return zero_optimizer_sd

    def _get_all_zero_checkpoints(self, load_dir, tag):
        for bf16_mode in [self.bfloat16_enabled(), not self.bfloat16_enabled()]:
            zero_ckpt_names = self._get_all_zero_checkpoint_names(
                load_dir,
                tag,
                bf16_mode)
            if zero_ckpt_names is not None:
                # Warn if loading checkpoint of different bit16 type
                if bf16_mode is not self.bfloat16_enabled():
                    checkpoint_bit16 = BFLOAT16 if bf16_mode else FP16
                    engine_bit16 = BFLOAT16 if self.bfloat16_enabled() else FP16
                    logger.warn(
                        f'Loading {checkpoint_bit16} zero checkpoints into {engine_bit16} training engine'
                    )
                return self._get_all_zero_checkpoint_state_dicts(zero_ckpt_names)

        return None

    def _checkpoint_tag_validation(self, tag):
        if self.checkpoint_tag_validation_enabled():
            s_hash = hashlib.sha1(tag.encode())
            bhash = torch.ByteTensor([s_hash.digest()]).flatten().to(self.device)
            max_bhash = bhash.clone()
            min_bhash = bhash.clone()
            dist.all_reduce(max_bhash, op=dist.ReduceOp.MAX)
            dist.all_reduce(min_bhash, op=dist.ReduceOp.MIN)
            valid = all(min_bhash == bhash) and all(max_bhash == bhash)
            msg = (
                f"[rank={dist.get_rank()}] The checkpoint tag name '{tag}' is not consistent across "
                "all ranks. Including rank unique information in checkpoint tag could cause issues when "
                "restoring with different world sizes.")
            if self.checkpoint_tag_validation_fail():
                assert valid, msg
            elif not valid:
                logger.warning(msg)

    def save_checkpoint(self, save_dir, tag=None, client_state={}, save_latest=True):
        """Save training checkpoint

        Arguments:
            save_dir: Required. Directory for saving the checkpoint
            tag: Optional. Checkpoint tag used as a unique identifier for the checkpoint, global step is
                used if not provided. Tag name must be the same across all ranks.
            client_state: Optional. State dictionary used for saving required training states in the client code.
            save_latest: Optional. Save a file 'latest' pointing to the latest saved checkpoint.
        Important: all processes must call this method and not just the process with rank 0. It is
        because each process needs to save its master weights and scheduler+optimizer states. This
        method will hang waiting to synchronize with other processes if it's called just for the
        process with rank 0.

        """
        if self.zero_optimization_partition_weights():
            # Prepare for checkpoint save by ensuring all parameters are partitioned
            self.optimizer.checkpoint_event_prologue()

        rank = self.local_rank if self.use_node_local_storage() else self.global_rank

        # This is to make sure the checkpoint names are created without collision
        # There seems to be issue creating them in parallel

        # Ensure save_dir directory exists
        self.checkpoint_engine.makedirs(save_dir, exist_ok=True)
        dist.barrier()

        if tag is None:
            tag = f"global_step{self.global_steps}"

        # Ensure tag is a string
        tag = str(tag)
        self.checkpoint_engine.create(tag)

        # Ensure checkpoint tag is consistent across ranks
        self._checkpoint_tag_validation(tag)

        if self.has_moe_layers:
            self.save_non_zero_checkpoint = False
            self._create_checkpoint_file(save_dir, tag, False)
            self._save_moe_checkpoint(save_dir, tag, client_state=client_state)

        # We distribute the task of saving layer checkpoint files among
        # data parallel instances, so all procs should call _save_checkpoint.
        # All procs then call module_state_dict(), but only procs of data
        # parallel rank 0 save the general model params.
        if not self.has_moe_layers:
            self._create_checkpoint_file(save_dir, tag, False)
            self._save_checkpoint(save_dir, tag, client_state=client_state)

        if self.save_zero_checkpoint:
            self._create_zero_checkpoint_files(save_dir, tag)
            self._save_zero_checkpoint(save_dir, tag)

        if self.zero_optimization_partition_weights():
            self.optimizer.checkpoint_event_epilogue()

        # Save latest checkpoint tag
        self.checkpoint_engine.commit(tag)
        if save_latest and rank == 0:
            with open(os.path.join(save_dir, 'latest'), 'w') as fd:
                fd.write(tag)

        dist.barrier()

        return True

    def _get_non_moe_state_dict(self, full_state_dict):
        """
            Get the state dict of the non-moe layers
        """
        for key in list(full_state_dict.keys()):
            if 'expert' in key and 'moe.gate.wg.weight' not in key:
                full_state_dict.pop(key)

        return full_state_dict

    def _save_moe_checkpoint(self, save_dir, tag, client_state={}):
        save_path = self._get_ckpt_name(save_dir, tag)
        # A hack to save the checkpointing directory. Pipeline parallelism overrides
        # module_state_dict() and uses this path to save the model. module_state_dict()
        # then instead just returns None.

        # Using layer_#_export_# to save the model's expert state_dict
        moe_layer_id = 0
        for n_module, module in self.module.named_modules():
            if isinstance(module, MoE):  # and deepspeed.comm.get_rank() == 0:
                group_name = module.expert_group_name
                num_local_experts = module.num_local_experts
                expp_rank = groups._get_expert_parallel_rank(group_name)
                exp_dp_rank = groups._get_expert_data_parallel_rank(group_name)
                # print(expp_rank, exp_dp_rank)
                if exp_dp_rank != 0:
                    moe_layer_id += 1
                    continue

                # get all moe parameters
                moe_state_dict = {}
                for n, p in module.state_dict().items():
                    if 'expert' in n and 'moe.gate.wg.weight' not in n:
                        moe_state_dict[n_module + '.' + n] = p
                moe_str_prefix = '.deepspeed_moe.experts.deepspeed_experts.'
                # print(moe_state_dict.keys()) # until now, everything is fine. So the bug happens at next few lines
                # Reorder the moe name rank, so that each checkpoint only has one expert
                experts_state_dict = defaultdict(dict)
                for key in list(moe_state_dict.keys()):
                    m = re.match(f".*{moe_str_prefix}([0-9]+).*", key)

                    local_expert_id = None
                    if not m:
                        logger.warn(f'No expert found in key {key}.')
                    else:
                        local_expert_id = m.group(1)

                    global_expert_id = expp_rank * \
                        num_local_experts + int(local_expert_id)
                    expert_key = key.replace(f'{moe_str_prefix}{local_expert_id}',
                                             f'{moe_str_prefix}{global_expert_id}')
                    # truncating extra tensor (shared) storage
                    truncated = moe_state_dict.pop(key).clone().detach()
                    experts_state_dict[str(global_expert_id)][expert_key] = truncated

                # let save the moe parameters
                for global_expert_id, expert_state_dict in experts_state_dict.items():
                    # save the moe parameters
                    moe_save_path = self._get_expert_ckpt_name(
                        save_dir,
                        moe_layer_id,
                        global_expert_id,
                        tag,
                        self.mpu)
                    if self.random_ltd_enabled():
                        expert_state_dict = remove_random_ltd_state_dict(
                            expert_state_dict)
                    self.checkpoint_engine.save(expert_state_dict, moe_save_path)
                moe_layer_id += 1

        self._curr_ckpt_path = os.path.join(save_dir, tag)

        largest_group_name = groups._get_max_expert_size_name()
        expp_rank = groups._get_expert_parallel_rank(largest_group_name)
        exp_dp_rank = groups._get_expert_data_parallel_rank(largest_group_name)

        # In the case of E + D parallelism, only the
        # first expert parallel group should save the expert weights
        # since each expert parallel group is a copy of the model's experts
        if exp_dp_rank != 0:
            return

        # Save optimizer states. They are different across each exp parallel rank.
        optimizer_state = {
            'optimizer':
            self.optimizer.state_dict()
            if self.optimizer and not self.zero_optimization() else None
        }
        # TODO: why use BufferedWriter not the path
        file_path = self._get_optimizer_ckpt_name(save_dir, tag, expp_rank)
        self.checkpoint_engine.save(optimizer_state, file_path)

        # get non-moe parameters
        model_state_dict = self._get_non_moe_state_dict(self.module_state_dict())

        if expp_rank == 0:
            # TODO: update num experts info,.. in checkpoint
            state = {
                'module':
                model_state_dict,
                'lr_scheduler':
                self.lr_scheduler.state_dict()
                if self.lr_scheduler is not None else None,
                'data_sampler':
                self.training_dataloader.data_sampler.state_dict() if
                (self.training_dataloader is not None
                 and self.curriculum_learning_enabled()) else None,
                'random_ltd':
                self.random_ltd_scheduler.state_dict()
                if self.random_ltd_enabled() else None,
                'sparse_tensor_module_names':
                self.sparse_tensor_module_names,
                'skipped_steps':
                self.skipped_steps,
                'global_steps':
                self.global_steps,
                'global_samples':
                self.global_samples,
                'dp_world_size':
                self.dp_world_size,
                'mp_world_size':
                self.mp_world_size,
                'num_experts':
                self.num_experts
            }
            state.update(client_state)
            logger.info(f'Saving model checkpoint: {save_path}')
            self.checkpoint_engine.save(state, save_path)
        self._curr_save_path = None

    def _create_checkpoint_file(self, save_dir, tag, zero_checkpoint):
        name_function = (self._get_zero_ckpt_name
                         if zero_checkpoint else self._get_ckpt_name)
        try:
            checkpoint_name = name_function(save_dir, tag)
            path = os.path.dirname(checkpoint_name)
            self.checkpoint_engine.makedirs(path, exist_ok=True)
        except:
            logger.error(f"Failed saving model checkpoint to {save_dir} with tag {tag}")
            return False

        return True

    def _create_zero_checkpoint_files(self, save_dir, tag):
        success = True
        # zero checkpoint files are created sequentially
        for rank in range(self.world_size):
            if rank == self.global_rank:
                success = self._create_checkpoint_file(save_dir, tag, True)

            dist.barrier()

        return success

    def _save_checkpoint(self, save_dir, tag, client_state={}):

        save_path = self._get_ckpt_name(save_dir, tag)

        zero_optimizer_state = self.zero_optimization() or self.bfloat16_enabled()

        # A hack to save the checkpointing directory. Pipeline parallelism overrides
        # module_state_dict() and uses this path to save the model. module_state_dict()
        # then instead just returns None.  The module_state_dict() implementation in
        # PipelineEngine expects the save path to be set in self._curr_ckpt_path.
        self._curr_ckpt_path = os.path.join(save_dir, tag)
        module = self.module_state_dict()
        self._curr_ckpt_path = None

        state = dict(module=module,
                     buffer_names=self._get_buffer_names(),
                     optimizer=self.optimizer.state_dict()
                     if self.optimizer and not zero_optimizer_state else None,
                     param_shapes=self._get_zero_param_shapes()
                     if self.optimizer and zero_optimizer_state else None,
                     lr_scheduler=self.lr_scheduler.state_dict()
                     if self.lr_scheduler is not None else None,
                     data_sampler=self.training_dataloader.data_sampler.state_dict() if
                     (self.training_dataloader is not None
                      and self.curriculum_learning_enabled()) else None,
                     random_ltd=self.random_ltd_scheduler.state_dict()
                     if self.random_ltd_enabled() else None,
                     sparse_tensor_module_names=self.sparse_tensor_module_names,
                     skipped_steps=self.skipped_steps,
                     global_steps=self.global_steps,
                     global_samples=self.global_samples,
                     dp_world_size=self.dp_world_size,
                     mp_world_size=self.mp_world_size,
                     ds_config=self.config,
                     ds_version=version)
        state.update(client_state)

        if self.save_non_zero_checkpoint:
            log_dist(message=f'Saving model checkpoint: {save_path}', ranks=[0, 1])
            self.checkpoint_engine.save(state, save_path)

    def _get_buffer_names(self):
        buffer_names = []

        # we save buffer names so that we could extract later the real buffers from the saved
        # state_dict["module"] in the non-zero checkpoint - the buffers are already there but they
        # are intermixed with param placeholders

        # have to traverse the tree to be able to skip non-persistent buffers
        def get_layer_named_buffers(module, prefix=""):
            for name, buf in module.named_buffers(recurse=False):
                if buf is not None and name not in module._non_persistent_buffers_set:
                    buffer_names.append(prefix + name)

            for name, child in module.named_children():
                if child is not None:
                    get_layer_named_buffers(child, prefix + name + ".")

        get_layer_named_buffers(self.module, prefix="")

        return buffer_names

    def _get_zero_param_shapes(self):
        """Returns a dict of name to shape mapping, only for the flattened fp32 weights saved by the
        optimizer. the names are exactly as in state_dict. The order is absolutely important, since
        the saved data is just flattened data with no identifiers and requires reconstruction in the
        same order it was saved.
        We can't rely on self.module.named_parameters() to get the saved tensors, as some params
        will be missing and others unsaved and then it'd be impossible to reconstruct state_dict
        from the flattened weights.
        optimizer.bit16_groups seems to be the easiest to use as it's in all zeroX versions.
        """
        param_group_shapes = []
        cnt = 0
        numel = 0

        # zero2 started using a round_robin_bit16_groups which is a shuffled version of bit16_groups -
        # if we don't use it, we get parameters ordered incorrectly
        if hasattr(self.optimizer, "round_robin_bit16_groups"):
            bit16_groups = self.optimizer.round_robin_bit16_groups
        elif self.bfloat16_enabled() and not self.zero_optimization():
            bit16_groups = self.optimizer.bf16_groups
        else:
            bit16_groups = self.optimizer.bit16_groups if self.zero_optimization_stage(
            ) == 2 else self.optimizer.fp16_groups

        for bit16_group in bit16_groups:
            param_shapes = OrderedDict()
            for param in bit16_group:
                cnt += 1
                numel += param.ds_numel if hasattr(param, "ds_numel") else param.numel()
                shape = param.ds_shape if hasattr(param, "ds_shape") else param.shape
                if param not in self.param_names:
                    raise ValueError(f"failed to find optimizer param in named params")
                name = self.param_names[param]
                param_shapes[name] = shape

                # uncomment to debug zero_to_fp32.py problems
                # if self.global_rank == 0: print(f"saving param {name} {shape} (numel={shape.numel()})")
            param_group_shapes.append(param_shapes)
        # if self.global_rank == 0: print(f"Total saved {numel} numels in {cnt} params")

        return param_group_shapes

    def _copy_recovery_script(self, save_path):
        base_dir = os.path.dirname(os.path.dirname(__file__))
        script = "zero_to_fp32.py"
        src = os.path.join(base_dir, "utils", script)
        dst = os.path.join(save_path, script)
        #logger.info(f"creating recovery script {dst}")
        copyfile(src, dst)
        # make executable
        os.chmod(dst, os.stat(dst).st_mode | stat.S_IEXEC)

    def _save_zero_checkpoint(self, save_path, tag):
        zero_checkpoint_name = self._get_zero_ckpt_name(save_path, tag)
        zero_sd = dict(optimizer_state_dict=self.optimizer.state_dict(),
                       ds_config=self.config,
                       ds_version=version)
        self.checkpoint_engine.save(zero_sd, zero_checkpoint_name)

        if self.global_rank == 0:
            self._copy_recovery_script(save_path)
        ckpt_type = 'zero' if self.zero_optimization() else 'bf16_zero'
        logger.info(f'{ckpt_type} checkpoint saved {zero_checkpoint_name}')

    def _zero3_consolidated_16bit_state_dict(self):
        """
        Get a full non-partitioned state_dict with fp16 weights on cpu.
        Important: this function must be called on all ranks and not just rank 0.
        This is similar to nn.Module.state_dict (modelled after _save_to_state_dict), but:
        1. consolidates the weights from different partitions on gpu0
        2. works on one layer at a time to require as little gpu0 memory as possible, by
        moving the already consolidated weights to cpu
        3. takes care to keep the shared params shared when gradually copying the params to cpu
        Returns:
            a consolidated fp16 ``state_dict`` on cpu on rank 0, ``None`` on other ranks
        """
        if not self.zero_optimization_partition_weights():
            raise ValueError("this function requires ZeRO-3 mode")

        state_dict = OrderedDict() if dist.get_rank() == 0 else None
        shared_params = {}

        def get_layer_state_dict(module, prefix=""):
            # gather one layer at a time to be memory-efficient
            # must use modifier_rank=0 to release GPU memory after each layer gathered
            #see_memory_usage("before GatheredParameters", force=True)
            with deepspeed.zero.GatheredParameters(list(
                    module.parameters(recurse=False)),
                                                   modifier_rank=0):
                if dist.get_rank() == 0:
                    # handle params
                    for name, param in module.named_parameters(recurse=False):
                        if param is None:
                            continue
                        key = prefix + name
                        # can't rely on param.data_ptr() as it will be reused as weights gets
                        # gathered and reduced, but param.ds_id is unique across all zero weights
                        # (and shared params will have the same param.ds_id)
                        if param.ds_id in shared_params:
                            # shared weights
                            #print(f"`{key}` is shared with `{shared_params[param.ds_id]}`")
                            state_dict[key] = state_dict[shared_params[param.ds_id]]
                        else:
                            state_dict[key] = param.detach().cpu()
                            shared_params[param.ds_id] = key
                        #print(f"param {param.ds_id} {param.shape} {key} ")

                    # now buffers - not sure if need to take care of potentially shared weights here
                    for name, buf in module.named_buffers(recurse=False):
                        if (buf is not None
                                and name not in module._non_persistent_buffers_set):
                            state_dict[prefix + name] = buf.detach().cpu()
            #see_memory_usage("after GatheredParameters", force=True)

            for name, child in module.named_children():
                if child is not None:
                    get_layer_state_dict(child, prefix + name + ".")

        # Prepare for checkpoint save by ensuring all parameters are partitioned
        self.optimizer.checkpoint_event_prologue()

        see_memory_usage("before get_layer_state_dict", force=False)
        get_layer_state_dict(self.module, prefix="")
        see_memory_usage("after get_layer_state_dict", force=False)

        self.optimizer.checkpoint_event_epilogue()

        return state_dict

    def save_fp16_model(self, save_dir, save_filename="pytorch_model.bin"):
        """has been renamed to save_16bit_model, keeping this around for backwards
        compatibility"""
        return self.save_16bit_model(save_dir, save_filename)

    def save_16bit_model(self, save_dir, save_filename="pytorch_model.bin"):
        """
        Save 16bit model weights

        This method saves the 16bit model weights at the desired destination.

        Arguments:
            save_dir: Required. Directory for saving the model
            save_filename: Optional. Filename to save to. Defaults to ``pytorch_model.bin``

        Returns:
            ``True`` when a model has been saved, ``False`` otherwise. It will not be saved if
            stage3_gather_16bit_weights_on_model_save is ``False``.

        Important: all processes must call this method and not just the process with rank 0. It is
        because the processes need to work in sync to gather the weights. This method will hang
        waiting to synchronize with other processes if it's called just for the process with rank 0.

        """

        path = os.path.join(save_dir, save_filename)

        if self.zero_optimization_partition_weights():
            if self.zero_gather_16bit_weights_on_model_save():
                # consolidation is expensive in time and memory and therefore isn't a default
                state_dict = self._zero3_consolidated_16bit_state_dict()
            else:
                # the model will be bogus if not consolidated so don't confuse the user by saving it
                logger.info(
                    f"Did not save the model {path} because `stage3_gather_16bit_weights_on_model_save` is False"
                )
                return False
        else:
            state_dict = self.module.state_dict()

        tag = f"global_step{self.global_steps}"
        tag = str(tag)
        self.checkpoint_engine.create(tag)
        if dist.get_rank() == 0:
<<<<<<< HEAD
            os.makedirs(save_dir, exist_ok=True)
            logger.info(f"Saving model weights to {path}, tag: {tag}")
=======
            self.checkpoint_engine.makedirs(save_dir, exist_ok=True)
            logger.info(f"Saving model weights to {path}")
>>>>>>> 1286e374
            self.checkpoint_engine.save(state_dict, path)

        self.checkpoint_engine.commit(tag)

        return True<|MERGE_RESOLUTION|>--- conflicted
+++ resolved
@@ -3538,13 +3538,8 @@
         tag = str(tag)
         self.checkpoint_engine.create(tag)
         if dist.get_rank() == 0:
-<<<<<<< HEAD
-            os.makedirs(save_dir, exist_ok=True)
+            self.checkpoint_engine.makedirs(save_dir, exist_ok=True)
             logger.info(f"Saving model weights to {path}, tag: {tag}")
-=======
-            self.checkpoint_engine.makedirs(save_dir, exist_ok=True)
-            logger.info(f"Saving model weights to {path}")
->>>>>>> 1286e374
             self.checkpoint_engine.save(state_dict, path)
 
         self.checkpoint_engine.commit(tag)
