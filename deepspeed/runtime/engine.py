--- conflicted
+++ resolved
@@ -1379,15 +1379,8 @@
 
         elif zero_stage == ZERO_OPTIMIZATION_WEIGHTS:
             assert not self.has_moe_layers, "MoE not supported with Stage 3"
-<<<<<<< HEAD
-            logger.info("Initializing ZeRO Stage 3") if dist.get_rank() == 0 else None
-            from deepspeed.runtime.zero.stage3 import DeepSpeedZeroOptimizer_Stage3
-
-            if isinstance(optimizer, DummyOptim):
-=======
             if isinstance(optimizer, DummyOptim):
                 logger.info("Creating ZeRO Offload") if dist.get_rank() == 0 else None                
->>>>>>> a1757547
                 optimizer = DeepSpeedZeRoOffload(
                     self.module,
                     timers=timers,
@@ -1397,19 +1390,12 @@
                     max_reuse_distance=self.zero_max_reuse_distance(),
                     max_live_parameters=self.zero_max_live_parameters(),
                     param_persistence_threshold=self.zero_param_persistence_threshold(),
-<<<<<<< HEAD
-                    offload_param_config=self.zero_offload_param(),
-                    mpu=self.mpu)
-            else:
-
-=======
                     model_persistence_threshold=self.zero_model_persistence_threshold(),
                     offload_param_config=self.zero_offload_param(),
                     mpu=self.mpu)
             else:
                 log_dist('Creating fp16 ZeRO stage {} optimizer'.format(zero_stage), ranks=[0])
                 from deepspeed.runtime.zero.stage3 import DeepSpeedZeroOptimizer_Stage3
->>>>>>> a1757547
                 optimizer = DeepSpeedZeroOptimizer_Stage3(
                     self.module,
                     optimizer,
@@ -1425,10 +1411,7 @@
                     max_reuse_distance=self.zero_max_reuse_distance(),
                     max_live_parameters=self.zero_max_live_parameters(),
                     param_persistence_threshold=self.zero_param_persistence_threshold(),
-<<<<<<< HEAD
-=======
                     model_persistence_threshold=self.zero_model_persistence_threshold(),
->>>>>>> a1757547
                     dp_process_group=self.data_parallel_group,
                     reduce_scatter=self.zero_reduce_scatter(),
                     overlap_comm=self.zero_overlap_comm(),
