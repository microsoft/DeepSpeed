--- conflicted
+++ resolved
@@ -70,11 +70,7 @@
 from deepspeed.profiling.flops_profiler.profiler import FlopsProfiler
 from deepspeed.utils.logging import print_json_dist
 
-<<<<<<< HEAD
-# Set to torch.distributed or deepspeed.comm based inside DeepSpeedEngine init
-=======
 # Set to torch's distributed package or deepspeed.comm based inside DeepSpeedEngine init
->>>>>>> 25b2fc29
 dist = None
 
 MEMORY_OPT_ALLREDUCE_SIZE = 500000000
