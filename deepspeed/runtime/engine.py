--- conflicted
+++ resolved
@@ -481,13 +481,11 @@
     def fp16_enabled(self):
         return self._config.fp16_enabled
 
-<<<<<<< HEAD
     def bfloat16_enabled(self):
         return self._config.bfloat16_enabled
-=======
+
     def fp16_master_weights_and_gradients(self):
         return self._config.fp16_master_weights_and_gradients
->>>>>>> 51a2e916
 
     def amp_enabled(self):
         return self._config.amp_enabled
@@ -1637,17 +1635,7 @@
             if self.gradient_predivide_factor() != 1.0:
                 tensor_to_allreduce.mul_(1. / self.gradient_predivide_factor())
 
-<<<<<<< HEAD
-            # temp code
-            # if tensor_to_allreduce.dtype == torch.float:
-            #     print('comm allreduce_bucket engine')
-            #     print(tensor_to_allreduce.dtype, torch.numel(tensor_to_allreduce))
-            # temp code
-            dist.all_reduce(tensor_to_allreduce, group=self.data_parallel_group)
-
-=======
             dist.all_reduce(tensor_to_allreduce, group=dp_group)
->>>>>>> 51a2e916
             if self.gradient_average:
                 if self.gradient_predivide_factor() != dist.get_world_size(
                         group=dp_group):
@@ -1762,12 +1750,8 @@
             csr_list.append(self.csr_allreduce(csr, dp_group))
         return csr_list
 
-<<<<<<< HEAD
-
-    def csr_allreduce(self, csr):
-=======
+
     def csr_allreduce(self, csr, dp_group):
->>>>>>> 51a2e916
         # Pre-divide for fp16 stability
         csr.values.div_(dist.get_world_size(group=dp_group))
 
