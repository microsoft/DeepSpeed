--- conflicted
+++ resolved
@@ -35,12 +35,9 @@
 from deepspeed.runtime.fp16.fused_optimizer import FP16_Optimizer
 from deepspeed.runtime.fp16.unfused_optimizer import FP16_UnfusedOptimizer
 from deepspeed.runtime.bf16_optimizer import BF16_Optimizer
-<<<<<<< HEAD
-=======
 
 from deepspeed.linear.optimized_linear import LoRAOptimizedLinear
 
->>>>>>> dd402694
 from deepspeed.runtime.config import DEEPSPEED_OPTIMIZERS, \
     ADAGRAD_OPTIMIZER, ADAM_OPTIMIZER, ADAMW_OPTIMIZER, LAMB_OPTIMIZER, ONEBIT_ADAM_OPTIMIZER, ONEBIT_LAMB_OPTIMIZER, \
     TORCH_ADAM_PARAM, ADAM_W_MODE, ADAM_W_MODE_DEFAULT, ZERO_ONE_ADAM_OPTIMIZER, MUADAM_OPTIMIZER, MUADAMW_OPTIMIZER, \
@@ -2100,12 +2097,8 @@
         self._stop_timers(self.engine_timers.backward_inner_timers)
 
         self._start_timers(self.engine_timers.backward_reduce_timers)
-<<<<<<< HEAD
-        if allreduce_gradients and self.enable_backward_allreduce:
-=======
 
         if do_gradient_reduction:
->>>>>>> dd402694
             # Traditional code path that allreduces the module parameter grads
             self.allreduce_gradients()
 
