--- conflicted
+++ resolved
@@ -2426,7 +2426,6 @@
             if load_lr_scheduler_states and self.lr_scheduler is not None:
                 self.lr_scheduler.load_state_dict(checkpoint['lr_scheduler'])
 
-<<<<<<< HEAD
             def get_sparse_tensor_module_names(original_set,
                                                loaded_set,
                                                original_parameters,
@@ -2445,12 +2444,9 @@
 
                 return result
 
-=======
->>>>>>> 7567c76c
             if 'sparse_tensor_module_names' in checkpoint:
                 sparse_tensor_module_names = checkpoint['sparse_tensor_module_names']
             elif 'csr_tensor_module_names' in checkpoint:
-<<<<<<< HEAD
                 sparse_tensor_module_names = checkpoint['csr_tensor_module_names']
             else:
                 sparse_tensor_module_names = None
@@ -2463,10 +2459,8 @@
                         sparse_tensor_module_names,
                         dict(self.module.named_parameters()),
                         checkpoint["module"])
-=======
                 self.sparse_tensor_module_names = checkpoint['csr_tensor_module_names']
 
->>>>>>> 7567c76c
             self.global_steps = checkpoint['global_steps']
             self.global_samples = checkpoint.get(
                 'global_samples',
