--- conflicted
+++ resolved
@@ -305,13 +305,8 @@
                         self.server_errors.append(
                             torch.zeros(self.server_chunk_sizes[i],
                                         device=self.exp_avg_flat[i].device))
-<<<<<<< HEAD
                         accel_runtime.empty_cache()
-                        if torch.distributed.get_rank() == 0:
-=======
-                        torch.cuda.empty_cache()
                         if dist.get_rank() == 0:
->>>>>>> 0f5c2012
                             print("Cupy Buffers Initialized Successfully.")
 
                         self.comm_backend_handle.compressed_allreduce(
