'''
Copyright 2019 The Microsoft DeepSpeed Team

Copyright NVIDIA/apex
This file is adapted from FP16_Optimizer in NVIDIA/apex
'''

from deepspeed.moe.utils import split_params_grads_into_shared_and_expert_params
import torch
from torch._utils import _flatten_dense_tensors

from deepspeed.runtime import DeepSpeedOptimizer
from deepspeed.runtime.utils import get_global_norm, CheckOverflow, get_weight_norm
from deepspeed.runtime.fp16.loss_scaler import INITIAL_LOSS_SCALE, SCALE_WINDOW, MIN_LOSS_SCALE
from deepspeed.utils import logger
from deepspeed.checkpoint.constants import OPTIMIZER_STATE_DICT
from deepspeed.accelerator import get_accelerator
from deepspeed import comm as dist


class FP16_UnfusedOptimizer(DeepSpeedOptimizer):
    """
    FP16 Optimizer without weight fusion to support LAMB optimizer

    For usage example please see, TODO:  DeepSpeed V2 Tutorial
    """
    def __init__(self,
                 init_optimizer,
                 deepspeed=None,
                 static_loss_scale=1.0,
                 dynamic_loss_scale=False,
                 dynamic_loss_args=None,
                 verbose=True,
                 mpu=None,
                 clip_grad=0.0,
                 fused_lamb_legacy=False):

        self.fused_lamb_legacy = fused_lamb_legacy
        self._global_grad_norm = 0.

        if dist.get_rank() == 0:
            logger.info(f'Fused Lamb Legacy : {self.fused_lamb_legacy} ')

<<<<<<< HEAD
        if not get_accelerator().is_available():
            raise SystemError("Cannot use FP16 without accelerator.")
=======
        if not torch.cuda.is_available():
            raise SystemError("Cannot use fp16 without CUDA.")
>>>>>>> be6d19f0
        self.optimizer = init_optimizer

        # param groups
        self.fp16_groups = []
        self.fp32_groups = []

        # loop to deal with groups
        for i, param_group in enumerate(self.optimizer.param_groups):
            #fp16 weights that represents the actual model weights
            self.fp16_groups.append(param_group['params'])

            #creating a fp32 copy of the weights that will be updated first then
            #copied to fp16 weights
            fp32_group = [p.clone().float().detach() for p in param_group['params']]

            #in case the internal optimizer needs it
            for p in fp32_group:
                p.requires_grad = True

            #setting the param groups in the optimizer to point to fp32
            #note these are not the weights used by the model
            #the model uses the fp16 version that we added to fp16_group
            self.fp32_groups.append(fp32_group)
            param_group['params'] = self.fp32_groups[i]

        # we may have a way of fusing dynamic scale. Do not support for now
        if dynamic_loss_scale:
            self.dynamic_loss_scale = True
            self.cur_iter = 0
            self.last_overflow_iter = -1
            self.scale_factor = 2.0
            if dynamic_loss_args is None:
                self.cur_scale = 1.0 * 2**16
                self.scale_window = 1000
                self.min_loss_scale = 0.25
            else:
                self.cur_scale = dynamic_loss_args[INITIAL_LOSS_SCALE]
                self.scale_window = dynamic_loss_args[SCALE_WINDOW]
                self.min_loss_scale = dynamic_loss_args[MIN_LOSS_SCALE]
        else:
            self.dynamic_loss_scale = False
            self.cur_iter = 0
            self.cur_scale = static_loss_scale

        self.custom_loss_scaler = False
        self.external_loss_scale = None

        self.verbose = verbose

        self.clip_grad = clip_grad
        self.norm_type = 2

        TORCH_MAJOR = int(torch.__version__.split('.')[0])
        TORCH_MINOR = int(torch.__version__.split('.')[1])
        if TORCH_MAJOR == 0 and TORCH_MINOR <= 4:
            self.clip_grad_norm = torch.nn.utils.clip_grad_norm
        else:
            self.clip_grad_norm = torch.nn.utils.clip_grad_norm_

        self.mpu = mpu

        self.overflow = False
        self.overflow_checker = CheckOverflow(self.fp16_groups,
                                              mpu=self.mpu,
                                              deepspeed=deepspeed)

        self.initialize_optimizer_states()

    def zero_grad(self, set_grads_to_None=True):
        """
        Zero FP16 parameter grads.
        """
        # FP32 grad should never exist outside of the step function
        # For speed, set model fp16 grad to None by default
        for group in self.fp16_groups:
            for p in group:
                if set_grads_to_None:
                    p.grad = None
                else:
                    if p.grad is not None:
                        p.grad.detach_()
                        p.grad.zero_()

    def step_fused_lamb(self, closure=None):
        """
        Not supporting closure.
        """
        # First compute norm for all group so we know if there is overflow
        grads_groups_flat = []
        grads_groups = []
        norm_groups = []
        expert_norm_groups = []
        for i, group in enumerate(self.fp16_groups):
            grads = [
                torch.zeros(p.size(),
                            dtype=p.dtype,
                            device=p.device) if p.grad is None else p.grad for p in group
            ]
            grads_groups.append(grads)
            grads_groups_flat.append(_flatten_dense_tensors(grads))
            grads_for_norm, expert_grads_for_norm = split_params_grads_into_shared_and_expert_params(group)
            norm_group_value = 0.0
            if len(grads_for_norm) > 0:
                norm_group_value = get_weight_norm(
                    _flatten_dense_tensors(grads_for_norm),
                    mpu=self.mpu)
            norm_groups.append(norm_group_value)
            expert_norm_group_value = 0.0
            if len(expert_grads_for_norm) > 0:
                expert_norm_group_value = get_weight_norm(
                    _flatten_dense_tensors(expert_grads_for_norm),
                    mpu=self.mpu)
            expert_norm_groups.append(expert_norm_group_value)

        self.overflow = self.overflow_checker.check_using_norm(norm_groups +
                                                               expert_norm_groups)
        prev_scale = self.cur_scale

        self._update_scale(self.overflow)
        if self.overflow:
            if self.verbose:
                logger.info(
                    "[deepspeed] fp16 dynamic loss scale overflow! Skipping step. Attempted loss "
                    "scale: {}, reducing to {}".format(prev_scale,
                                                       self.cur_scale))
            return self.overflow

        self._global_grad_norm = get_global_norm(norm_list=norm_groups)
        combined_scale = self.unscale_and_clip_grads(self._global_grad_norm,
                                                     apply_scale=False)
        self.optimizer.step(grads=grads_groups,
                            output_params=self.fp16_groups,
                            scale=combined_scale)

        for fp32_group, fp16_group in zip(self.fp32_groups, self.fp16_groups):
            for idx, (fp32_param, fp16_param) in enumerate(zip(fp32_group, fp16_group)):

                #remove the fp32 grad
                fp32_param.grad = None

                #copy data from fp32 to fp16
                fp16_param.data.copy_(fp32_param.data)

        return self.overflow

    def set_lr(self, lr):
        """Set the learning rate."""
        for param_group in self.optimizer.param_groups:
            param_group["lr"] = lr

    def get_lr(self):
        """Return the current learning rate."""
        return self.optimizer.param_groups[0]["lr"]

    def override_loss_scale(self, loss_scale):
        if loss_scale != self.external_loss_scale:
            logger.info(
                f'[deepspeed] setting loss scale from {self.external_loss_scale} -> {loss_scale}'
            )
        self.custom_loss_scaler = True
        self.external_loss_scale = loss_scale

    def step(self, closure=None):
        """
        Not supporting closure.
        """

        if self.fused_lamb_legacy:
            return self.step_fused_lamb()

        self.overflow = self.overflow_checker.check()
        prev_scale = self.cur_scale

        self._update_scale(self.overflow)
        if self.overflow:
            if self.verbose:
                logger.info(
                    "[deepspeed] fp16 dynamic loss scale overflow! Skipping step. Attempted loss "
                    "scale: {}, reducing to {}".format(prev_scale,
                                                       self.cur_scale))
            return self.overflow

        norm_groups = []
        for i, group in enumerate(self.fp16_groups):
            grads_for_norm, _ = split_params_grads_into_shared_and_expert_params(group)
            norm_group_value = 0.0
            if len(grads_for_norm) > 0:
                norm_group_value = get_weight_norm(grads_for_norm, mpu=self.mpu)
            norm_groups.append(norm_group_value)

            # copying gradients to fp32 to wor  k with fp32 parameters
            for fp32_param, fp16_param in zip(self.fp32_groups[i], self.fp16_groups[i]):
                if fp16_param.grad is None:
                    fp32_param.grad = torch.zeros(fp16_param.size(),
                                                  dtype=fp32_param.dtype,
                                                  device=fp32_param.device)
                else:
                    fp32_param.grad = fp16_param.grad.to(fp32_param.dtype)

        self._global_grad_norm = get_global_norm(norm_list=norm_groups)
        self.unscale_and_clip_grads(self._global_grad_norm)

        self.optimizer.step()

        for fp32_group, fp16_group in zip(self.fp32_groups, self.fp16_groups):
            for idx, (fp32_param, fp16_param) in enumerate(zip(fp32_group, fp16_group)):

                #remove the fp32 grad
                fp32_param.grad = None

                #copy data from fp32 to fp16
                fp16_param.data.copy_(fp32_param.data)

        return self.overflow

    def unscale_and_clip_grads(self, total_norm, apply_scale=True):
        # compute combined scale factor for this group
        combined_scale = self.cur_scale
        if self.clip_grad > 0.:
            # norm is in fact norm*scale
            clip = ((total_norm / self.cur_scale) + 1e-6) / self.clip_grad
            if clip > 1:
                combined_scale = clip * self.cur_scale

        if apply_scale:
            for group in self.fp32_groups:
                for param in group:
                    if param.grad is not None:
                        param.grad.data.mul_(1. / combined_scale)

        return combined_scale

    def backward(self, loss, create_graph=False, retain_graph=False):
        """
        :attr:`backward` performs the following steps:

        1. fp32_loss = loss.float()
        2. scaled_loss = fp32_loss*loss_scale
        3. scaled_loss.backward(), which accumulates scaled gradients into the ``.grad`` attributes of the model's fp16 leaves
        """
        if self.custom_loss_scaler:
            scaled_loss = self.external_loss_scale * loss
            scaled_loss.backward()
        else:
            scaled_loss = (loss.float()) * self.cur_scale
            scaled_loss.backward(create_graph=create_graph, retain_graph=retain_graph)

    def _update_scale(self, skip):
        if self.dynamic_loss_scale:
            prev_scale = self.cur_scale
            if skip:
                self.cur_scale = max(self.cur_scale / self.scale_factor,
                                     self.min_loss_scale)
                self.last_overflow_iter = self.cur_iter
                if self.verbose:
                    logger.info("Grad overflow on iteration: %s", self.cur_iter)
                    logger.info(
                        f"Reducing dynamic loss scale from {prev_scale} to {self.cur_scale}"
                    )
            else:
                # Ensure self.scale_window updates since last overflow
                stable_interval = (self.cur_iter - self.last_overflow_iter) - 1
                if (stable_interval > 0) and (stable_interval % self.scale_window == 0):
                    self.cur_scale *= self.scale_factor
                    if self.verbose:
                        logger.info(
                            f"No Grad overflow for {self.scale_window} iterations")
                        logger.info(
                            f"Increasing dynamic loss scale from {prev_scale} to {self.cur_scale}"
                        )
        else:
            if skip:
                logger.info("Grad overflow on iteration %s", self.cur_iter)
                logger.info("Using static loss scale of %s", self.cur_scale)
        self.cur_iter += 1
        return

    # Promote state so it can be retrieved or set via "fp16_optimizer_instance.state"
    def _get_state(self):
        return self.optimizer.state

    def _set_state(self, value):
        self.optimizer.state = value

    state = property(_get_state, _set_state)

    # Promote param_groups so it can be retrieved or set via "fp16_optimizer_instance.param_groups"
    # (for example, to adjust the learning rate)
    def _get_param_groups(self):
        return self.optimizer.param_groups

    def _set_param_groups(self, value):
        self.optimizer.param_groups = value

    param_groups = property(_get_param_groups, _set_param_groups)

    # Promote loss scale so it can be retrieved or set via "fp16_optimizer_instance.loss_scale"
    def _get_loss_scale(self):
        if self.custom_loss_scaler:
            return self.external_loss_scale
        else:
            return self.cur_scale

    def _set_loss_scale(self, value):
        self.loss_scaler.cur_scale = value

    loss_scale = property(_get_loss_scale, _set_loss_scale)

    def state_dict(self):
        """
        Returns a dict containing the current state of this :class:`FP16_Optimizer` instance.
        This dict contains attributes of :class:`FP16_Optimizer`, as well as the state_dict
        of the contained Pytorch optimizer.
        Example::
            checkpoint = {}
            checkpoint['model'] = model.state_dict()
            checkpoint['optimizer'] = optimizer.state_dict()
            torch.save(checkpoint, "saved.pth")
        """
        state_dict = {}
        state_dict['dynamic_loss_scale'] = self.dynamic_loss_scale
        state_dict['cur_scale'] = self.cur_scale
        state_dict['cur_iter'] = self.cur_iter
        if state_dict['dynamic_loss_scale']:
            state_dict['last_overflow_iter'] = self.last_overflow_iter
            state_dict['scale_factor'] = self.scale_factor
            state_dict['scale_window'] = self.scale_window
        state_dict[OPTIMIZER_STATE_DICT] = self.optimizer.state_dict()
        state_dict['fp32_groups'] = self.fp32_groups
        return state_dict

    # Refresh fp32 master params from fp16 copies
    def refresh_fp32_params(self):
        for current_group, saved_group in zip(self.fp32_groups, self.fp16_groups):
            for current, saved in zip(current_group, saved_group):
                current.data.copy_(saved.data)

    def load_state_dict(self, state_dict, load_optimizer_states=True):
        """
        Loads a state_dict created by an earlier call to state_dict().
        If ``fp16_optimizer_instance`` was constructed from some ``init_optimizer``,
        whose parameters in turn came from ``model``, it is expected that the user
        will call ``model.load_state_dict()`` before
        ``fp16_optimizer_instance.load_state_dict()`` is called.
        Example::
            model = torch.nn.Linear(D_in, D_out).to(get_accelerator().device_name()).half()
            optimizer = torch.optim.SGD(model.parameters(), lr=1e-3)
            optimizer = FP16_Optimizer(optimizer, static_loss_scale = 128.0)
            ...
            checkpoint = torch.load("saved.pth")
            model.load_state_dict(checkpoint['model'])
            optimizer.load_state_dict(checkpoint['optimizer'])
        """
        # I think it should actually be ok to reload the optimizer before the model.
        self.dynamic_loss_scale = state_dict['dynamic_loss_scale']
        self.cur_scale = state_dict['cur_scale']
        self.cur_iter = state_dict['cur_iter']
        if state_dict['dynamic_loss_scale']:
            self.last_overflow_iter = state_dict['last_overflow_iter']
            self.scale_factor = state_dict['scale_factor']
            self.scale_window = state_dict['scale_window']

        if load_optimizer_states:
            self.optimizer.load_state_dict(state_dict[OPTIMIZER_STATE_DICT])
        # At this point, the optimizer's references to the model's fp32 parameters are up to date.
        # The optimizer's hyperparameters and internal buffers are also up to date.
        # However, the fp32 master copies of the model's fp16 params stored by the optimizer are still
        # out of date.  There are two options.
        # 1:  Refresh the master params from the model's fp16 params.
        # This requires less storage but incurs precision loss.
        # 2:  Save and restore the fp32 master copies separately.
        # We choose option 2.
        #
        # Pytorch Optimizer.load_state_dict casts saved buffers (e.g. momentum) to the type and device
        # of their associated parameters, because it's possible those buffers might not exist yet in
        # the current optimizer instance.  In our case, as long as the current FP16_Optimizer has been
        # constructed in the same way as the one whose state_dict we are loading, the same master params
        # are guaranteed to exist, so we can just copy_() from the saved master params.
        for current_group, saved_group in zip(self.fp32_groups, state_dict['fp32_groups']):
            for current, saved in zip(current_group, saved_group):
                current.data.copy_(saved.data)

    def __repr__(self):
        return repr(self.optimizer)

    def initialize_optimizer_states(self):
        for i, group in enumerate(self.fp16_groups):
            for param in group:
                param.grad = torch.zeros(param.size(),
                                         dtype=param.dtype,
                                         device=get_accelerator().current_device_name())

        for i, group in enumerate(self.fp32_groups):
            for param in group:
                param.grad = torch.zeros(param.size(),
                                         dtype=param.dtype,
                                         device=get_accelerator().current_device_name())

        self.optimizer.step()

        for i, group in enumerate(self.fp16_groups):
            for param in group:
                param.grad = None

        for i, group in enumerate(self.fp32_groups):
            for param in group:
                param.grad = None<|MERGE_RESOLUTION|>--- conflicted
+++ resolved
@@ -41,13 +41,8 @@
         if dist.get_rank() == 0:
             logger.info(f'Fused Lamb Legacy : {self.fused_lamb_legacy} ')
 
-<<<<<<< HEAD
         if not get_accelerator().is_available():
-            raise SystemError("Cannot use FP16 without accelerator.")
-=======
-        if not torch.cuda.is_available():
-            raise SystemError("Cannot use fp16 without CUDA.")
->>>>>>> be6d19f0
+            raise SystemError("Cannot use fp16 without accelerator.")
         self.optimizer = init_optimizer
 
         # param groups
