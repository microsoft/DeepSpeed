# Copyright (c) Microsoft Corporation.
# SPDX-License-Identifier: Apache-2.0

# DeepSpeed Team

import os
from collections import defaultdict
import csv
import time
from multiprocessing import Process, Manager
import numpy as np
import torch
from torch.utils.data import BatchSampler, SequentialSampler, DataLoader, Subset

from deepspeed.utils import logger
<<<<<<< HEAD
from .indexed_dataset import MMapIndexedDataset, valid_dtypes
from .utils import split_dataset, split_index, create_mmap_dataset_builder, close_mmap_dataset_builder, find_fit_int_dtype
=======
import deepspeed.comm as dist
from deepspeed.runtime.data_pipeline.data_sampling.indexed_dataset import MMapIndexedDataset, valid_dtypes
from deepspeed.runtime.data_pipeline.data_sampling.utils import split_dataset, split_index, create_mmap_dataset_builder, close_mmap_dataset_builder, find_fit_int_dtype
>>>>>>> 3dd3d514


class DataAnalyzer(object):

    def __init__(self,
                 dataset,
                 num_workers=1,
                 worker_id=0,
                 num_threads=1,
                 num_threads_reduce=1,
                 specific_threads=[],
                 batch_size=1,
                 metric_names=[],
                 metric_functions=[],
                 metric_types=[],
                 metric_dtypes=[],
                 save_path="./",
                 collate_fn=None,
                 custom_map_init=None,
                 custom_map_update=None,
                 custom_map_finalize=None,
                 custom_reduce=None,
                 sample_indices=None):
        super().__init__()
        self.dataset = dataset
        self.num_workers = num_workers
        self.worker_id = worker_id
        self.num_threads = num_threads
        self.num_threads_reduce = num_threads_reduce
        self.specific_threads = specific_threads
        self.batch_size = batch_size
        self.metric_names = metric_names
        self.metric_functions = metric_functions
        self.metric_types = metric_types
        self.metric_dtypes = metric_dtypes
        self.save_path = save_path
        self.collate_fn = collate_fn
        self.custom_map_init = custom_map_init
        self.custom_map_update = custom_map_update
        self.custom_map_finalize = custom_map_finalize
        self.custom_reduce = custom_reduce
        self.sample_indices = sample_indices

    def init_metric_results(self, thread_id, metric_names, metric_types, metric_dtypes, save_path, worker_id):
        metric_results = []
        for m_idx in range(len(metric_names)):
            metric_name, metric_type, metric_dtype = metric_names[m_idx], \
                metric_types[m_idx], metric_dtypes[m_idx]
            assert metric_dtype in valid_dtypes, f"metric_dtype {metric_dtype} not supported. Supported dtypes {valid_dtypes}"
            metric_save_path = f"{save_path}/{metric_name}/worker{worker_id}_thread{thread_id}/"
            os.makedirs(metric_save_path, exist_ok=True)
            if metric_type == 'single_value_per_sample':
                sample_to_metric_fname = f"{metric_save_path}/{metric_name}_sample_to_metric"
                sample_to_metric_builder = create_mmap_dataset_builder(sample_to_metric_fname, metric_dtype)
                metric_to_sample_fname = f"{metric_save_path}/{metric_name}_metric_to_sample"
                os.system(f"rm -rf {metric_to_sample_fname}*")
                metric_to_sample_dict = defaultdict(list)
                metric_results.append({
                    "sample_to_metric_fname": sample_to_metric_fname,
                    "sample_to_metric_builder": sample_to_metric_builder,
                    "metric_to_sample_fname": metric_to_sample_fname,
                    "metric_to_sample_dict": metric_to_sample_dict
                })
            elif metric_type == 'accumulate_value_over_samples':
                metric_value = None
                metric_value_fname = f"{metric_save_path}/{metric_name}_metric_value"
                metric_results.append({"metric_value": metric_value, "metric_value_fname": metric_value_fname})
        return metric_results

    def update_metric_results(self,
                              data,
                              metric_types,
                              metric_dtypes,
                              metric_functions,
                              metric_results,
                              batch_start_idx=0):
        for m_idx in range(len(metric_types)):
            metric_type, metric_dtype, metric_function, metric_result = metric_types[m_idx], \
                metric_dtypes[m_idx], metric_functions[m_idx], metric_results[m_idx]
            metric_values = metric_function(data)

            assert torch.is_tensor(metric_values) or isinstance(metric_values, np.ndarray), \
<<<<<<< HEAD
                    "metric_function must return a tensor or array"
            assert metric_values.dtype == metric_dtype, \
                    f"metric_function result dtype {metric_values.dtype} does not match metric_dtype {metric_dtype}"
=======
                "metric_function must return a tensor or array"
            assert metric_values.dtype == metric_dtype, \
                f"metric_function result dtype {metric_values.dtype} does not match metric_dtype {metric_dtype}"
>>>>>>> 3dd3d514
            if isinstance(metric_values, np.ndarray):
                metric_values = torch.from_numpy(metric_values)

            if metric_type == 'single_value_per_sample':
                for row in range(metric_values.size()[0]):
                    sample_idx = batch_start_idx + row  # sample idx following dataset iteration order
                    if isinstance(data, dict) and 'index' in data:  # Megatron use case, idx provided in 'index' field
                        sample_idx = data['index'][row][0].item()
                    elif self.sample_indices is not None:  # user defined shuffling of indices
                        sample_idx = self.sample_indices[sample_idx]
                    metric_result["sample_to_metric_builder"].add_item(metric_values[row].reshape(-1))
                    metric_result["metric_to_sample_dict"][metric_values[row].item()].append(sample_idx)
                for m_value in metric_result["metric_to_sample_dict"]:
                    if len(metric_result["metric_to_sample_dict"][m_value]) > 100:
                        metric_fname = metric_result["metric_to_sample_fname"]
                        with open(f"{metric_fname}_{m_value}.csv", 'a') as f:
                            writer = csv.writer(f)
                            writer.writerows([metric_result["metric_to_sample_dict"][m_value]])
                        metric_result["metric_to_sample_dict"][m_value] = []
            elif metric_type == 'accumulate_value_over_samples':
                if metric_result["metric_value"] is None:
                    metric_result["metric_value"] = metric_values
                else:
                    metric_result["metric_value"].add_(metric_values)

    def finalize_metric_results(self, metric_types, metric_dtypes, metric_results):
        for m_idx in range(len(metric_types)):
            metric_type, metric_dtype, metric_result = metric_types[m_idx], \
                metric_dtypes[m_idx], metric_results[m_idx]
            if metric_type == 'single_value_per_sample':
                metric_fname = metric_result["sample_to_metric_fname"]
                close_mmap_dataset_builder(metric_result["sample_to_metric_builder"], metric_fname)
                for m_value in metric_result["metric_to_sample_dict"]:
                    if len(metric_result["metric_to_sample_dict"][m_value]) > 0:
                        metric_fname = metric_result["metric_to_sample_fname"]
                        with open(f"{metric_fname}_{m_value}.csv", 'a') as f:
                            writer = csv.writer(f)
                            writer.writerows([metric_result["metric_to_sample_dict"][m_value]])
                        metric_result["metric_to_sample_dict"][m_value] = []
            elif metric_type == 'accumulate_value_over_samples':
                if metric_result["metric_value"] is not None:
                    metric_value_builder = create_mmap_dataset_builder(metric_result["metric_value_fname"],
                                                                       metric_dtype)
                    metric_value_builder.add_item(metric_result["metric_value"].reshape(-1))
                    close_mmap_dataset_builder(metric_value_builder, metric_result["metric_value_fname"])

    def run_map_helper(self, thread_id):
        start_idx, end_idx = self.thread_splits[thread_id][0], \
            self.thread_splits[thread_id][1]
        logger.info(f"worker {self.worker_id} thread {thread_id}: start working " \
            f"on data subset {start_idx} to {end_idx}")
        thread_dataset = Subset(self.dataset, list(range(start_idx, end_idx)))
        sampler = BatchSampler(SequentialSampler(thread_dataset), batch_size=self.batch_size, drop_last=False)
        iterator = iter(
            DataLoader(thread_dataset,
                       batch_sampler=sampler,
                       num_workers=0,
                       collate_fn=self.collate_fn,
                       pin_memory=False))
        if self.custom_map_init is None:
            metric_results = self.init_metric_results(thread_id, self.metric_names, self.metric_types,
                                                      self.metric_dtypes, self.save_path, self.worker_id)
        else:
            metric_results = self.custom_map_init(thread_id, self.metric_names, self.metric_types, self.metric_dtypes,
                                                  self.save_path, self.worker_id)
        total_sample = len(thread_dataset)
        processed_sample = 0
        start = time.time()
        while True:
            try:
                data = next(iterator)
                batch_start_idx = start_idx + processed_sample
                if self.custom_map_update is None:
                    self.update_metric_results(data, self.metric_types, self.metric_dtypes, self.metric_functions,
                                               metric_results, batch_start_idx)
                else:
                    self.custom_map_update(data, self.metric_types, self.metric_dtypes, self.metric_functions,
                                           metric_results, batch_start_idx)
<<<<<<< HEAD
                processed_sample += self.batch_size
=======
                processed_sample += len(data)
>>>>>>> 3dd3d514
                duration = (time.time() - start) / 3600.0
                remain_duration = duration * total_sample / processed_sample - duration
                logger.info(
                    f"worker {self.worker_id} thread {thread_id}: {processed_sample} " \
                    f"out of {total_sample} processed in {duration:.2f} hr, " \
                    f"estimated to finish in {remain_duration:.2f} hr")
            except StopIteration:
                logger.info(f"worker {self.worker_id} thread {thread_id}: reach end of file")
                break
        if self.custom_map_finalize is None:
            self.finalize_metric_results(self.metric_types, self.metric_dtypes, metric_results)
        else:
            self.custom_map_finalize(self.metric_types, self.metric_dtypes, metric_results)
        logger.info(f"worker {self.worker_id} thread {thread_id}: finished")

    def run_map(self):
        self.worker_splits, self.thread_splits = split_dataset(self.dataset, self.num_workers, self.worker_id,
                                                               self.num_threads)
        if len(self.specific_threads) > 0:
            threads_to_run = self.specific_threads
        else:
            threads_to_run = list(range(self.num_threads))
        if self.num_threads > 1:
            p = []
            for thread in threads_to_run:
                p.append(Process(target=self.run_map_helper, args=(thread, )))
                p[thread].start()

            for thread in threads_to_run:
                p[thread].join()
        else:
            assert self.num_threads == 1
            self.run_map_helper(0)

    def get_metric_value_percentiles(self, metric_name, num_sample_per_value, total_num_samples):
        logger.info(f"Checking the value percentiles of metric {metric_name}...")
        processed_samples = 0
        current_percentile = 5
        for key in sorted(num_sample_per_value.keys()):
            processed_samples += num_sample_per_value[key]
            if processed_samples >= total_num_samples * current_percentile / 100.0:
                logger.info(f"Metric {metric_name} {current_percentile}th percentile: {key}")
                current_percentile += 5

    def merge_gather_map_stats(self, num_workers, num_threads, num_threads_reduce, t_idx_reduce, metric_save_path,
                               metric_name, return_dict):
        results = []
        for w_idx in range(num_workers):
            for t_idx in range(num_threads):
                if (w_idx * num_threads + t_idx) % num_threads_reduce == t_idx_reduce:
                    w_metric_save_path = f"{metric_save_path}/worker{w_idx}_thread{t_idx}/"
                    w_sample_to_metric_fname = f"{w_metric_save_path}/{metric_name}_sample_to_metric"
                    w_sample_to_metric = MMapIndexedDataset(w_sample_to_metric_fname, skip_warmup=True)
                    unique_v = list(np.unique(w_sample_to_metric))
                    sample_to_metric_count = len(w_sample_to_metric)
                    logger.info(f"Finished gathering map stats from worker {w_idx} thread {t_idx}.")
                    results.append([unique_v, sample_to_metric_count])
        return_dict[t_idx_reduce] = results

    def merge_sample_to_metric(self, t_idx_reduce, metric_save_path, metric_name, metric_value_dtype,
                               map_worker_thread):
        sample_to_metric_fname = f"{metric_save_path}/{metric_name}_sample_to_metric_thread{t_idx_reduce}"
        sample_to_metric_builder = create_mmap_dataset_builder(sample_to_metric_fname, metric_value_dtype)
        for w_t in map_worker_thread:
            w_metric_save_path = f"{metric_save_path}/worker{w_t[0]}_thread{w_t[1]}/"
            w_sample_to_metric_fname = f"{w_metric_save_path}/{metric_name}_sample_to_metric"
            w_data = MMapIndexedDataset(w_sample_to_metric_fname, skip_warmup=True)
            for row in range(len(w_data)):
                sample_to_metric_builder.add_item(torch.tensor(w_data[row].astype(np.int64), dtype=torch.long))
            logger.info(f"Finished merge_sample_to_metric from worker {w_t[0]} thread {w_t[1]}.")
        close_mmap_dataset_builder(sample_to_metric_builder, sample_to_metric_fname)

    def merge_metric_to_sample(self, t_idx_reduce, metric_save_path, metric_name, sample_idx_dtype, metric_value_dtype,
                               unique_metric_values, num_workers, num_threads):
        index_to_sample_fname = f"{metric_save_path}/{metric_name}_index_to_sample_thread{t_idx_reduce}"
        index_to_sample_builder = create_mmap_dataset_builder(index_to_sample_fname, sample_idx_dtype)
        index_to_metric_fname = f"{metric_save_path}/{metric_name}_index_to_metric_thread{t_idx_reduce}"
        index_to_metric_builder = create_mmap_dataset_builder(index_to_metric_fname, metric_value_dtype)
        for unique_v in unique_metric_values:
            samples = []
            for w_idx in range(num_workers):
                for t_idx in range(num_threads):
                    w_metric_save_path = f"{metric_save_path}/worker{w_idx}_thread{t_idx}/"
                    w_metric_to_sample_fname = f"{w_metric_save_path}/{metric_name}_metric_to_sample_{unique_v}.csv"
                    if os.path.isfile(w_metric_to_sample_fname):
                        with open(w_metric_to_sample_fname, 'r') as f:
                            datareader = csv.reader(f)
                            for row in datareader:
                                samples += [int(x) for x in row]
            index_to_sample_builder.add_item(torch.tensor(samples, dtype=torch.long))
            index_to_metric_builder.add_item(torch.tensor([unique_v], dtype=torch.long))
            logger.info(f"Finished reducing metric {metric_name} value {unique_v}.")
        close_mmap_dataset_builder(index_to_sample_builder, index_to_sample_fname)
        close_mmap_dataset_builder(index_to_metric_builder, index_to_metric_fname)

    def merge_map_results(self, dataset, metric_names, metric_types, save_path, num_workers, num_threads,
                          num_threads_reduce):
        total_num_samples = len(dataset)
        sample_idx_dtype = find_fit_int_dtype(0, total_num_samples - 1)
        logger.info(
            f"Total number of data samples: {total_num_samples}. Will use {sample_idx_dtype} to store the sample indexes."
        )
        for m_idx in range(len(metric_names)):
            metric_name, metric_type = metric_names[m_idx], metric_types[m_idx]
            if metric_type == 'single_value_per_sample':
                metric_save_path = f"{save_path}/{metric_name}/"
                sample_to_metric_count = 0
                unique_metric_values = set([])
                manager = Manager()
                return_dict = manager.dict()
                p = []
                for t_idx_reduce in range(num_threads_reduce):
                    p.append(
                        Process(target=self.merge_gather_map_stats,
                                args=(
                                    num_workers,
                                    num_threads,
                                    num_threads_reduce,
                                    t_idx_reduce,
                                    metric_save_path,
                                    metric_name,
                                    return_dict,
                                )))
                    p[t_idx_reduce].start()
                for t_idx_reduce in range(num_threads_reduce):
                    p[t_idx_reduce].join()
                for t_idx_reduce in range(num_threads_reduce):
                    results = return_dict[t_idx_reduce]
                    for res in results:
                        unique_metric_values = unique_metric_values.union(set(res[0]))
                        sample_to_metric_count += res[1]
                value_max = max(unique_metric_values)
                value_min = min(unique_metric_values)
                assert sample_to_metric_count == total_num_samples, "The number of samples in map result files are not correct. It's possible that some map worker didn't finish successfully."
                metric_value_dtype = find_fit_int_dtype(value_min, value_max)
                logger.info(
                    f"Metric {metric_name} has values between {value_min} and {value_max}. Will use {metric_value_dtype} to store the metric values."
                )

                # sample_to_metric
                map_worker_thread = []
                for w_idx in range(num_workers):
                    for t_idx in range(num_threads):
                        map_worker_thread.append([w_idx, t_idx])
                thread_splits = split_index(0, len(map_worker_thread), num_threads_reduce)
                p = []
                for t_idx_reduce in range(num_threads_reduce):
                    start_idx, end_idx = thread_splits[t_idx_reduce][0], thread_splits[t_idx_reduce][1]
                    p.append(
                        Process(target=self.merge_sample_to_metric,
                                args=(
                                    t_idx_reduce,
                                    metric_save_path,
                                    metric_name,
                                    metric_value_dtype,
                                    map_worker_thread[start_idx:end_idx],
                                )))
                    p[t_idx_reduce].start()
                for t_idx_reduce in range(num_threads_reduce):
                    p[t_idx_reduce].join()

                sample_to_metric_fname = f"{metric_save_path}/{metric_name}_sample_to_metric"
                sample_to_metric_builder = create_mmap_dataset_builder(sample_to_metric_fname, metric_value_dtype)
                for t_idx_reduce in range(num_threads_reduce):
                    chunk_fname = f"{metric_save_path}/{metric_name}_sample_to_metric_thread{t_idx_reduce}"
                    logger.info(f"Merging file {chunk_fname}")
                    sample_to_metric_builder.merge_file_(chunk_fname)
                close_mmap_dataset_builder(sample_to_metric_builder, sample_to_metric_fname)
                sample_to_metric = MMapIndexedDataset(sample_to_metric_fname, skip_warmup=True)
                assert len(sample_to_metric) == total_num_samples

                # metric_to_sample
                unique_metric_values = list(sorted(unique_metric_values))
                thread_splits = split_index(0, len(unique_metric_values), num_threads_reduce)
                p = []
                for t_idx_reduce in range(num_threads_reduce):
                    start_idx, end_idx = thread_splits[t_idx_reduce][0], thread_splits[t_idx_reduce][1]
                    p.append(
                        Process(target=self.merge_metric_to_sample,
                                args=(
                                    t_idx_reduce,
                                    metric_save_path,
                                    metric_name,
                                    sample_idx_dtype,
                                    metric_value_dtype,
                                    unique_metric_values[start_idx:end_idx],
                                    num_workers,
                                    num_threads,
                                )))
                    p[t_idx_reduce].start()
                for t_idx_reduce in range(num_threads_reduce):
                    p[t_idx_reduce].join()
                index_to_sample_fname = f"{metric_save_path}/{metric_name}_index_to_sample"
                index_to_sample_builder = create_mmap_dataset_builder(index_to_sample_fname, sample_idx_dtype)
                index_to_metric_fname = f"{metric_save_path}/{metric_name}_index_to_metric"
                index_to_metric_builder = create_mmap_dataset_builder(index_to_metric_fname, metric_value_dtype)
                for t_idx_reduce in range(num_threads_reduce):
                    chunk_is_fname = f"{metric_save_path}/{metric_name}_index_to_sample_thread{t_idx_reduce}"
                    logger.info(f"Merging file {chunk_is_fname}")
                    index_to_sample_builder.merge_file_(chunk_is_fname)
                    chunk_im_fname = f"{metric_save_path}/{metric_name}_index_to_metric_thread{t_idx_reduce}"
                    logger.info(f"Merging file {chunk_im_fname}")
                    index_to_metric_builder.merge_file_(chunk_im_fname)
                close_mmap_dataset_builder(index_to_sample_builder, index_to_sample_fname)
                close_mmap_dataset_builder(index_to_metric_builder, index_to_metric_fname)

                num_sample_per_value = DataAnalyzer.output_index_to_sample_percentile(
                    index_to_sample_fname, index_to_metric_fname, metric_name, metric_save_path, total_num_samples,
                    sample_idx_dtype)
                self.get_metric_value_percentiles(metric_name, num_sample_per_value, total_num_samples)
            elif metric_type == 'accumulate_value_over_samples':
                metric_save_path = f"{save_path}/{metric_name}/"
                metric_value = None
                for w_idx in range(num_workers):
                    for t_idx in range(num_threads):
                        w_metric_save_path = f"{metric_save_path}/worker{w_idx}_thread{t_idx}/"
                        w_metric_value_fname = f"{w_metric_save_path}/{metric_name}_metric_value"
                        w_metric_value = MMapIndexedDataset(w_metric_value_fname, skip_warmup=True)
                        if metric_value is None:
                            metric_value = np.copy(w_metric_value[0])
                        else:
                            metric_value += np.copy(w_metric_value[0])
                value_max = int(max(metric_value))
                value_min = int(min(metric_value))
                metric_value_dtype = find_fit_int_dtype(value_min, value_max)
                metric_value_fname = f"{metric_save_path}/{metric_name}_metric_value"
                metric_value_builder = create_mmap_dataset_builder(metric_value_fname, metric_value_dtype)
                metric_value_builder.add_item(torch.tensor(metric_value.astype(np.int64), dtype=torch.long))
                close_mmap_dataset_builder(metric_value_builder, metric_value_fname)

    @staticmethod
    def output_index_to_sample_percentile(index_to_sample_fname, index_to_metric_fname, metric_name, metric_save_path,
                                          total_num_samples, sample_idx_dtype):
        """ read index_to_metric and index_to_sample files and write distribution to index_to_sample_percentage_merged """
        num_sample_per_value = {}
        index_to_sample = MMapIndexedDataset(index_to_sample_fname, skip_warmup=True)
        index_to_metric = MMapIndexedDataset(index_to_metric_fname, skip_warmup=True)
        index_to_sample_merged_fname = f"{metric_save_path}/{metric_name}_index_to_sample_percentile_merged"
        index_to_sample_merged_builder = create_mmap_dataset_builder(index_to_sample_merged_fname, sample_idx_dtype)
        for v_idx in range(len(index_to_sample)):
            if v_idx > 0:
                assert index_to_metric[v_idx] > index_to_metric[v_idx - 1]
            num_sample_per_value[index_to_metric[v_idx][0]] = len(index_to_sample[v_idx])
        assert sum(list(num_sample_per_value.values())) == total_num_samples
        merge_step = max(1, len(index_to_sample) // 100)
        for v_idx in range(0, len(index_to_sample), merge_step):
            merged_samples = np.copy(
                np.concatenate(index_to_sample[v_idx:min(len(index_to_sample), (v_idx + merge_step))], axis=None))
            index_to_sample_merged_builder.add_item(torch.tensor(merged_samples.astype(np.int64), dtype=torch.long))
            logger.info(f"Finished merging index_to_sample {v_idx} to {v_idx+merge_step}.")
        close_mmap_dataset_builder(index_to_sample_merged_builder, index_to_sample_merged_fname)
        return num_sample_per_value

    def run_reduce(self):
        if self.custom_reduce is None:
            self.merge_map_results(self.dataset, self.metric_names, self.metric_types, self.save_path,
                                   self.num_workers, self.num_threads, self.num_threads_reduce)
        else:
            self.custom_reduce(self.dataset, self.metric_names, self.metric_types, self.save_path, self.num_workers,
                               self.num_threads, self.num_threads_reduce)

    def run_map_reduce(self, comm_group=None):
        self.run_map()
        # wait for the mapping operation, where all nodes outputs their own (partial) result files
        dist.barrier(group=comm_group)
        if self.worker_id == 0:
            self.run_reduce()
        # wait for the reduce, where rank 0 merges all (partial) files. Dataset can then be used by all nodes.
        dist.barrier(group=comm_group)


class DistributedDataAnalyzer(object):

    def __init__(
        self,
        dataset,
        num_workers=1,
        worker_id=0,
        batch_size=1,
        metric_names=[],
        metric_functions=[],
        metric_types=[],
        save_path="./",
        collate_fn=None,
        device='cuda',
        comm_group=None,
        sample_indices=None,
    ) -> None:
        self.dataset = dataset
        self.batch_size = batch_size
        self.metric_names = metric_names
        self.metric_functions = metric_functions
        self.metric_types = metric_types
        self.save_path = save_path
        self.collate_fn = collate_fn
        self.device = device
        self.sample_indices = sample_indices

        if not dist.is_initialized():
            dist.init_distributed()

        # comm_group and worker_id+num_workers are mutually exclusive
        self.comm_group = comm_group
        if self.comm_group is None:
            # self.comm_group = deepspeed.utils.groups._clone_world_group()
            self.num_workers = num_workers
            self.worker_id = worker_id
        else:
            self.num_workers = self.comm_group.size()
            self.worker_id = self.comm_group.rank()

        if self.worker_id == 0:
            logger.info(f"Distributed data analyzer initialized with {self.num_workers} workers.")

    def run_map_reduce(self):

        # setup individual dataloaders
        worker_splits, _ = split_dataset(self.dataset, self.num_workers, self.worker_id, num_threads=1)
        start_idx, end_idx = worker_splits[self.worker_id]
        logger.info(f"worker {self.worker_id}: start working on data subset {start_idx} to {end_idx}")
        worker_dataset = Subset(self.dataset, list(range(start_idx, end_idx)))
        sampler = BatchSampler(SequentialSampler(worker_dataset), batch_size=self.batch_size, drop_last=False)
        dataloader = DataLoader(dataset=worker_dataset,
                                batch_sampler=sampler,
                                num_workers=0,
                                collate_fn=self.collate_fn,
                                pin_memory=False)

        # set initial results list
        metric_results = []
        for metric_type in self.metric_types:
            assert metric_type in ['single_value_per_sample', 'accumulate_value_over_samples'], \
                f"metric_type {metric_type} not implemented."
            metric_results.append([] if metric_type == 'single_value_per_sample' else None)

        # iterate dataloader and store metric results
        batch_start_idx = start_idx
        for data in dataloader:
            for m_idx in range(len(self.metric_names)):
                metric_type, metric_function = self.metric_types[m_idx], self.metric_functions[m_idx]
                metric_values = metric_function(data)
                assert torch.is_tensor(metric_values) or isinstance(metric_values, np.ndarray), \
                    "metric_function must return a tensor or array"
                if isinstance(metric_values, np.ndarray):
                    metric_values = torch.from_numpy(metric_values)
                assert metric_values.dtype in valid_dtypes, \
                    f"metric_function result dtype {metric_values.dtype} not supported. Supported dtypes {valid_dtypes}"

                if metric_type == 'single_value_per_sample':
                    for row in range(metric_values.size()[0]):
                        value = metric_values[row].item()
                        sample_idx = batch_start_idx + row  # sample idx following dataset iteration order
                        if isinstance(data, dict) and 'index' in data:  # Megatron use case
                            sample_idx = data['index'][row][0].item()
                        elif self.sample_indices is not None:  # user defined shuffling of indices
                            sample_idx = self.sample_indices[sample_idx]
                        metric_results[m_idx].append((value, sample_idx))
                elif metric_type == 'accumulate_value_over_samples':
                    if metric_results[m_idx] is None:
                        metric_results[m_idx] = metric_values
                    else:
                        metric_results[m_idx].add_(metric_values)
            batch_start_idx += len(data)

        # compute dtype for sample ids
        total_num_samples = len(self.dataset)
        sample_idx_dtype = find_fit_int_dtype(0, total_num_samples - 1)
        logger.info(f"Total number of data samples: {total_num_samples}.")
        logger.info(f"Will use {sample_idx_dtype} to store the sample indexes.")

        # convert to list of tensors
        metric_results = [torch.tensor(m).to(self.device) for m in metric_results]

        for m_idx in range(len(self.metric_names)):
            metric_values, metric_name, metric_type = \
                metric_results[m_idx], self.metric_names[m_idx], self.metric_types[m_idx]
            metric_save_path = f"{self.save_path}/{metric_name}/"
            os.makedirs(metric_save_path, exist_ok=True)

            if metric_type == 'single_value_per_sample':

                # Compute sample and metric value dtypes based on range
                values, samples = metric_values[:, 0], metric_values[:, 1]
                value_min, value_max = Dist.min_max(values, self.comm_group)
                sample_min, sample_max = Dist.min_max(samples, self.comm_group)
                metric_value_dtype = find_fit_int_dtype(value_min, value_max)
                sample_value_dtype = find_fit_int_dtype(sample_min, sample_max)

                # sample_to_metric maps sample ids to metric values, as a list of metric values
                sample_to_metric_fname = f"{metric_save_path}/{metric_name}_sample_to_metric"
                values = [torch.tensor([x]) for x in metric_values[:, 0]]
                self.file_write_ordered(values, sample_to_metric_fname, metric_value_dtype)

                # distributed sorting by values, gives an ordered disjoint subset of keys on nodes
                metric_values = Dist.sample_sort(metric_values, self.comm_group, self.num_workers)
                metric_to_samples_dict = {}
                if len(metric_values) > 0:
                    for value, sample in metric_values:
                        if value.item() not in metric_to_samples_dict:
                            metric_to_samples_dict[value.item()] = []
                        metric_to_samples_dict[value.item()].append(sample.item())

                # index_to_metric and index_to_sample serialize a dicitonary from metric to samples
                # index_to_metric stores a key per row, index_to_sample stores the values per row
                values = [torch.tensor([x]) for x in metric_to_samples_dict.keys()]
                samples = [torch.tensor(metric_to_samples_dict[x]) for x in metric_to_samples_dict.keys()]
                index_to_metric_fname = f"{metric_save_path}/{metric_name}_index_to_metric"  #dict keys
                index_to_sample_fname = f"{metric_save_path}/{metric_name}_index_to_sample"  #dict values
                self.file_write_ordered(values, index_to_metric_fname, metric_value_dtype)
                self.file_write_ordered(samples, index_to_sample_fname, sample_value_dtype)

                if self.worker_id == 0:
                    DataAnalyzer.output_index_to_sample_percentile(index_to_sample_fname, index_to_metric_fname,
                                                                   metric_name, metric_save_path, total_num_samples,
                                                                   sample_idx_dtype)
                dist.barrier(self.comm_group)

            elif metric_type == 'accumulate_value_over_samples':
                metric_value_fname = f"{metric_save_path}/{metric_name}_metric_value"
                dist.reduce(metric_values, dst=0, op=dist.ReduceOp.SUM, group=self.comm_group)
                metric_value_dtype = find_fit_int_dtype(metric_values.min(), metric_values.max())

                if self.worker_id == 0:
                    builder = create_mmap_dataset_builder(metric_value_fname, metric_value_dtype)
                    builder.add_item(metric_values.cpu())
                    close_mmap_dataset_builder(builder, metric_value_fname)
        dist.barrier(self.comm_group)

    def file_write_ordered(self, tensor_list, fname, numpy_dtype):
        """ MPI_file_write_ordered extended to write a list of tensors, by one rank, iteratively """

        # each not has a list of rows (tensors) to be written to the file.
        # we will serialize it to communicate it in one comm step.

        tkwargs = dict(dtype=torch.int64, device=self.device)

        # 1. gather on rank 0 the number of rows to be sent/recv
        row_count = torch.tensor([len(tensor_list)], **tkwargs)
        row_counts = torch.zeros(self.num_workers, **tkwargs)
        dist.all_gather_into_tensor(row_counts, row_count, group=self.comm_group)
        assert row_counts[self.worker_id] == row_count == len(tensor_list), "all_gather failed"

        # 2. gather on rank 0 the sizes of the rows to be sent/recv
        row_len = torch.tensor([len(l) for l in tensor_list], **tkwargs)
        row_lens = Dist.gather_v(row_len, 0, self.comm_group, self.num_workers, self.worker_id)

        # 4. gather on rank 0 of the total size (sum of all row lengths) to be received
        size = torch.tensor([sum(row_len).item()], **tkwargs)
        sizes = torch.zeros(self.num_workers, **tkwargs)
        dist.all_gather_into_tensor(sizes, size, group=self.comm_group)
        assert sizes[self.worker_id] == size.item(), "all_gather did not return the same sizes"  #sanity check

        # method to deserializes a buffer into rows of different lengths and write them to file
        def write_buffer_to_file(buff, src, builder):
            assert self.worker_id == 0, "only rank 0 can write to file"

            # # write one buffer at a time
            # for row_len in row_lens[src]:
            #     builder.add_item(buff[:row_len].cpu())
            #     buff = buff[row_len:]

            # collect all buffers and write them all at once
            buffer_list = []
            for row_len in row_lens[src]:
                buffer_list.append(buff[:row_len].cpu())
                buff = buff[row_len:]
            builder.add_items(buffer_list)

        # 5. rank 0 prepares output folder and file
        if self.worker_id == 0:
            os.makedirs(os.path.dirname(fname), exist_ok=True)
            builder = create_mmap_dataset_builder(fname, numpy_dtype)

        # iterate through ranks that have data to be sent/recv/written
        for src in [rank for rank, count in enumerate(row_counts) if count > 0]:

            dist.barrier(group=self.comm_group)
            if self.worker_id == 0 and src == 0:  # rank 0's write its own data
                buffer = torch.cat(tensor_list, dim=0).to(self.device)
                write_buffer_to_file(buffer, 0, builder)
            elif self.worker_id == 0 and src > 0:  # rank 0 receives other rank's data and writes it
                buffer = torch.empty(sizes[src].item(), dtype=buffer.dtype, device=buffer.device)
                err = dist.recv(buffer, src=src, group=self.comm_group, tag=src)
                assert err == src and len(buffer) > 0, "recv failed"
                write_buffer_to_file(buffer, src, builder)
            elif self.worker_id == src:  # current rank sends data to rank 0
                buffer = torch.cat(tensor_list, dim=0).to(self.device)
                dist.send(buffer, 0, group=self.comm_group, tag=src)

        # rank 0 closes the file
        if self.worker_id == 0:
            close_mmap_dataset_builder(builder, fname)  # close file
        dist.barrier(self.comm_group)


class Dist:
    """ auxiliary class to perform distributed operations on tensors"""

    @staticmethod
    def min_max(tensor, comm_group):
        """ given a distributed tensor, return the min/max values across all ranks"""

        value_min, value_max = tensor.min(), tensor.max()
        dist.reduce(value_min, 0, op=dist.ReduceOp.MIN, group=comm_group)
        dist.reduce(value_max, 0, op=dist.ReduceOp.MAX, group=comm_group)
        return value_min.item(), value_max.item()

    @staticmethod
    def gather_v(tensor, dst, comm_group, num_workers, worker_id):
        """ MPI_Gatherv. gather tensors of variable sizes in a single rank """

        # gather the number of rows to be sent/recv
        size = torch.tensor([len(tensor)], dtype=torch.int64, device=tensor.device)
        sizes = torch.zeros(num_workers, dtype=torch.int64, device=tensor.device)
        dist.all_gather_into_tensor(sizes, size, group=comm_group)
        assert sizes[worker_id] == size, "all_gather failed"

        # all_gather requires all tensors to be of same size so we need to pad them
        max_size = max(sizes).item()
        buffer = torch.empty(max_size, dtype=tensor.dtype, device=tensor.device)
        buffer[0:size] = torch.tensor(tensor, dtype=tensor.dtype, device=tensor.device)
        buffer_list = None
        if worker_id == 0:  # create padded recv buffers
            buffer_list = [torch.empty(max_size, dtype=tensor.dtype, device=tensor.device) for _ in range(num_workers)]
        dist.gather(buffer, buffer_list, dst=dst, group=comm_group)

        # revert padding and return value
        if worker_id == 0:
            buffer_list = [r[:s.item()] for r, s in zip(buffer_list, sizes)]
        return buffer_list

    @staticmethod
    def sample_sort(tensor, comm_group, num_workers, n_samples=100):
        """ perform a distributed random sort of a tensor, and returns the sorted partial tensor"""
        device, dims = tensor.device, tensor.size()[1]

        # 1 - sort rows by first column, then second column, then third, etc...
        tensor = torch.tensor(sorted(tensor.tolist()), dtype=tensor.dtype, device=tensor.device)

        # 2 - collect few samples per rank
        idx = torch.round(torch.linspace(0, len(tensor) - 1, n_samples)).to(int)
        samples = tensor[idx][:, 0].contiguous().to(device)  #only first column, all but last row

        # 2 - Allgather samples
        all_samples = [torch.zeros(n_samples, dtype=samples.dtype, device=device) for _ in range(num_workers)]
        dist.all_gather(all_samples, samples, group=comm_group)
        all_samples = torch.cat(all_samples, dim=0).to(device)

        # 3 - Sort all samples and collect the ranges of each rank as equidistant
        all_samples = all_samples.sort()[0]
        idx = torch.round(torch.linspace(0, len(all_samples) - 1, num_workers + 1)).to(int)
        ranges = all_samples[idx]  # range of each rank r as ranges[r] <= x < ranges[r+1]
        ranges[-1] += 1  # increase upper limit of last rank so that x < ranges[r+1].

        # 4 - collect elements to send to each rank, based on the rank ranges
        send = []
        for rank in range(num_workers):
            mask = (tensor[:, 0] >= ranges[rank]) & (tensor[:, 0] < ranges[rank + 1])
            send.append(tensor[mask])

        # 5. all to all to communicate the sizes to be sent/recv
        send_count = [torch.tensor([len(s) * dims], dtype=torch.int64, device=device) for s in send]
        recv_count = list(torch.empty([num_workers], dtype=torch.int64, device=device).chunk(num_workers))
        dist.all_to_all(recv_count, send_count, group=comm_group)

        # 6. all-to-all-v to communicate the elements to be sent/recv as a single tensor
        send = torch.cat(send, dim=0).flatten().to(device)
        recv = torch.zeros(sum(recv_count), dtype=send.dtype).to(device)
        send_count = [s.item() for s in send_count]  # convert to list of ints
        recv_count = [r.item() for r in recv_count]
        dist.all_to_all_single(recv, send, recv_count, send_count, group=comm_group)
        del send

        # 7. the received tensor is the 1D disjoint subset of the distributed tensor.
        # We will recover the original dimensionality and sort it by columns again.
        recv = recv.view(-1, dims)
        recv = torch.tensor(sorted(recv.tolist()), dtype=recv.dtype, device=recv.device)
        return recv


def test_compare_both_data_analyzers(dataset):
    """ given a dataset, compare file and memory based data analyser"""

    id = lambda t: torch.tensor(t).to(torch.int64)  # identity
    batch_sum = lambda t: id(t).sum()  #sum batch
    kwargs = dict(
        dataset=dataset,
        batch_size=3,
        worker_id=int(os.environ['RANK']),
        num_workers=int(os.environ['WORLD_SIZE']),
        metric_names=["mod", "batch_sum"],
        metric_functions=[id, batch_sum],
        metric_types=['single_value_per_sample', 'accumulate_value_over_samples'],
    )

    dda = DistributedDataAnalyzer(
        save_path="./output_dist",
        device=f"cuda:{int(os.environ['LOCAL_RANK'])}",
        **kwargs,
    )
    start_time = time.time()
    dda.run_map_reduce()
    if dda.worker_id == 0:
        print("DistributedDataAnalyzer runtime: %s seconds " % (time.time() - start_time))

    da = DataAnalyzer(num_threads=2,
                      num_threads_reduce=2,
                      metric_dtypes=[torch.int64, torch.int64],
                      save_path="./output_disk",
                      **kwargs)
    start_time = time.time()
    da.run_map_reduce()
    if da.worker_id == 0:
        print("DataAnalyzer runtime: %s seconds " % (time.time() - start_time))

    output_paths = [
        "batch_sum/batch_sum_metric_value.bin", "batch_sum/batch_sum_metric_value.idx", \
        "mod/mod_index_to_metric.bin", "mod/mod_index_to_metric.idx", \
        "mod/mod_index_to_sample.bin", "mod/mod_index_to_sample.idx", \
        "mod/mod_index_to_sample_percentile_merged.bin", "mod/mod_index_to_sample_percentile_merged.idx", \
        "mod/mod_sample_to_metric.bin", "mod/mod_sample_to_metric.idx"
    ]

    if dda.worker_id == 0:
        for path in output_paths:
            with open(os.path.join(da.save_path, path), 'rb') as f1, \
                open(os.path.join(dda.save_path, path), 'rb') as f2:
                if f1.read() != f2.read():
                    print(f"files {path} are not identical.")


if __name__ == "__main__":

    class TestDataset(torch.utils.data.Dataset):

        def __init__(self, size=20):
            self.values = [1001 + x % 6 for x in range(size)]
            self.size = size

        def __len__(self):
            return self.size

        def __getitem__(self, idx):
            return self.values[idx]

    test_compare_both_data_analyzers(TestDataset())<|MERGE_RESOLUTION|>--- conflicted
+++ resolved
@@ -13,14 +13,9 @@
 from torch.utils.data import BatchSampler, SequentialSampler, DataLoader, Subset
 
 from deepspeed.utils import logger
-<<<<<<< HEAD
-from .indexed_dataset import MMapIndexedDataset, valid_dtypes
-from .utils import split_dataset, split_index, create_mmap_dataset_builder, close_mmap_dataset_builder, find_fit_int_dtype
-=======
 import deepspeed.comm as dist
 from deepspeed.runtime.data_pipeline.data_sampling.indexed_dataset import MMapIndexedDataset, valid_dtypes
 from deepspeed.runtime.data_pipeline.data_sampling.utils import split_dataset, split_index, create_mmap_dataset_builder, close_mmap_dataset_builder, find_fit_int_dtype
->>>>>>> 3dd3d514
 
 
 class DataAnalyzer(object):
@@ -103,15 +98,9 @@
             metric_values = metric_function(data)
 
             assert torch.is_tensor(metric_values) or isinstance(metric_values, np.ndarray), \
-<<<<<<< HEAD
-                    "metric_function must return a tensor or array"
-            assert metric_values.dtype == metric_dtype, \
-                    f"metric_function result dtype {metric_values.dtype} does not match metric_dtype {metric_dtype}"
-=======
                 "metric_function must return a tensor or array"
             assert metric_values.dtype == metric_dtype, \
                 f"metric_function result dtype {metric_values.dtype} does not match metric_dtype {metric_dtype}"
->>>>>>> 3dd3d514
             if isinstance(metric_values, np.ndarray):
                 metric_values = torch.from_numpy(metric_values)
 
@@ -190,11 +179,7 @@
                 else:
                     self.custom_map_update(data, self.metric_types, self.metric_dtypes, self.metric_functions,
                                            metric_results, batch_start_idx)
-<<<<<<< HEAD
-                processed_sample += self.batch_size
-=======
                 processed_sample += len(data)
->>>>>>> 3dd3d514
                 duration = (time.time() - start) / 3600.0
                 remain_duration = duration * total_sample / processed_sample - duration
                 logger.info(
