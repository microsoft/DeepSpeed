"""
"Copyright 2020 The Microsoft DeepSpeed Team.
Licensed under the MIT license.
"""

import sys
import os
from collections import defaultdict, OrderedDict
import itertools
import torch
from torch.distributed.distributed_c10d import _get_global_rank
import torch.distributed as dist
import math
from torch._six import inf
from torch.autograd import Variable

from deepspeed.utils.logging import logger
from deepspeed.runtime.fp16.loss_scaler import LossScaler, DynamicLossScaler
from deepspeed.runtime.utils import get_global_norm, see_memory_usage, is_model_parallel_parameter, DummyOptim
from deepspeed.runtime.zero.partition_parameters import *
from deepspeed.runtime.zero.partition_parameters import _init_external_params
from deepspeed.runtime.zero.constants import ZERO_OPTIMIZATION_WEIGHTS
from deepspeed.ops.adam import DeepSpeedCPUAdam
from deepspeed.ops.op_builder import UtilsBuilder
from deepspeed.runtime.zero.offload_constants import *
from deepspeed.runtime.swap_tensor.partitioned_param_swapper import PartitionedParamStatus
from deepspeed.runtime.swap_tensor.partitioned_optimizer_swapper import PartitionedOptimizerSwapper
from deepspeed.runtime.swap_tensor.pipelined_optimizer_swapper import PipelinedOptimizerSwapper

# Toggle this to true to enable correctness test
# with gradient partitioning and without
pg_correctness_test = False

FWD_MODULE_STACK = list()
from deepspeed.utils.debug import debug_module2name_id, debug_param2name_id, debug_param2name_id_numel, debug_param2name_id_shape_device, debug_module2name_class, printflock, log_rank_file


def print_rank_0(message, debug=False, force=False):
    rank = torch.distributed.get_rank()
    if rank == 0 and (debug or force):
        print(message)
    # other variations
    # - print for all ranks w/o interleaving
    # printflock(f"[{rank}] {message}")
    # - print to log file per rank
    # log_rank_file(rank, message)


def input(msg):
    return


def split_half_float_double(tensors):
    dtypes = [
        "torch.cuda.HalfTensor",
        "torch.cuda.FloatTensor",
        "torch.cuda.DoubleTensor"
    ]
    buckets = []
    for i, dtype in enumerate(dtypes):
        bucket = [t for t in tensors if t.type() == dtype]
        if bucket:
            buckets.append(bucket)
    return buckets


def isclose(a, b, rtol=1e-09, atol=0.0):
    return abs(a - b) <= max(rtol * max(abs(a), abs(b)), atol)


def lcm(x, y):
    from fractions import gcd  # or can import gcd from `math` in Python 3
    return x * y // gcd(x, y)


def move_to_cpu(tensor_list):
    for tensor in tensor_list:
        tensor.data = tensor.data.cpu()


def get_all_parameters(sub_module, recurse=False):
    return itertools.chain(sub_module.named_parameters(recurse=recurse),
                           sub_module.ds_external_parameters())


#apply torch.autograd.Function that calls a backward_function to tensors in output
def _apply_to_tensors_only(module, functional, backward_function, outputs):
    if type(outputs) is tuple:
        touched_outputs = []
        for output in outputs:
            touched_output = _apply_to_tensors_only(module,
                                                    functional,
                                                    backward_function,
                                                    output)
            touched_outputs.append(touched_output)
        return tuple(touched_outputs)
    elif type(outputs) is torch.Tensor:
        return functional.apply(module, backward_function, outputs)
    else:
        return outputs


#for each tensor in outputs run the forward_function and register backward_function as hook
def _apply_forward_and_backward_to_tensors_only(module,
                                                forward_function,
                                                backward_function,
                                                outputs):
    if type(outputs) is tuple:
        touched_outputs = []
        for output in outputs:
            touched_output = _apply_forward_and_backward_to_tensors_only(
                module,
                forward_function,
                backward_function,
                output)
            touched_outputs.append(touched_output)
        return tuple(touched_outputs)
    elif type(outputs) is torch.Tensor:
        forward_function(outputs)
        if outputs.requires_grad:
            outputs.register_hook(backward_function)
        return outputs
    else:
        return outputs


class ZeROOrderedDict(OrderedDict):
    def __init__(self, parent_module, *args, **kwargs):
        """A replacement for ``collections.OrderedDict`` to detect external ZeRO params.

        Args:
            parent_module (``collections.OrderedDict``): the collection to replace
        """

        super().__init__(*args, **kwargs)
        self._parent_module = parent_module
        self._in_forward = False

    def __getitem__(self, key):
        param = super().__getitem__(key)

        # Params can be registered as None (e.g., bias)
        if param is None:
            return param

        if param.ds_status == ZeroParamStatus.NOT_AVAILABLE:
            if self._parent_module._parameters._in_forward:
                print_rank_0(f'Registering external parameter from getter {key}',
                             force=False)
                register_external_parameter(FWD_MODULE_STACK[-1], param)
                param.all_gather()

        return param


def _inject_parameters(module, cls):
    for module in module.modules():
        if cls == ZeROOrderedDict:
            new_param = cls(parent_module=module)
        else:
            new_param = cls()

        for key, param in module._parameters.items():
            new_param[key] = param
        module._parameters = new_param


# TODO Needs to be implemented
class PrefetchCoordinator(object):
    def __init__(self):
        # step_id keeps track of the number of sub-modules invoked so far
        # the step_id is tracking forward and backward sequence of sub-modules
        self.step_id = 0

        # stores the sequence of sub modules in forward+backward pass
        self.sub_module_trace = []

        # maps sub_module id to submodule objects
        self.id_to_sub_module_map = {}

        # stores the total number of parameters in each sub_module
        self.id_to_sub_module_size_map = {}

        self.trace_completed = False

        self.most_recent_sub_module_step = {}

        # reuse distances
        self.reuse_numel_for_step_id = {}

    def record_trace(self, sub_module):
        if not self.trace_completed:
            self.sub_module_trace.append(sub_module.id)
            self.id_to_sub_module_map[sub_module.id] = sub_module

    def print_trace(self):
        print_rank_0(
            f"The module trace is : {[self.id_to_sub_module_map[module_id].id for module_id in self.sub_module_trace]}"
        )

    def increment_step(self, sub_module):
        self.most_recent_sub_module_step[sub_module.id] = self.step_id
        self.step_id += 1

    def reset_step(self):
        self.step_id = 0

    # returns the next numel parameters that will be used next but are not available or inflight
    def get_params_to_prefetch(self, sub_module, numel=2000000):

        # numel_in_sub_module = 0
        # for name, param in sub_module.named_parameters(recurse=False):
        #     numel_in_sub_module += param.ds_numel

        # #if numel_in_sub_module < (numel // 2):
        #    return []

        # tracing failed. The sub_module passed at the step_id must match with the sub_module during tracing
        if sub_module.id != self.sub_module_trace[self.step_id]:
            print_rank_0(
                f"Tracing failed. Prefetching is disabled at sub-module: {debug_module2name_id(sub_module)}"
            )
            return []

        params_to_prefetch = []
        total_numel_to_prefetch = 0

        for i in range(self.step_id, len(self.sub_module_trace)):
            module_id = self.sub_module_trace[i]
            for _, param in get_all_parameters(self.id_to_sub_module_map[module_id]):
                if param.ds_status is ZeroParamStatus.NOT_AVAILABLE and (
                        param.ds_id not in [p.ds_id for p in params_to_prefetch]):
                    params_to_prefetch.append(param)
                    total_numel_to_prefetch += param.ds_numel
                    #print_rank_0(f"Total numel to prefetch: {total_numel_to_prefetch}. Param: {param.ds_shape} and numel {param.ds_numel}, numel limit {numel}")
                    if total_numel_to_prefetch >= numel:  # and total_numel_to_prefetch > (numel_in_sub_module // 2):
                        return params_to_prefetch

        return params_to_prefetch

    # checks if this sub_module will be used again and if so then returns the number of elements
    # in the parameters used between this sub_module and the reuse of this sub_module
    def get_reuse_distance_in_numel(self, sub_module, sub_module_step_id=None):
        #assert is_forward is not None, "is_forward must be set to True for Forward Propagation and False for backward Propagation"
        is_there_reuse = False
        reuse_distance_in_numel = 1000000000000

        # set the appropriate trace
        trace = self.sub_module_trace
        total_steps = len(trace)
        if sub_module_step_id is None:
            sub_module_step_id = self.most_recent_sub_module_step[sub_module.id]

        # tracing failed. The sub_module passed at the step_id must match with the sub_module during tracing
        if sub_module.id != trace[sub_module_step_id]:
            print_rank_0(
                f"Tracing failed. Cannot tell if the sub_module: {sub_module.id} is reused"
            )
            return reuse_distance_in_numel

        # return cached value
        if sub_module_step_id in self.reuse_numel_for_step_id:
            return self.reuse_numel_for_step_id[sub_module_step_id]

        start_step = self.step_id
        print_rank_0(f"Step id is {self.step_id} ")
        for step_id in range(start_step, total_steps):
            print_rank_0(f"Trace id {trace[step_id]} and sub_module id {sub_module.id}")
            if sub_module.id == trace[step_id]:
                end_step = step_id

                is_there_reuse = True
                reuse_distance_in_numel = self._distance_in_numel(
                    start_step,
                    end_step,
                    trace)
                break

        self.reuse_numel_for_step_id[sub_module_step_id] = reuse_distance_in_numel

        return reuse_distance_in_numel

    def _distance_in_numel(self, start_step, end_step, trace):
        distance_in_numel = 0
        for step_id in range(start_step, end_step):
            module_id = trace[step_id]
            for _, param in self.id_to_sub_module_map[module_id].named_parameters(recurse=False):
                distance_in_numel += param.ds_numel
            for _, param in self.id_to_sub_module_map[module_id].ds_external_parameters():
                distance_in_numel += param.ds_numel
        return distance_in_numel


class PartitionedParameterCoordinator(object):
    def __init__(self,
                 comm_stream=None,
                 max_reuse_distance_in_numel=500000000,
                 max_available_parameters_in_numel=700000000):

        self.in_flight_handles = []
        self.params_in_flight = []
        self.comm_stream = comm_stream if comm_stream is not None else torch.cuda.current_stream(
        )
        self.prefetch_coordinator = PrefetchCoordinator()
        self.hierarchy = 0

        self.total_available_parameter_numel = 0
        self.max_available_parameters_in_numel = max_available_parameters_in_numel

        # max distance between two use of the module beyond which module is released
        self.max_reuse_distance_in_numel = max_reuse_distance_in_numel

    def _increment_available_parameter_numel(self, increment):
        self.total_available_parameter_numel += increment

    def _decrement_available_parameter_numel(self, decrement):
        self.total_available_parameter_numel -= decrement

    '''-----------------------Tracing and Prefetching ---------------'''

    def record_trace(self, sub_module):
        self.prefetch_coordinator.record_trace(sub_module)

    def finish_tracing(self, print_trace=False):
        self.prefetch_coordinator.trace_completed = True

        if print_trace:
            self.prefetch_coordinator.print_trace()

    #swap in parameter partitions from nvme for those parameters that will be used
    # after the ones that are already being prefetched into full parameters
    def _prefetch_nvme_param_partitions(self, sub_module, params_in_flight):
        numel_in_flight = sum([param.ds_tensor.ds_numel for param in params_in_flight])
        upcoming_param_list = self.prefetch_coordinator.get_params_to_prefetch(
            sub_module,
            numel=2 * numel_in_flight)
        swap_in_params = []
        for param in upcoming_param_list:
            if len(swap_in_params) >= param.nvme_swapper.available_swap_in_buffers():
                break
            if param.ds_tensor.status == PartitionedParamStatus.NOT_AVAILABLE:
                swap_in_params.append(param)

        if len(swap_in_params) > 0:
            swap_in_params[0].nvme_swapper.swap_in(swap_in_params, async_op=True)

    # Pre fetches the parameters for sub_modules that comes after
    #  the current sub_module. This call is asynchronous
    def prefetch_next_sub_modules(self, sub_module, numel=5000000, nvme=False):

        params_to_prefetch = []
        if not self.prefetch_coordinator.trace_completed:
            return params_to_prefetch

        # prefetch if there is no current prefetching in flight
        if not self.in_flight_handles and self.total_available_parameter_numel < self.max_available_parameters_in_numel:
            params_to_prefetch = self.prefetch_coordinator.get_params_to_prefetch(
                sub_module,
                numel=numel)

            self._all_gather(params_to_prefetch, async_op=True)
            for param in params_to_prefetch:
                param.ds_status = ZeroParamStatus.INFLIGHT

                # keeping track of number of elements consumed by available parameters
                self._increment_available_parameter_numel(param.ds_numel)

            if nvme:
                self._prefetch_nvme_param_partitions(sub_module, params_to_prefetch)

        self._print_prefetch_elements_info(sub_module, params_to_prefetch)
        print_rank_0(
            f"{'--' * self.hierarchy}--PreFetching parameters {[param.ds_id for param in params_to_prefetch]} and available {self.total_available_parameter_numel}, max limit {self.max_available_parameters_in_numel}",
            force=False)

    def _print_prefetch_elements_info(self, sub_module, params_to_prefetch):
        sub_module_numel = 0.0
        for name, param in sub_module.named_parameters(recurse=False):
            sub_module_numel += param.ds_numel
        numel_being_prefetched = 0
        for param in params_to_prefetch:
            numel_being_prefetched = param.ds_numel
        print_rank_0(
            f"{'--' * self.hierarchy}--PreFetching  {numel_being_prefetched} numels and number of numel in the next sub module is {sub_module_numel}",
            force=False)

    def increment_step(self, sub_module):
        self.prefetch_coordinator.increment_step(sub_module)

    def reset_step(self):
        self.prefetch_coordinator.reset_step()

    '''----------------------------------------------------------------------'''

    # Fetches the parameters in the sub_module
    # This call is blocking
    def fetch_sub_module(self, sub_module):
        partitioned_params = []
        params_in_flight = False
        print_rank_0(
            f"{'--' * self.hierarchy}Fetching params in module {debug_module2name_class(sub_module)}"
        )
        params_to_fetch = [
            param for _,
            param in sub_module.named_parameters(recurse=False)
        ]
        # print([n for n,p in sub_module.named_parameters(recurse=False)])

        if hasattr(sub_module, 'ds_external_parameters'):
            print_rank_0(
                f"{'--' * self.hierarchy}--Fetching external parameters {sub_module.ds_external_parameters()}"
            )
            params_to_fetch += [
                param for _,
                param in sub_module.ds_external_parameters()
            ]
        # for _, param in sub_module.named_parameters(recurse=False):
        for param in params_to_fetch:
            param.ds_active_sub_modules += 1
            print_rank_0(
                f"{'--' * self.hierarchy}--Fetching parameters {debug_param2name_id_shape(param)} with active sub modules {param.ds_active_sub_modules}"
            )

            if param.ds_status == ZeroParamStatus.AVAILABLE:
                print_rank_0(
                    f"{'--' * self.hierarchy}--Parameter {debug_param2name_id(param)} is already available"
                )

            if param.ds_status == ZeroParamStatus.NOT_AVAILABLE:
                print_rank_0(
                    f"{'--' * self.hierarchy}--Parameter {debug_param2name_id(param)} is being fetched"
                )
                partitioned_params.append(param)

                # keeping track of number of elements consumed by available parameters
                self._increment_available_parameter_numel(param.ds_numel)
                print_rank_0(f"Incrementing with parameter id {param.ds_id}")

            if param.ds_status == ZeroParamStatus.INFLIGHT:
                params_in_flight = True
                print_rank_0(
                    f"{'--' * self.hierarchy}--Parameters {debug_param2name_id(param)} is already in flight (prefetched)"
                )
        self.hierarchy += 1

        # parameters are partitioned and need to be allgathered
        self._all_gather(partitioned_params, async_op=False)

        # parameters are inflight and communication needs to be completed
        if partitioned_params or params_in_flight:
            self._synchronize_communication()

        for _, param in sub_module.named_parameters(recurse=False):
            param.ds_status = ZeroParamStatus.AVAILABLE
            print_rank_0(
                f"Param {debug_param2name_id_shape_device(param)} norm={param.norm()}",
                force=False)
        #print_rank_0(f"After fetching (id, shape, device): {[(param.ds_id, param.shape, param.device) for param in sub_module.named_parameters(recurse=False)]}")

    def release_sub_module(self, sub_module):
        self.hierarchy -= 1
        print_rank_0(
            f"{'--' * self.hierarchy}Releasing params in module {debug_module2name_class(sub_module)}"
        )
        params_to_release = [
            param for _,
            param in sub_module.named_parameters(recurse=False)
        ]

        if hasattr(sub_module, 'ds_external_parameters'):
            #print_rank_0(f"Releasing external parameters {sub_module.ds_external_parameters()}")
            params_to_release += [
                param for _,
                param in sub_module.ds_external_parameters()
            ]

        # for _, param in sub_module.named_parameters(recurse=False):
        for param in params_to_release:
            param.ds_active_sub_modules -= 1
            if not param.ds_active_sub_modules and not self._keep_for_later(
                    sub_module) and not param.ds_persist:
                print_rank_0(
                    f"{'--' * self.hierarchy}--Releasing parameter {debug_param2name_id_numel(param)} active sub modules {param.ds_active_sub_modules} and keep for later {self._keep_for_later(sub_module)}",
                    force=False)

                # Keeping track of number of elements that are consumed by available parameters
                self._decrement_available_parameter_numel(param.ds_numel)
                see_memory_usage(
                    f"Before releasing param {debug_param2name_id_numel(param)}",
                    force=False)
                param.partition(hierarchy=self.hierarchy)
                see_memory_usage(
                    f"After releasing param {debug_param2name_id_numel(param)}",
                    force=False)

                param.ds_status = ZeroParamStatus.NOT_AVAILABLE
            else:

                print_rank_0(
                    f"{'--' * self.hierarchy}--Did not release param {debug_param2name_id_numel(param)} with active sub modules {param.ds_active_sub_modules}, keep for later={self._keep_for_later(sub_module)} and persistence={param.ds_persist}",
                    force=False)

    def release_and_reset_parameter(self, param):
        param.ds_active_sub_modules = 0
        if param.ds_status == ZeroParamStatus.AVAILABLE:
            print_rank_0(
                f"Releasing unpartitioned param {debug_param2name_id_numel(param)} active sub-modules {param.ds_active_sub_modules} and persistence {param.ds_persist}"
            )
            self._decrement_available_parameter_numel(param.ds_numel)
            param.partition()

    def _keep_for_later(self, sub_module):
        if not self.prefetch_coordinator.trace_completed:
            return False
        if self.max_reuse_distance_in_numel == 0:
            return False
        reuse_distance_in_numel = self.prefetch_coordinator.get_reuse_distance_in_numel(
            sub_module)
        #print_rank_0(f"Reuse distance and numel for sub_module id {sub_module.id} is {reuse_distance_in_numel}")
        return reuse_distance_in_numel < self.max_reuse_distance_in_numel

    def _all_gather(self, partitioned_params, async_op=False):
        with torch.cuda.stream(self.comm_stream):
            handles = partitioned_params[0].all_gather(
                param_list=partitioned_params,
                async_op=async_op,
                hierarchy=self.hierarchy) if partitioned_params else None

        if handles is not None:
            self.in_flight_handles.extend(handles)
            self.params_in_flight.extend(partitioned_params)

    def _synchronize_communication(self, synchronize_streams=True):
        assert len(self.params_in_flight) == len(self.in_flight_handles)
        for handle, param in zip(self.in_flight_handles, self.params_in_flight):
            if handle is not None:
                with torch.cuda.stream(self.comm_stream):
                    handle.wait()
            param.ds_status = ZeroParamStatus.AVAILABLE
        self.comm_stream.synchronize()
        torch.cuda.synchronize() if synchronize_streams else None
        self.in_flight_handles = []
        self.params_in_flight = []


class PreBackwardFunction(torch.autograd.Function):
    @staticmethod
    def forward(ctx, module, pre_backward_function, outputs):
        ctx.module = module
        ctx.pre_backward_function = pre_backward_function
        if not hasattr(module, "applied_pre_backward_ref_cnt"):
            module.applied_pre_backward_ref_cnt = 0
        module.applied_pre_backward_ref_cnt += 1
        #print(f"After Forward: {ctx.module.__class__.__name__}")
        outputs = outputs.detach()
        return outputs

    @staticmethod
    def backward(ctx, *args):
        #print(f"Before Backward: {ctx.module.__class__.__name__}")
        ctx.pre_backward_function(ctx.module)
        return (None, None) + args


class PostBackwardFunction(torch.autograd.Function):
    @staticmethod
    def forward(ctx, module, pre_backward_function, output):
        ctx.module = module
        if output.requires_grad:
            #TODO SOME TIMES post backward does not seem to be triggered debug in detail
            #Should only cause increase in memory not correctness issue
            #if output.grad_fn.__class__.__name__ == 'ViewBackward':
            #    ctx.view=True
            #    print(f"Warning view tensor for input to module : {module.__class__.__name__}. Backward hooks may not trigger properly")
            #assert len(module.parameters(recurse=False)), "The input tensor to the module is a view, and autograd Function or register_hook is not triggered with view tensors."
            #if module.ds_grads_remaining == 0:
            #    print(f"Before Forward: {ctx.module.__class__.__name__}")
            module.ds_grads_remaining += 1
            ctx.pre_backward_function = pre_backward_function
        output = output.detach()
        return output

    @staticmethod
    def backward(ctx, *args):
        ctx.module.ds_grads_remaining = ctx.module.ds_grads_remaining - 1
        if ctx.module.ds_grads_remaining == 0:
            ctx.pre_backward_function(ctx.module)
            #print(f"After Backward: {ctx.module.__class__.__name__}")
        return (None, None) + args


INITIAL_MICRO_STEP_ID = -1


class FP16_DeepSpeedZeroOptimizer_Stage3(object):
    """
    DeepSpeedZeroOptimizer designed to reduce the memory footprint
    required for training large deep learning models.

    For more details please see ZeRO: Memory Optimization Towards Training A Trillion Parameter Models
    https://arxiv.org/abs/1910.02054

    For usage examples, refer to TODO: DeepSpeed Tutorial

    """
    def __init__(self,
                 module,
                 init_optimizer,
                 timers,
                 ds_config,
                 static_loss_scale=1.0,
                 dynamic_loss_scale=False,
                 dynamic_loss_args=None,
                 verbose=True,
                 contiguous_gradients=True,
                 reduce_bucket_size=500000000,
                 prefetch_bucket_size=50000000,
                 max_reuse_distance=1000000000,
                 max_live_parameters=1000000000,
                 param_persistence_threshold=100000,
                 dp_process_group=None,
                 reduce_scatter=True,
                 overlap_comm=False,
                 offload_optimizer_config=None,
                 offload_param_config=None,
                 sub_group_size=1000000000000,
                 mpu=None,
                 clip_grad=0.0,
                 allreduce_always_fp32=False,
                 postscale_gradients=True,
                 gradient_predivide_factor=1.0,
                 gradient_accumulation_steps=1,
                 elastic_checkpoint=False,
                 aio_config=None):

        see_memory_usage("Stage 3 initialize beginning", force=False)

        if dist.get_rank() == 0:
            logger.info(f"Reduce bucket size {reduce_bucket_size}")
            logger.info(f"Allgather bucket size {prefetch_bucket_size}")
        # The fused optimizer does all the work. We need this layer for two reason:
        # 1. maintain same user API from apex.fp16_utils
        # 2. keep common stuff here in case we need to add ne552w fused optimizer later

        # differences from apex.fp16_utils:
        # - assume all model params in fp16
        # - assume all params requires grad
        # - flat by groups, not keeping state. TODO: remove state explicitly?
        # - master gard and unflat master weight never exist. TODO: a way to save out unflat master?
        if not torch.cuda.is_available:
            raise SystemError("Cannot use fp16 without CUDA.")
        self.optimizer = init_optimizer

        # Load pre-built or JIT compile (un)flatten ops
        util_ops = UtilsBuilder().load()
        self.flatten = util_ops.flatten
        self.unflatten = util_ops.unflatten
        self.dtype = self.optimizer.param_groups[0]['params'][0].dtype
        self._global_grad_norm = 0.

        self.optimizer_swapper = None
        self.swap_optimizer = False

        self.offload_optimizer = False
        self.offload_optimizer_pin_memory = False
        self.offload_optimizer_fast_init = False
        self.offload_param = False
        self.offload_param_pin_memory = False
        self.params_in_nvme_and_cpu = False
        self.max_params_in_cpu = 0

        self._configure_offloading(offload_optimizer_config, offload_param_config)

        self._convert_to_zero_parameters(ds_config, module, mpu)

        for m in module.modules():
            _init_external_params(m)

        self.module = module
        self.elastic_checkpoint = elastic_checkpoint
        self.overlap_comm = overlap_comm

        # Replace ._parameters with a new class to enable auto-registration of
        # external parameters
        _inject_parameters(module, ZeROOrderedDict)

        if self.overlap_comm:
            self.gpu_sum = torch.zeros(1, dtype=torch.float).cuda()

<<<<<<< HEAD
        ###################### offload optimizer setup ##################################
        self.optimizer_swapper = None
        self.swap_optimizer = False

        self.offload_optimizer = False
        self.offload_optimizer_pin_memory = False
        self.offload_optimizer_fast_init = False
        if offload_optimizer_config is not None:
            self.offload_optimizer = True
            self.offload_optimizer_pin_memory = offload_optimizer_config[
                OFFLOAD_OPTIMIZER_PIN_MEMORY]
            self.swap_optimizer = offload_optimizer_config[
                OFFLOAD_OPTIMIZER_DEVICE] == OFFLOAD_NVME_DEVICE
            self.offload_optimizer_fast_init = offload_optimizer_config[
                OFFLOAD_OPTIMIZER_FAST_INIT]

        ###################### offload param setup ##################################
        self.offload_param = False
        self.offload_param_pin_memory = False
        self.params_in_nvme_and_cpu = False
        self.max_params_in_cpu = 0
        if offload_param_config is not None:
            if not isinstance(self.optimizer, DummyOptim):
                assert self.offload_optimizer, "parameter offload is only available with optimizer state offload"
            self.offload_param = True
            self.offload_param_pin_memory = offload_param_config[
                OFFLOAD_PARAM_PIN_MEMORY]
            self.params_in_nvme_and_cpu = offload_param_config[
                OFFLOAD_PARAM_DEVICE] == OFFLOAD_NVME_DEVICE
            self.max_params_in_cpu = offload_param_config[OFFLOAD_PARAM_MAX_IN_CPU]
            print_rank_0(
                f"FP16 params swapping is {self.params_in_nvme_and_cpu}, Max params in CPU is {self.max_params_in_cpu}",
                force=False)

=======
>>>>>>> 4bf4ab7a
        self.deepspeed_adam_offload = (self.offload_optimizer
                                       and type(init_optimizer) == DeepSpeedCPUAdam)

        self.device = torch.cuda.current_device(
        ) if not self.offload_optimizer else OFFLOAD_CPU_DEVICE
        ############################################################################

        see_memory_usage("Before Partitioned Parameter Coordinator", force=False)

        fetch_stream = torch.cuda.Stream() if self.overlap_comm else None
        self.param_coordinator = PartitionedParameterCoordinator(
            comm_stream=fetch_stream,
            max_reuse_distance_in_numel=int(max_reuse_distance),
            max_available_parameters_in_numel=int(max_live_parameters))

        see_memory_usage("After Partitioned Parameter Coordinator", force=False)

        #self.param_coordinator = PartitionedParameterCoordinator(comm_stream=torch.cuda.Stream())
        #-------------Stage 3 Setup-------------------#
        # parameters smaller than the threshold will be collectively gathered at the
        # end of the optimizer step and will be kept till the end of the backward pass
        # TODO maybe worth just replicating these parameters and doing all reduce for them
        self.persistence_threshold = int(param_persistence_threshold)

        self.persistent_parameters = self.persistent_parameters()

        self.setup_zero_stage3_hooks()

        #resetting ds_tensor just in case parameters have been changed after initialization
        #example .half() or .to()
        #self.reset_ds_tensor()
        #---------------------------------------------#

        self.timers = timers

        self.reduce_scatter = reduce_scatter

        self.dp_process_group = dp_process_group

        self.partition_count = dist.get_world_size(group=self.dp_process_group)

        if mpu is None:
            self.model_parallel_group = None
            self.model_parallel_rank = 0
        else:
            self.model_parallel_group = mpu.get_model_parallel_group()
            self.model_parallel_rank = mpu.get_model_parallel_rank()

        self.overflow = False
        self.clip_grad = clip_grad
        self.allreduce_always_fp32 = allreduce_always_fp32
        self.gradient_predivide_factor = gradient_predivide_factor
        self.postscale_gradients = postscale_gradients
        self.gradient_accumulation_steps = gradient_accumulation_steps
        self.micro_step_id = INITIAL_MICRO_STEP_ID

        if self.reduce_scatter:
            assert not self.allreduce_always_fp32, "allreduce_always_fp32 is not yet supported with ZeRO-2 with reduce scatter enabled"
            assert self.gradient_predivide_factor == 1.0, "gradient_predivide_factor != 1.0 is not yet supported with ZeRO-2 with reduce scatter enabled"
            assert self.postscale_gradients, "pre-scale gradients is not yet supported with ZeRO-2 with reduce scatter enabled"

        # Holds the mode parameter
        # The param.data may not hold any meaningful data
        # when param's status is NOT_AVAILABLE or IN_FLGHT
        self.fp16_groups = []

        # Hold partitioned parameters
        self.fp16_partitioned_groups = []

        # Holds a fused and flattened copy of the parameters
        self.fp16_partitioned_groups_flat = []
        self.fp16_partitioned_groups_flat_numel = []

        #defragmented pinned memory
        self.param_groups_fp16_flat_cpu_memory = []

        #a single 32-bit partition of the parallel partitioned parameters
        #that this process will update
        self.fp32_partitioned_groups_flat = []
        self.next_swappable_fp32_partitioned_groups = []

        # number of elements per partition in each group
        self.partition_size = []

        self.all_reduce_print = False

        self.prefetch_elements = int(prefetch_bucket_size)

        # padding on each partition for alignment purposes
        self.groups_padding = []

        self.sub_group_size = sub_group_size

        self.sub_group_to_group_id = {}
        see_memory_usage("Before creating fp16 partitions", force=False)
        self._create_fp16_partitions_with_defragmentation()
        num_fp16_subgroups = len(self.fp16_partitioned_groups_flat)
        see_memory_usage(f"After creating fp16 partitions: {num_fp16_subgroups}",
                         force=False)

        # Optimizer tensor swapping
        if self.swap_optimizer:
            self._configure_tensor_swapping(offload_optimizer_config, aio_config)

        see_memory_usage("Before creating fp32 partitions", force=False)
        if not isinstance(self.optimizer, DummyOptim):
            self._create_fp32_partitions()
        see_memory_usage("After creating fp32 partitions", force=False)
        dist.barrier()

        # To support pipelined optimizer swapping
        if not isinstance(init_optimizer, DummyOptim):
            self._create_next_swappable_fp32_groups()

        see_memory_usage("Before initializing optimizer states", force=False)
        if not isinstance(init_optimizer, DummyOptim):
            self.initialize_optimizer_states()
        see_memory_usage("After initializing optimizer states", force=False)
        dist.barrier()

        if dist.get_rank() == 0:
            logger.info(f"optimizer state initialized")

        self.reduce_bucket_size = int(reduce_bucket_size)

        self.reduction_event = torch.cuda.Event(enable_timing=False, blocking=False)

        self.reduction_stream = torch.cuda.Stream(
        ) if self.overlap_comm else torch.cuda.current_stream()
        self.callback_queued = False
        self.copy_grad_stream = torch.cuda.Stream()

        self.param_dict = {}

        # map between param_id and bool to specify if a param is in this partition
        self.is_param_in_current_partition = {}

        self.contiguous_gradients = contiguous_gradients
        self.extra_large_param_to_reduce = None
        self.grads_in_ipg_bucket = []
        self.params_in_ipg_bucket = []
        self.elements_in_ipg_bucket = 0
        self.params_already_reduced = []
        self.is_gradient_accumulation_boundary = True
        self._release_ipg_buffers()
        self.previous_reduced_grads = None

        # simplified param id
        self.param_id = {}

        count = 0
        for i, params_group in enumerate(self.fp16_groups):
            for param in params_group:
                unique_id = id(param)
                self.param_id[unique_id] = count
                self.param_dict[count] = param
                self.params_already_reduced.append(False)
                count = count + 1

        #Largest partitioned param
        largest_partitioned_param_numel = max([
            max([tensor.numel() for tensor in fp16_partitioned_group])
            for fp16_partitioned_group in self.fp16_partitioned_groups
        ])
        print_rank_0(
            f'Largest partitioned param numel = {largest_partitioned_param_numel}',
            force=False)

        see_memory_usage(f"Before Set Grad positions", force=False)

        self.grad_position = {}
        self.set_grad_positions()
        see_memory_usage(f"Before CPU Offload initialization", force=False)

        self.grads_in_partition = None

        if self.offload_optimizer:
            self.accumulated_grads_in_cpu = {}
            self.norm_for_param_grads = {}
            self.local_overflow = False
            self.temp_grad_buffer_for_gpu_offload = torch.zeros(
                largest_partitioned_param_numel,
                device=torch.cuda.current_device(),
                dtype=self.dtype)
            self.temp_grad_gpu_buffer = torch.zeros(largest_partitioned_param_numel,
                                                    device=torch.cuda.current_device(),
                                                    dtype=self.dtype)
        see_memory_usage(f"After CPU Offload initialization", force=False)

        # stores if a partition has been reduced in this step
        self.is_partition_reduced = {}

        # stores if a grad in a partition has been computed or not
        self.is_grad_computed = {}

        # will store the averaged gradients required by this paritition
        self.averaged_gradients = {}

        #creates backward hooks for gradient partitioning
        self.create_reduce_and_remove_grad_hooks()

        #exit(0)

        # we may have a way of fusing dynamic scale. Do not support for now
        if self.dtype == torch.float or not dynamic_loss_scale:
            loss_scale_value = 1.0 if self.dtype == torch.float else static_loss_scale

            self.dynamic_loss_scale = False
            self.loss_scaler = LossScaler(scale=loss_scale_value)
            cur_iter = 0
        else:
            if dynamic_loss_args is None:
                self.loss_scaler = DynamicLossScaler()
            else:
                self.loss_scaler = DynamicLossScaler(**dynamic_loss_args)

            self.dynamic_loss_scale = True

        self.debug_fp16_grads = [{} for _ in self.fp16_groups]

        if dist.get_rank(group=self.dp_process_group) == 0:
            see_memory_usage(f"After initializing ZeRO optimizer", force=False)

    def _configure_offloading(self, offload_optimizer_config, offload_param_config):
        ###################### offload optimizer setup ##################################
        if offload_optimizer_config is not None:
            self.offload_optimizer = True
            self.offload_optimizer_pin_memory = offload_optimizer_config[
                OFFLOAD_OPTIMIZER_PIN_MEMORY]
            self.swap_optimizer = offload_optimizer_config[
                OFFLOAD_OPTIMIZER_DEVICE] == OFFLOAD_NVME_DEVICE
            self.offload_optimizer_fast_init = offload_optimizer_config[
                OFFLOAD_OPTIMIZER_FAST_INIT]

        ###################### offload param setup ##################################
        if offload_param_config is not None:
            assert self.offload_optimizer, "parameter offload is only available with optimizer state offload"
            self.offload_param = True
            self.offload_param_pin_memory = offload_param_config[
                OFFLOAD_PARAM_PIN_MEMORY]
            self.params_in_nvme_and_cpu = offload_param_config[
                OFFLOAD_PARAM_DEVICE] == OFFLOAD_NVME_DEVICE
            self.max_params_in_cpu = offload_param_config[OFFLOAD_PARAM_MAX_IN_CPU]
            print_rank_0(
                f"FP16 params swapping is {self.params_in_nvme_and_cpu}, Max params in CPU is {self.max_params_in_cpu}",
                force=False)

    def _convert_to_zero_parameters(self, ds_config, module, mpu):
        non_zero_params = [p for p in module.parameters() if not is_zero_param(p)]
        if non_zero_params:
            zero_params = [p for p in module.parameters() if is_zero_param(p)]
            if zero_params:
                zero_params[0].convert_to_zero_parameters(param_list=non_zero_params)
            else:
                group = None
                if mpu:
                    group = mpu.get_data_parallel_group()

                if self.params_in_nvme_and_cpu:
                    remote_device = OFFLOAD_NVME_DEVICE
                elif self.offload_param:
                    remote_device = OFFLOAD_CPU_DEVICE
                else:
                    remote_device = None

                Init(module=module,
                     data_parallel_group=group,
                     dtype=self.dtype,
                     config_dict_or_path=ds_config,
                     remote_device=remote_device,
                     pin_memory=self.offload_param_pin_memory,
                     mpu=mpu)

    def _configure_tensor_swapping(self, offload_optimizer_config, aio_config):
        nvme_swap_folder = os.path.join(
            offload_optimizer_config[OFFLOAD_OPTIMIZER_NVME_PATH],
            'zero_stage_3')
        os.makedirs(nvme_swap_folder, exist_ok=True)
        if torch.distributed.get_rank() == 0:
            logger.info(f'Tensor Swapping: Adding optimizer tensors')

        swapper_type = PipelinedOptimizerSwapper if offload_optimizer_config[
            OFFLOAD_OPTIMIZER_PIPELINE] else PartitionedOptimizerSwapper

        self.optimizer_swapper = swapper_type(
            swap_config=offload_optimizer_config,
            aio_config=aio_config,
            base_folder=nvme_swap_folder,
            optimizer=self.optimizer,
            largest_numel=max(self.fp16_partitioned_groups_flat_numel),
            device=self.device,
            dtype=torch.float32,
            timers=self.timers)

    def _create_fp16_partitions(self):
        dist.barrier()
        partition_id = dist.get_rank(group=self.dp_process_group)

        # loop to deal with groups
        for j, param_group in enumerate(self.optimizer.param_groups):

            sub_groups = self._create_fp16_sub_groups(param_group['params'])
            for sub_group in sub_groups:
                i = len(self.fp16_groups)

                # push this group to list before modify
                self.fp16_groups.append(sub_group)
                self.sub_group_to_group_id[i] = j

                #These are the list of the partitioned parameters
                self.fp16_partitioned_groups.append(
                    [param.ds_tensor for param in self.fp16_groups[i]])

                print_rank_0(
                    f"fp16 group {i} partitioned_param norms : {[param.ds_tensor.norm().item() for param in self.fp16_groups[i]]}"
                )

                # Record padding required to align group to world size (only applies to last rank)
                if partition_id == dist.get_world_size(group=self.dp_process_group) - 1:
                    padding = [p.padding_size() for p in self.fp16_groups[i]]
                else:
                    padding = [0] * len(self.fp16_groups[i])
                self.groups_padding.append(padding)

                #not sure why apex was cloning the weights before flattening
                #removing cloning here
                see_memory_usage(f"Before Flattening param group {i}", force=False)

                if not self.offload_param:
                    see_memory_usage(f"Before moving param group {i} to CPU",
                                     force=False)
                    #move all the parameters to cpu to free up GPU space for creating flat buffer
                    move_to_cpu(self.fp16_partitioned_groups[i])
                    see_memory_usage(f"After moving param group {i} to CPU", force=False)

                    #create flat buffer in CPU and move to GPU
                    self.fp16_partitioned_groups_flat.append(
                        self.flatten_dense_tensors_aligned(
                            self.fp16_partitioned_groups[i],
                            dist.get_world_size(group=self.dp_process_group)).cuda(
                                torch.cuda.current_device()))
                    see_memory_usage(
                        f"After flattening and moving param group {i} to GPU",
                        force=False)
                else:
                    #Without the detach, seems like the flattening becomes part of the
                    #model graph causing errors downstream
                    self.fp16_partitioned_groups_flat.append(
                        self.flatten_dense_tensors_aligned(
                            self.fp16_partitioned_groups[i],
                            dist.get_world_size(
                                group=self.dp_process_group)).detach().pin_memory())

                see_memory_usage(f"After Flattening param group {i}", force=False)

                see_memory_usage(f"After Flattening param group {i}", force=False)

                #set model fp16 weight to slices of flattened buffer
                updated_params = self.unflatten(self.fp16_partitioned_groups_flat[i],
                                                self.fp16_partitioned_groups[i])

                for partitioned_param, q in zip(self.fp16_partitioned_groups[i], updated_params):
                    partitioned_param.data = q.data

    def _move_to_flat_buffer(self, param_list, flat_buffer, avoid_copy=False):
        '''If flat buffer is None then the parameters in the param_list are
        not copied to the flat buffer. This is because they excede the number of max_params_in_cpu
        Some of these parameters may aready be in CPU in unflattened buffers
        or they maybe in GPU, or they maybe in NVME. If they are in NVME, then
        they will be marked as NOT_AVAILABLE, and will be moved to CPU when they are
        needed during training.'''
        if flat_buffer is None:
            # this dst buffer is on NVMe, so skip this
            return

        start = 0
        for param in param_list:
            src = param.ds_tensor
            dest = flat_buffer.narrow(0, start, src.ds_numel)
            start = start + src.ds_numel
            '''if the parameter was initialized in nvme then bring it to the destination buffer directly'''
            if src.status == PartitionedParamStatus.NOT_AVAILABLE:
                print_rank_0(
                    f"Swapping in {param.ds_id} with partition size {param.ds_tensor.ds_numel} permanently to CPU"
                )
                param.nvme_swapper.swap_into_buffer(param, dest)
                src.data = dest.data
                src.status = PartitionedParamStatus.AVAILABLE
            else:
                assert src.status == PartitionedParamStatus.AVAILABLE, "Partitioned Param must be available here"
                if not avoid_copy:
                    dest.data.copy_(src.data)
                src.data = dest.data

            # Final location must be gpu/cpu in this case
            param.ds_tensor.final_location = 'not-nvme'

    def _create_param_groups_fp16_flat_cpu_memory(self):

        aggregate_params_count = 0

        for j, param_group in enumerate(self.optimizer.param_groups):
            params_in_group = sum([p.ds_tensor.ds_numel for p in param_group['params']])

            flat_buffer_size = params_in_group

            if self.params_in_nvme_and_cpu and \
                aggregate_params_count + params_in_group > self.max_params_in_cpu:

                flat_buffer_size = max(0,
                                       self.max_params_in_cpu - aggregate_params_count)

            aggregate_params_count += params_in_group

            if flat_buffer_size > 0:
                print_rank_0(f"group {j} flat buffer size {flat_buffer_size}",
                             force=False)
                self.param_groups_fp16_flat_cpu_memory.append(
                    torch.empty(int(flat_buffer_size),
                                dtype=self.dtype,
                                pin_memory=True))
            else:
                print_rank_0(
                    f"No flat buffer size. Param group size was  {params_in_group}",
                    force=False)

                self.param_groups_fp16_flat_cpu_memory.append(
                    torch.empty(1,
                                dtype=self.dtype))

    def _create_fp16_partitions_with_defragmentation(self):
        dist.barrier()
        partition_id = dist.get_rank(group=self.dp_process_group)
        create_fp16_flat_reuse_buffer = False
        largest_partition_numel = []
        max_partition_numel = 0

        #create a flat CPU memory allocation for each param group
        if self.offload_param:
            self._create_param_groups_fp16_flat_cpu_memory()

        # loop to deal with groups
        for j, param_group in enumerate(self.optimizer.param_groups):

            sub_groups = self._create_fp16_sub_groups(param_group['params'])
            print_rank_0(f'fp16 group {j} has {len(sub_groups)} subgroups', force=False)

            flat_offset = 0
            for sub_group in sub_groups:
                i = len(self.fp16_groups)

                # push this group to list before modify
                self.fp16_groups.append(sub_group)
                self.sub_group_to_group_id[i] = j

                # comment out for zero_to_fp32 debug
                # if torch.distributed.get_rank() == 0:
                #     for param in self.fp16_groups[i]:
                #         print(f"{debug_param2name_id_shape(param)} {param.ds_shape}")

                #These are the list of the partitioned parameters
                self.fp16_partitioned_groups.append(
                    [param.ds_tensor for param in self.fp16_groups[i]])

                total_elements = sum(
                    [t.ds_numel for t in self.fp16_partitioned_groups[i]])
                self.fp16_partitioned_groups_flat_numel.append(total_elements)

                if total_elements > max_partition_numel:
                    largest_partition_numel = [
                        t.ds_numel for t in self.fp16_partitioned_groups[i]
                    ]
                    max_partition_numel = total_elements

                print_rank_0(
                    f"fp16 group {i} partitioned_param norms : {[param.ds_tensor.norm().item() for param in self.fp16_groups[i]]}"
                )

                # Record padding required to align group to world size (only applies to last rank)
                if partition_id == dist.get_world_size(group=self.dp_process_group) - 1:
                    padding = [p.padding_size() for p in self.fp16_groups[i]]
                else:
                    padding = [0] * len(self.fp16_groups[i])
                self.groups_padding.append(padding)

                #not sure why apex was cloning the weights before flattening
                #removing cloning here
                see_memory_usage(f"Before Flattening param subgroup {i}", force=False)

                #all partitioned parameters remain in GPU during training
                if not self.offload_param:
                    see_memory_usage(f"Before moving param subgroup group {i} to CPU",
                                     force=False)
                    #move all the parameters to cpu to free up GPU space for creating flat buffer
                    move_to_cpu(self.fp16_partitioned_groups[i])
                    see_memory_usage(f"After moving param subgroup {i} to CPU",
                                     force=False)

                    #create flat buffer in CPU and move to GPU
                    self.fp16_partitioned_groups_flat.append(
                        self.flatten_dense_tensors_aligned(
                            self.fp16_partitioned_groups[i],
                            1).cuda(torch.cuda.current_device()))
                    see_memory_usage(
                        f"After flattening and moving param subgroup {i} to GPU",
                        force=False)

                #all partitioned parameters are in CPU during training
                else:
                    print_rank_0(f"Params in nvme and cpu {self.params_in_nvme_and_cpu}")
                    #Flat buffer may not be available for parameters that reside in NVME
                    if not self.params_in_nvme_and_cpu or flat_offset + total_elements <= self.param_groups_fp16_flat_cpu_memory[
                            j].numel():
                        fp16_partitioned_group_flat = self.param_groups_fp16_flat_cpu_memory[
                            j].narrow(0,
                                      flat_offset,
                                      total_elements)
                        print_rank_0(
                            f"Creating a flat buffer for subgroup {i} requiring {total_elements} elements, and cumulative CPU elements {flat_offset + total_elements}",
                            force=False)
                    #these parameters reside in NVME and
                    elif self.params_in_nvme_and_cpu:
                        fp16_partitioned_group_flat = None
                        print_rank_0(
                            f"No flat buffer for sub group {i} of {total_elements} elements",
                            force=False)
                    else:
                        assert False, "Either params are in nvme, or they are in CPU memory. This code path should not be triggered. Please see you max_params_in_cpu and params_in_nvme configs"

                    self.fp16_partitioned_groups_flat.append(fp16_partitioned_group_flat)
                    flat_offset += total_elements

                # move param to flat buffer for both param offload on/off
                self._move_to_flat_buffer(self.fp16_groups[i],
                                          self.fp16_partitioned_groups_flat[i],
                                          avoid_copy=not self.offload_param)

                see_memory_usage(f"After Flattening param group {i}", force=False)

                #create a pinned memory to be used for swapping out params to NVME after optimizer step
                if self.fp16_partitioned_groups_flat[-1] is None:
                    create_fp16_flat_reuse_buffer = True

                see_memory_usage(f"After Flattening param subgroup {i}", force=False)

        if create_fp16_flat_reuse_buffer:
            assert len(largest_partition_numel) > 0, f'Unexpected that largest partition is empty'
            self.fp16_groups[0][0].nvme_swapper.reserve_partitioned_swap_space(
                largest_partition_numel)

    def _swap_in_sub_group_to_flat_buffer(self, flat_buffer, sub_group_id):
        offset = 0
        elements_in_sub_group = sum(
            [t.ds_numel for t in self.fp16_partitioned_groups[sub_group_id]])
        assert (flat_buffer.numel() == elements_in_sub_group)
        for param, partitioned_param in zip(self.fp16_groups[sub_group_id], self.fp16_partitioned_groups[sub_group_id]):
            dest = flat_buffer.narrow(0, offset, partitioned_param.ds_numel)
            if partitioned_param.status == PartitionedParamStatus.NOT_AVAILABLE:
                print_rank_0(
                    f"Swapping in {param.ds_id} with elements {param.ds_numel} and partition {param.ds_tensor.ds_numel}"
                )
                param.nvme_swapper.swap_in([param], async_op=False)
                dest.data.copy_(partitioned_param.data)
                param.nvme_swapper.remove_partition_and_release_buffers([param])
                print_rank_0(f"Swapping in {param.ds_id} done")
            else:
                dest.data.copy_(partitioned_param.data)
            offset += partitioned_param.ds_numel

    def _create_next_swappable_fp32_groups(self):
        reverse_order_indices = [
            i for i in range(len(self.fp32_partitioned_groups_flat))
        ]
        reverse_order_indices.reverse()

        next_group = None
        for i in reverse_order_indices:
            self.next_swappable_fp32_partitioned_groups.append(next_group)
            if self._swappable_optimizer_subgroup(i):
                next_group = self.fp32_partitioned_groups_flat[i]

        self.next_swappable_fp32_partitioned_groups.reverse()

    def _get_sub_group_partitions(self, sub_group_id):
        sub_group_partitions = []
        for param, partitioned_param in zip(self.fp16_groups[sub_group_id], self.fp16_partitioned_groups[sub_group_id]):
            if partitioned_param.status == PartitionedParamStatus.NOT_AVAILABLE:
                swap_path = param.nvme_swapper.get_path(param, True)
                sub_group_partitions.append((partitioned_param,
                                             param.ds_tensor.ds_numel,
                                             swap_path))
            else:
                sub_group_partitions.append((partitioned_param,
                                             partitioned_param.ds_numel,
                                             None))

        return sub_group_partitions

    def _create_fp32_partitions(self):
        cpu_memory_usage = 0
        cpu_memory_sub_groups = 0
        nvme_memory_usage = 0
        num_swappable_partitions = 0
        num_swap_from_nvme_partitions = 0
        num_swap_from_cpu_partitions = 0
        swap_from_nvme_memory_usage = 0
        swap_from_cpu_memory_usage = 0
        GIGA_BYTES = (1024**3)

        swappable_fp32_tensors = []
        swappable_fp16_src_tensors = []
        nvme_fp16_partitions_info = []
        nvme_fp16_num_elems = []
        nvme_fp32_dest_tensors = []
        fp32_element_size = torch.tensor([], dtype=torch.float32).element_size()

        for i, tensor in enumerate(self.fp16_partitioned_groups_flat):
            num_elements = self.fp16_partitioned_groups_flat_numel[i]

            # a partition of the fp32 master weights that will be updated by this process
            if self._swappable_optimizer_subgroup(i):
                self.fp32_partitioned_groups_flat.append(torch.Tensor())
                nvme_memory_usage += (fp32_element_size * num_elements)
                num_swappable_partitions += 1

                if self.params_in_nvme_and_cpu and tensor is None:
                    num_swap_from_nvme_partitions += 1
                    swap_from_nvme_memory_usage += (fp32_element_size * num_elements)
                    if self.offload_optimizer_fast_init:
                        sub_group_partitions = self._get_sub_group_partitions(i)
                        nvme_fp16_partitions_info.append(sub_group_partitions)
                        nvme_fp16_num_elems.append(num_elements)
                        nvme_fp32_dest_tensors.append(
                            self.fp32_partitioned_groups_flat[i])
                    else:
                        unpinned_fp32_buffer = torch.empty(num_elements,
                                                           device=self.device,
                                                           dtype=torch.float)
                        self._swap_in_sub_group_to_flat_buffer(unpinned_fp32_buffer, i)
                        self.optimizer_swapper.initialize_parameters(
                            parameters=[self.fp32_partitioned_groups_flat[i]],
                            src_tensors=[unpinned_fp32_buffer])
                else:
                    num_swap_from_cpu_partitions += 1
                    swap_from_cpu_memory_usage += (fp32_element_size * num_elements)
                    swappable_fp32_tensors.append(self.fp32_partitioned_groups_flat[i])
                    swappable_fp16_src_tensors.append(
                        self.fp16_partitioned_groups_flat[i])
            else:
                cpu_memory_usage += (fp32_element_size * num_elements)
                cpu_memory_sub_groups += 1

                if self.params_in_nvme_and_cpu and tensor is None:
                    unpinned_fp32_buffer = torch.empty(num_elements,
                                                       device=self.device,
                                                       dtype=torch.float)
                    self._swap_in_sub_group_to_flat_buffer(unpinned_fp32_buffer, i)
                    self.fp32_partitioned_groups_flat.append(unpinned_fp32_buffer)
                else:
                    self.fp32_partitioned_groups_flat.append(
                        self.fp16_partitioned_groups_flat[i].to(
                            self.device).clone().float().detach())

            self.fp32_partitioned_groups_flat[
                i].requires_grad = True  # keep this in case internal optimizer uses it

        if len(swappable_fp32_tensors) > 0:
            self.optimizer_swapper.initialize_parameters(
                parameters=swappable_fp32_tensors,
                src_tensors=swappable_fp16_src_tensors)

        if len(nvme_fp32_dest_tensors) > 0:
            fp16_pinned_buffers = self.fp16_groups[0][
                0].nvme_swapper.reserve_available_buffers()
            assert len(fp16_pinned_buffers) > 0
            self.optimizer_swapper.initialize_from_swapped_fp16_params(
                fp16_partitions_info=nvme_fp16_partitions_info,
                fp16_num_elems=nvme_fp16_num_elems,
                fp16_pinned_buffers=fp16_pinned_buffers,
                fp32_parameters=nvme_fp32_dest_tensors)
            self.fp16_groups[0][0].nvme_swapper.release_reserved_buffers()

        nvme_gigabytes = nvme_memory_usage / GIGA_BYTES
        print_rank_0(
            f'Swappable FP32 Partitions: count={num_swappable_partitions} size={nvme_gigabytes:5.2f} GB',
            force=False)
        if self.params_in_nvme_and_cpu:
            print_rank_0(
                f'Swap from NVMe Partitions: count = {num_swap_from_nvme_partitions}, size = {swap_from_nvme_memory_usage/GIGA_BYTES:5.2f}GB',
                force=False)
            print_rank_0(
                f'Swap from CPU Partitions: count = {num_swap_from_cpu_partitions}, size = {swap_from_cpu_memory_usage/GIGA_BYTES:5.2f}GB',
                force=False)

        cpu_memory_gigabytes = cpu_memory_usage / GIGA_BYTES
        print_rank_0(
            f'In-Memory FP32 Partitions: count={cpu_memory_sub_groups} size={cpu_memory_gigabytes:5.2f} GB',
            force=False)

        # Clear for on-the-fly population before the optimizer step
        for param_group in self.optimizer.param_groups:
            param_group['params'] = []

    def _create_fp16_sub_groups(self, params_group):

        params_group_numel = sum([param.partitioned_size() for param in params_group])
        sub_group_size = self.sub_group_size

        if sub_group_size is None or sub_group_size >= params_group_numel:
            return [params_group]

        sub_groups = []
        sub_group = []
        local_sub_group_size = 0
        for param in params_group:

            sub_group.append(param)
            local_sub_group_size += param.partitioned_size()

            if local_sub_group_size >= sub_group_size or id(param) == id(
                    params_group[-1]):

                sub_groups.append(sub_group)

                sub_group = []
                local_sub_group_size = 0

        return sub_groups

    # def reset_ds_tensor(self):
    #     for name, param in self.module.named_parameters(recurse=True):
    #         assert hasattr(param,'ds_id'), "Parameters have not been converted to be Zero 3 compatible"
    #         assert (param.ds_status == ZeroParamStatus.NOT_AVAILABLE), "All the parameters must have been partitioned by now"
    #         param.ds_tensor.data = param.data

    def setup_zero_stage3_hooks(self):
        self.hierarchy = 0
        self._register_hooks_recursively(self.module)

        #reset step at the beginning of forward
        def _pre_forward_hook(module, *args):
            self.param_coordinator.reset_step()

        #reset step if in inference mode
        def _end_of_forward_hook(module, *args):

            if not torch._C.is_grad_enabled():
                self.param_coordinator.reset_step()

        #likely one of them should be enough but just to be safe
        self.module.register_forward_hook(_end_of_forward_hook)
        self.module.register_forward_pre_hook(_pre_forward_hook)

        # Add top module to stack trace
        global FWD_MODULE_STACK
        FWD_MODULE_STACK.append(self.module)

    def persistent_parameters(self):
        persistent_params = []
        total_persistent_parameters = 0
        params_count = 0
        for _, param in self.module.named_parameters(recurse=True):
            if param.ds_numel < self.persistence_threshold:
                params_count += 1
                param.ds_persist = True
                persistent_params.append(param)
                total_persistent_parameters += param.ds_numel

        print_rank_0(
            f"ZeRO 3: Total persistent parameters: {total_persistent_parameters} in {params_count} params",
            force=False)
        return persistent_params

    def _register_hooks_recursively(self, module, count=[0]):
        my_count = count[0]
        module.id = my_count

        #print(f"{module.__class__} : {module.id}")

        for child in module.children():
            count[0] = count[0] + 1
            self._register_hooks_recursively(child, count=count)

        def _pre_forward_module_hook(module, *args):
            self.pre_sub_module_forward_function(module)

        def _post_forward_module_hook(module, input, output):
            global FWD_MODULE_STACK
            FWD_MODULE_STACK.pop()
            if output is None:
                output = []
            elif not isinstance(output, (list, tuple)):
                if torch.is_tensor(output):
                    output = [output]
                else:
                    #print(f'got UNKNOWN type {type(output)}')
                    outputs = []
                    output = output if isinstance(output, dict) else vars(output)
                    for name, val in output.items():
                        if not name.startswith('__') and torch.is_tensor(val):
                            outputs.append(val)
                    output = outputs
                    #print(f'convert output to {output}')

            for item in filter(lambda item: is_zero_param(item), output):
                if not any(id(item) in m._external_params for m in FWD_MODULE_STACK):
                    item.ds_active_sub_modules += 1
                    module_to_register = FWD_MODULE_STACK[-1]
                    print_rank_0(
                        f'Registering dangling parameter for module {module_to_register.__class__.__name__}.',
                        force=False)
                    register_external_parameter(module_to_register, item)

                    # It's possible that the parameter was already external to the completed module. If so, remove it the
                    # registration as it will be covered by the outer module instead.
                    if id(item) in module._external_params:
                        print_rank_0(
                            f'  Unregistering nested dangling parameter from module {module.__class__.__name__}',
                            force=False)
                        unregister_external_parameter(module, item)

                    item.all_gather()

            self.post_sub_module_forward_function(module)

        def _pre_backward_module_hook(module, inputs, output):
            def _run_before_backward_function(sub_module):
                # some models (e.g. Albert) may run multiple forwards on the same layer in a loop
                # before doing backwards, so each backward will need a pre-fetch - using reference
                # counting to support this scenario
                #print(f"COUNTER before: {sub_module.applied_pre_backward_ref_cnt}")
                if sub_module.applied_pre_backward_ref_cnt > 0:
                    self.pre_sub_module_backward_function(sub_module)
                    sub_module.applied_pre_backward_ref_cnt -= 1
                #print(f"COUNTER after: {sub_module.applied_pre_backward_ref_cnt}")

            return _apply_to_tensors_only(module,
                                          PreBackwardFunction,
                                          _run_before_backward_function,
                                          output)

        #This is an alternate to doing _post_backward_module_hook
        #it uses tensor.register_hook instead of using torch.autograd.Function
        def _alternate_post_backward_module_hook(module, inputs):
            module.ds_grads_remaining = 0

            #print(f"Before Forward {module.__class__.__name__}")

            def _run_after_backward_hook(*unused):
                module.ds_grads_remaining = module.ds_grads_remaining - 1
                if module.ds_grads_remaining == 0:
                    #print(f"After backward {module.__class__.__name__}")
                    self.post_sub_module_backward_function(module)

            def _run_before_forward_function(input):
                if input.requires_grad:
                    module.ds_grads_remaining += 1

            return _apply_forward_and_backward_to_tensors_only(
                module,
                _run_before_forward_function,
                _run_after_backward_hook,
                inputs)

        def _post_backward_module_hook(module, inputs):
            module.ds_grads_remaining = 0

            def _run_after_backward_function(sub_module):
                if sub_module.ds_grads_remaining == 0:
                    self.post_sub_module_backward_function(sub_module)

            return _apply_to_tensors_only(module,
                                          PostBackwardFunction,
                                          _run_after_backward_function,
                                          inputs)

        # Pre forward hook
        module.register_forward_pre_hook(_pre_forward_module_hook)
        # Post forward hook
        module.register_forward_hook(_post_forward_module_hook)

        # Pre backward hook
        module.register_forward_hook(_pre_backward_module_hook)

        # post backward hook
        module.register_forward_pre_hook(_post_backward_module_hook)

    def pre_sub_module_forward_function(self, sub_module):
        see_memory_usage(f"Before sub module function {sub_module.__class__.__name__}",
                         force=False)

        global FWD_MODULE_STACK
        FWD_MODULE_STACK.append(sub_module)

        self.param_coordinator.record_trace(sub_module)

        self.param_coordinator.fetch_sub_module(sub_module)
        see_memory_usage(
            f"Before sub module function {sub_module.__class__.__name__} after fetch",
            force=False)

        self.param_coordinator.prefetch_next_sub_modules(
            sub_module,
            numel=self.prefetch_elements,
            nvme=self.params_in_nvme_and_cpu)
        see_memory_usage(
            f"Before sub module function {sub_module.__class__.__name__} after prefetch",
            force=False)

        self.param_coordinator.increment_step(sub_module)

    def post_sub_module_forward_function(self, sub_module):
        see_memory_usage(
            f"After sub module function {sub_module.__class__.__name__} {sub_module.id} before release",
            force=False)

        self.param_coordinator.release_sub_module(sub_module)

        see_memory_usage(
            f"After sub module function {sub_module.__class__.__name__}  {sub_module.id} after release",
            force=False)

    def pre_sub_module_backward_function(self, sub_module):
        self.param_coordinator.record_trace(sub_module)

        self.param_coordinator.fetch_sub_module(sub_module)

        self.param_coordinator.prefetch_next_sub_modules(sub_module,
                                                         numel=self.prefetch_elements)

        self.param_coordinator.increment_step(sub_module)

    def post_sub_module_backward_function(self, sub_module):
        see_memory_usage(
            f"After sub module backward function {sub_module.__class__.__name__} {sub_module.id} before release",
            force=False)
        self.param_coordinator.release_sub_module(sub_module)
        see_memory_usage(
            f"After sub module backward function {sub_module.__class__.__name__} {sub_module.id} after release",
            force=False)

    def _release_ipg_buffers(self):
        if self.contiguous_gradients:
            self.ipg_buffer = None
            if not self.offload_optimizer and self.is_gradient_accumulation_boundary:
                self.grads_in_partition = None

            self.grads_in_partition_offset = 0

    def _optimizer_step(self, sub_group_id):
        param_group_id = self.sub_group_to_group_id[sub_group_id]
        fp32_param = self.fp32_partitioned_groups_flat[sub_group_id]
        fp16_param = self.fp16_partitioned_groups_flat[sub_group_id]
        self.optimizer.param_groups[param_group_id]['params'] = [fp32_param]

        self.optimizer.step()
        self.optimizer.param_groups[param_group_id]['params'] = []

    def _swappable_optimizer_subgroup(self, sub_group_id):
        if not self.swap_optimizer:
            return False

        return self.optimizer_swapper.swappable_tensor(
            None,
            numel=self.fp16_partitioned_groups_flat_numel[sub_group_id])

    def _partitioned_params_swap_out(self, i):
        offset = 0
        fp32_param = self.fp32_partitioned_groups_flat[i]
        assert fp32_param is not None, \
        f'fp32 parameters of sub_group {i} is None'

        swap_fp16_params = []
        swap_fp32_params = []
        for param, partitioned_param in zip(self.fp16_groups[i], self.fp16_partitioned_groups[i]):
            src = fp32_param.narrow(0, offset, partitioned_param.ds_numel)
            if partitioned_param.status == PartitionedParamStatus.AVAILABLE:
                partitioned_param.data.copy_(src.data)
            else:
                swap_fp32_params.append(src)
                swap_fp16_params.append(param)
            offset += partitioned_param.ds_numel

        if len(swap_fp16_params):
            swap_fp16_params[0].nvme_swapper.swap_out_partitioned_params(
                dst_fp16_params=swap_fp16_params,
                src_fp32_params=swap_fp32_params)

    def initialize_optimizer_states(self):
        num_subgroups = len(self.fp16_groups)

        largest_numel = max(
            [sum([p.ds_numel for p in psg]) for psg in self.fp16_partitioned_groups])
        gradient_dtype = self.fp32_partitioned_groups_flat[0].dtype
        gradient_buffer = torch.zeros(int(largest_numel),
                                      dtype=gradient_dtype,
                                      device=self.device)

        timers = self.timers
        timer_names = set()

        if self.swap_optimizer:
            self.optimizer_swapper.init_timers()

        INIT_OPTIMIZER_TIMER = 'init_optimizer_state'
        timer_names.add(INIT_OPTIMIZER_TIMER)
        self.start_timers([INIT_OPTIMIZER_TIMER])

        for i, group in enumerate(self.fp16_groups):
            swappable_optimizer_subgroup = self._swappable_optimizer_subgroup(i)
            swappable_param_subgroup = self.fp16_partitioned_groups_flat[i] is None

            num_elements = int(self.fp16_partitioned_groups_flat_numel[i])

            see_memory_usage(
                f'[Begin] Initialize optimizer states {i} / {num_subgroups} subgroups, num_elems: {num_elements}, swappable opt/param:{swappable_optimizer_subgroup}/{swappable_param_subgroup}',
                force=False)

            if swappable_optimizer_subgroup:
                self._optimizer_states_and_gradient_swap_in(i, timer_names)

            if self.offload_optimizer and not swappable_optimizer_subgroup:
                subgroup_gradient_buffer = torch.zeros(num_elements,
                                                       dtype=gradient_dtype,
                                                       device=self.device)
                if self.offload_optimizer_pin_memory:
                    subgroup_gradient_buffer = subgroup_gradient_buffer.pin_memory()

                self.fp32_partitioned_groups_flat[i].grad = subgroup_gradient_buffer
            else:
                self.fp32_partitioned_groups_flat[i].grad = gradient_buffer.narrow(
                    0,
                    0,
                    num_elements)

            self._optimizer_step(i)

            if swappable_param_subgroup:
                self._partitioned_params_swap_out(i)

            if swappable_optimizer_subgroup:
                self._optimizer_states_and_gradient_swap_out(i, timer_names)

            see_memory_usage(
                f'[End] Initialize optimizer states {i} / {num_subgroups} subgroups, num_elems: {num_elements}, swappable opt/param:{swappable_optimizer_subgroup}/{swappable_param_subgroup}',
                force=False)

        self.stop_timers([INIT_OPTIMIZER_TIMER])
        self.log_timers(timer_names)

        if self.swap_optimizer:
            self.optimizer_swapper.log_timers()

        if not self.offload_optimizer:
            for group in self.fp32_partitioned_groups_flat:
                group.grad = None

        # Reset steps
        return

    #########################################################################
    #########################ZeRO Partition Gradients########################
    #########################################################################

    def get_first_param_index(self, group_id, param_group, partition_id):
        for index, param in enumerate(param_group):
            param_id = self.get_param_id(param)
            if partition_id in self.param_to_partition_ids[group_id][param_id]:
                return index
        return None

    def initialize_gradient_partitioning_data_structures(self):

        total_partitions = dist.get_world_size(group=self.dp_process_group)

        for i, param_group in enumerate(self.fp16_groups):

            self.param_to_partition_ids[i] = {}
            self.is_partition_reduced[i] = {}
            self.total_grads_in_partition[i] = {}
            self.remaining_grads_in_partition[i] = {}
            self.is_grad_computed[i] = {}
            self.grad_partition_insertion_offset[i] = {}
            self.grad_start_offset[i] = {}
            self.first_param_index_in_partition[i] = {}

            for partition_id in range(total_partitions):
                self.is_grad_computed[i][partition_id] = {}
                self.grad_partition_insertion_offset[i][partition_id] = {}
                self.grad_start_offset[i][partition_id] = {}
                self.initialize_gradient_partition(i, param_group, partition_id)
                self.is_partition_reduced[i][partition_id] = False
                self.first_param_index_in_partition[i][
                    partition_id] = self.get_first_param_index(
                        i,
                        param_group,
                        partition_id)

    def independent_gradient_partition_epilogue(self):
        self.report_ipg_memory_usage(f"In ipg_epilogue before reduce_ipg_grads", 0)
        self.reduce_ipg_grads()
        self.report_ipg_memory_usage(f"In ipg_epilogue after reduce_ipg_grads", 0)

        if self.overlap_comm:
            self.reduction_stream.synchronize()

        with torch.cuda.stream(self.reduction_stream):
            self.partition_previous_reduced_grads()

        # if dist.get_rank() == 0:
        #    logger.info("Params already reduced %s", self.params_already_reduced)
        for i in range(len(self.params_already_reduced)):
            self.params_already_reduced[i] = False

        #in case of cpu offload, averaged gradients are already in fp32_partitioned_groups_flat.grad
        #TODO: use a similar code path for both cpu_offload and non-cpu offload
        if not self.offload_optimizer:
            for i, sub_group in enumerate(self.fp16_groups):
                self.averaged_gradients[i] = [
                    torch.zeros_like(param.ds_tensor) if param.grad is None else
                    param.grad.data.narrow(0,
                                           0,
                                           param.ds_tensor.numel())
                    for param in sub_group
                ]
                # self.averaged_gradients[i] = self.get_flat_partition(
                #     self.fp16_groups[i],
                #     0,
                #     self.fp32_partitioned_groups_flat[i].numel(),
                #     return_tensor_list=True)

        self._release_ipg_buffers()

        see_memory_usage(f"End ipg_epilogue", force=False)

    # resets all partition to no reduced
    # sets remaining grads to the total number of grads in each partition
    # set is grad computed to false for all grads in partition
    def reset_partition_gradient_structures(self):
        total_partitions = dist.get_world_size(group=self.dp_process_group)
        for i, _ in enumerate(self.fp16_groups):
            for partition_id in range(total_partitions):
                self.is_partition_reduced[i][partition_id] = False
                self.remaining_grads_in_partition[i][
                    partition_id] = self.total_grads_in_partition[i][partition_id]

                for param_id in self.is_grad_computed[i][partition_id]:
                    self.is_grad_computed[i][partition_id][param_id] = False

    def initialize_gradient_partition(self, i, param_group, partition_id):
        def set_key_value_list(dictionary, key, value):
            if key in dictionary:
                dictionary[key].append(value)
            else:
                dictionary[key] = [value]

        def increment_value(dictionary, key):
            if key in dictionary:
                dictionary[key] += 1
            else:
                dictionary[key] = 1

        partition_size = self.partition_size[i]

        start_index = partition_size * partition_id
        end_index = partition_size * (partition_id + 1)

        current_index = 0
        first_offset = 0

        for param in param_group:

            param_size = param.numel()
            param_id = self.get_param_id(param)

            if (current_index >= start_index and current_index < end_index):
                set_key_value_list(self.param_to_partition_ids[i],
                                   param_id,
                                   partition_id)
                increment_value(self.total_grads_in_partition[i], partition_id)

                self.is_grad_computed[i][partition_id][param_id] = False

                self.grad_partition_insertion_offset[i][partition_id][
                    param_id] = current_index - start_index
                self.grad_start_offset[i][partition_id][param_id] = 0

            elif start_index > current_index and start_index < (current_index +
                                                                param_size):
                assert (first_offset == 0), "This can happen either zero or only once as this must be the first tensor in the partition"
                first_offset = start_index - current_index

                set_key_value_list(self.param_to_partition_ids[i],
                                   param_id,
                                   partition_id)
                increment_value(self.total_grads_in_partition[i], partition_id)

                self.is_grad_computed[i][partition_id][param_id] = False

                self.grad_partition_insertion_offset[i][partition_id][param_id] = 0
                self.grad_start_offset[i][partition_id][param_id] = first_offset

            current_index = current_index + param_size

    def overlapping_partition_gradients_reduce_epilogue(self):
        self.independent_gradient_partition_epilogue()
        self.zero_grad()

    def create_reduce_and_remove_grad_hooks(self):
        print_rank_0(f'[Begin] Create gradient reduction hooks')
        self.grad_accs = []
        for i, param_group in enumerate(self.fp16_groups):
            for param in param_group:
                if param.requires_grad:
                    #print_rank_0(f" Before all gather {param.device}, {param.shape}")

                    # The hook must be created in un-partitioned parameter
                    param.all_gather()

                    #print(f"After all gather {param.device}, {param.shape}")
                    def wrapper(param, i):
                        param_tmp = param.expand_as(param)
                        grad_acc = param_tmp.grad_fn.next_functions[0][0]

                        def reduce_partition_and_remove_grads(*notneeded):
                            self.reduce_ready_partitions_and_remove_grads(param, i)

                        grad_acc.register_hook(reduce_partition_and_remove_grads)
                        self.grad_accs.append(grad_acc)

                    #print(f"param grad fn {param.expand_as(param).grad_fn}")
                    wrapper(param, i)

                    # Partition the parameter after creating the hook
                    param.partition()
        print_rank_0(f'[End] Create gradient reduction hooks')

    def get_param_id(self, param):
        unique_id = id(param)
        return self.param_id[unique_id]

    def report_ipg_memory_usage(self, tag, param_elems):
        elem_count = self.elements_in_ipg_bucket + param_elems
        percent_of_bucket_size = (100.0 * elem_count) // self.reduce_bucket_size
        see_memory_usage(
            f"{tag}: elems in_bucket {self.elements_in_ipg_bucket} param {param_elems} max_percent {percent_of_bucket_size}",
            force=False)

    ###############Idependent Partition Gradient ########################
    def reduce_independent_p_g_buckets_and_remove_grads(self, param, i):
        #print_rank_0(f"Inside reduce ipg buckets. {debug_param2name_id_shape(param)}, ipg elements {self.elements_in_ipg_bucket}, reduce bucket size {self.reduce_bucket_size}", force=True)

        # Because the ipg bucket is initialized with a random place holder tensor, we must
        # explicitly check that the bucket has any real data in it (self.elements_in_ipg_bucket >
        # 0). Otherwise if the incoming param.ds_numel is large, this branch may get triggered on a
        # garbage data and `self.average_tensor()` will crash because its params_to_reduce will be
        # empty, while reduction_list will have that garbage data.
        if self.elements_in_ipg_bucket > 0 and self.elements_in_ipg_bucket + param.ds_numel > self.reduce_bucket_size:
            self.report_ipg_memory_usage("In ipg_remove_grads before reduce_ipg_grads",
                                         param.ds_numel)

            self.reduce_ipg_grads()

            if self.contiguous_gradients and self.overlap_comm:
                # Swap ipg_index between 0 and 1
                self.ipg_index = 1 - self.ipg_index
            self.report_ipg_memory_usage("In ipg_remove_grads after reduce_ipg_grads",
                                         param.ds_numel)

        param_id = self.get_param_id(param)
        assert self.params_already_reduced[param_id] == False, \
            f"The parameter {param_id} has already been reduced. \
            Gradient computed twice for this partition. \
            Multiple gradient reduction is currently not supported"

        # keeping the gradients contiguous to prevent memory fragmentation, and avoid flattening
        if param.ds_numel > self.reduce_bucket_size:
            self.extra_large_param_to_reduce = param

        elif self.contiguous_gradients:
            #print_rank_0("before new grad tensor move")
            new_grad_tensor = self.ipg_buffer[self.ipg_index].narrow(
                0,
                self.elements_in_ipg_bucket,
                param.ds_numel)
            #print_rank_0("after new grad tensor move")
            new_grad_tensor.copy_(param.grad.view(-1))
            param.grad.data = new_grad_tensor.data.view_as(param.grad)

        self.elements_in_ipg_bucket += param.ds_numel
        self.grads_in_ipg_bucket.append(param.grad)
        self.params_in_ipg_bucket.append((i, param, param_id))
        self.report_ipg_memory_usage("End ipg_remove_grads", 0)

    def gradient_reduction_w_predivide(self, tensor):
        dp_world_size = dist.get_world_size(group=self.dp_process_group)

        tensor_to_allreduce = tensor

        if self.allreduce_always_fp32:
            tensor_to_allreduce = tensor.float()

        if self.postscale_gradients:
            if self.gradient_predivide_factor != 1.0:
                tensor_to_allreduce.mul_(1. / self.gradient_predivide_factor)

            dist.all_reduce(tensor_to_allreduce, group=self.dp_process_group)

            if self.gradient_predivide_factor != dp_world_size:
                tensor_to_allreduce.mul_(self.gradient_predivide_factor / dp_world_size)
        else:
            tensor_to_allreduce.div_(dp_world_size)
            dist.all_reduce(tensor_to_allreduce, group=self.dp_process_group)

        if self.allreduce_always_fp32 and tensor is not tensor_to_allreduce:
            tensor.copy_(tensor_to_allreduce)

        return tensor

    def average_tensor(self, tensors, params_to_reduce):
        with torch.cuda.stream(self.reduction_stream):
            if not self.reduce_scatter:
                for tensor in tensors:
                    self.gradient_reduction_w_predivide(tensor)
                return

            for tensor in tensors:
                tensor.div_(dist.get_world_size(group=self.dp_process_group))

            # reduction resulting with each rank only holding the gradient partition it owns
            # This could either be a reduce scatter or a reduce op depending on how
            # parameters are partitionied. The method is implemented by the
            # DeepSpeed param extensions to the pytorch parameter, so its up to
            # the extension to define what happens here
            params_to_reduce[0].reduce_gradients_at_owner(
                param_list=params_to_reduce,
                hierarchy=self.param_coordinator.hierarchy)

    def set_grad_positions(self):
        for i, group in enumerate(self.fp16_groups):
            current_offset = 0
            for param in group:
                param_id = self.get_param_id(param)
                num_elements = param.ds_tensor.ds_numel

                self.grad_position[param_id] = [
                    int(i),
                    int(current_offset),
                    int(num_elements)
                ]
                #print(f"param id {param_id} i:{i}, ds_tensor {num_elements} numel {param.numel()}")
                current_offset += num_elements

    def async_accumulate_grad_in_cpu_via_gpu(self, param, acc_grad_cpu_partition):

        # copy to a preexisiting buffer to avoid memory allocation penalty
        dest_buffer = self.temp_grad_buffer_for_gpu_offload.view(-1).narrow(
            0,
            0,
            param.ds_tensor.ds_numel)

        if self.micro_step_id > 0:
            dest_buffer.copy_(acc_grad_cpu_partition.view(-1), non_blocking=True)
            param.grad.data.view(-1).add_(dest_buffer)

        # at the boundary we will send 32bit directly
        if not self.is_gradient_accumulation_boundary:
            acc_grad_cpu_partition.data.copy_(param.grad.data.view(-1),
                                              non_blocking=True)

    def _constant_buffered_norm2(self, input, buffer_size=250000000):
        norm = None
        for part in input.view(-1).split(buffer_size):
            if norm is None:
                norm = part.data.double().norm(2)**2.0
            else:
                norm += part.data.double().norm(2)**2.0
        return norm**0.5

    def set_norm_for_param_grad_in_gpu(self, param):
        param_id = self.get_param_id(param)
        #self.norm_for_param_grads[param_id] = param.grad.data.double().norm(2)
        #Using a more memory efficient version
        self.norm_for_param_grads[param_id] = self._constant_buffered_norm2(param.grad)

    def update_overflow_tracker_for_param_grad(self, param):
        #Credit to our user David Minn
        if param.grad is not None:
            if self.overlap_comm:
                self.gpu_sum = self.gpu_sum + param.grad.data.float().sum()
            elif self._has_inf_or_nan(param.grad.data):
                self.local_overflow = True

    def async_inplace_copy_grad_to_fp32_buffer_from_gpu(self, param, fp32_grad_tensor):
        with torch.cuda.stream(self.copy_grad_stream):
            param_id = self.get_param_id(param)
            src_tensor = param.grad.view(-1).float()
            #print(f"src_tensor {src_tensor.size()} and fp32 grad {fp32_grad_tensor.size()}")
            fp32_grad_tensor.copy_(src_tensor, non_blocking=True)
            param.grad = None

    def complete_grad_norm_calculation_for_cpu_offload(self, params):
        total_norm = 0.0
        norm_type = 2.0
        for p in params:
            if is_model_parallel_parameter(p) or (self.model_parallel_rank == 0):
                param_id = self.get_param_id(p)
                if param_id in self.norm_for_param_grads.keys():
                    param_norm = self.norm_for_param_grads[param_id]
                    total_norm += param_norm.item()**2

        # Sum across all model parallel GPUs.
        total_norm_cuda = torch.cuda.FloatTensor([float(total_norm)])

        torch.distributed.all_reduce(total_norm_cuda,
                                     op=torch.distributed.ReduceOp.SUM,
                                     group=self.dp_process_group)

        self._model_parallel_all_reduce(tensor=total_norm_cuda,
                                        op=torch.distributed.ReduceOp.SUM)

        total_norm = total_norm_cuda[0].item()**(1. / norm_type)

        if total_norm == float(
                'inf') or total_norm == -float('inf') or total_norm != total_norm:
            total_norm = -1

        return total_norm

    def partition_previous_reduced_grads(self):
        if not self.previous_reduced_grads:
            return

        if self.offload_optimizer:
            allocate_grads_in_partition = self.grads_in_partition is None\
            and self.gradient_accumulation_steps > 1
        else:
            allocate_grads_in_partition = self.grads_in_partition is None

        if allocate_grads_in_partition:
            self.grads_in_partition = []

            for i, group in enumerate(self.fp16_groups):
                total_size = 0
                for param_in_partition in group:
                    total_size += param_in_partition.ds_tensor.ds_numel

                see_memory_usage(
                    f"group {i} before creating {total_size} reduced gradients into partition",
                    force=False)
                if self.offload_param_pin_memory:
                    self.grads_in_partition.append(
                        torch.zeros(int(total_size),
                                    dtype=self.dtype,
                                    device=self.device).pin_memory())
                else:
                    self.grads_in_partition.append(
                        torch.zeros(int(total_size),
                                    dtype=self.dtype,
                                    device=self.device))
                see_memory_usage(
                    f"group {i} after creating {total_size} reduced gradients into partition",
                    force=False)

        if self.offload_optimizer:
            offload_fp32_gradients = {}
            offload_fp32_offsets = {}

        with torch.cuda.stream(self.copy_grad_stream):
            self.reduction_stream.synchronize()
            for param in self.previous_reduced_grads:

                [i,
                 dest_offset,
                 num_elements] = self.grad_position[self.get_param_id(param)]

                if self.offload_optimizer:
                    param.partition_gradients(
                        partition_buffers=self.temp_grad_gpu_buffer)
                    #with torch.cuda.stream(self.copy_grad_stream):
                    #    self.reduction_stream.synchronize()

                    if self.gradient_accumulation_steps > 1:
                        # The allreduce buffer will be rewritten. Copy the gradients in partition to a new buffer
                        fp16_grad_tensor = self.grads_in_partition[i].narrow(
                            0,
                            dest_offset,
                            num_elements)
                        self.async_accumulate_grad_in_cpu_via_gpu(
                            param,
                            fp16_grad_tensor)

                    if self.is_gradient_accumulation_boundary:

                        self.set_norm_for_param_grad_in_gpu(param)

                        self.update_overflow_tracker_for_param_grad(param)

                        if self._swappable_optimizer_subgroup(i):
                            if not i in offload_fp32_gradients.keys():
                                offload_fp32_gradients[i] = []
                                offload_fp32_offsets[i] = []

                            offload_fp32_gradients[i].append(param.grad.view(-1).float())
                            param.grad = None
                            offload_fp32_offsets[i].append(dest_offset)
                        else:
                            fp32_grad_tensor = self.fp32_partitioned_groups_flat[
                                i].grad.narrow(0,
                                               dest_offset,
                                               num_elements)

                            self.async_inplace_copy_grad_to_fp32_buffer_from_gpu(
                                param,
                                fp32_grad_tensor)
                else:
                    # The allreduce buffer will be rewritten. Copy the gradients in partition to a new buffer
                    fp16_grad_tensor = self.grads_in_partition[i].narrow(
                        0,
                        dest_offset,
                        num_elements)
                    param.partition_gradients(
                        partition_buffers=fp16_grad_tensor,
                        accumulate=True if self.micro_step_id > 0 else False)

            if self.offload_optimizer and self.swap_optimizer:
                for i in offload_fp32_gradients.keys():
                    self.optimizer_swapper.swap_out_gradients(
                        parameter=self.fp32_partitioned_groups_flat[i],
                        gradient_offsets=offload_fp32_offsets[i],
                        gradient_tensors=offload_fp32_gradients[i])

        self.previous_reduced_grads = []

    def reduce_ipg_grads(self, extra_param=None):
        if self.overlap_comm:
            self.reduction_stream.synchronize()

        with torch.cuda.stream(self.reduction_stream):
            self.partition_previous_reduced_grads()

        params_to_reduce = [param for i, param, param_id in self.params_in_ipg_bucket]
        #print(f"Params in ipg bucket {self.params_in_ipg_bucket}")
        #print(f"Reducing {[(debug_param2name_id_shape(param), param.grad) for param in params_to_reduce]}")
        #exit(0)
        if self.contiguous_gradients:
            reduction_list = [self.ipg_buffer[self.ipg_index]]
            if self.extra_large_param_to_reduce is not None:
                reduction_list.append(self.extra_large_param_to_reduce.grad)
                self.extra_large_param_to_reduce = None
            self.average_tensor(reduction_list, params_to_reduce)
        else:
            self.buffered_reduce_fallback(
                None,
                self.grads_in_ipg_bucket,
                elements_per_buffer=self.elements_in_ipg_bucket)

        for _, param, param_id in self.params_in_ipg_bucket:
            self.params_already_reduced[param_id] = True

        self.previous_reduced_grads = params_to_reduce

        self.grads_in_ipg_bucket = []
        self.params_in_ipg_bucket = []
        self.elements_in_ipg_bucket = 0
        #####################################################################

    def reduce_ready_partitions_and_remove_grads(self, param, i):
        #print_rank_0(f"Backward {debug_param2name_id_shape(param)}", force=True)
        self.reduce_independent_p_g_buckets_and_remove_grads(param, i)

    def zero_reduced_gradients(self, partition_id, i):
        def are_all_related_partitions_reduced(params_id):
            for partition_id in self.param_to_partition_ids[i][params_id]:
                if not self.is_partition_reduced[i][partition_id]:
                    return False
            return True

        for params_id in self.is_grad_computed[i][partition_id]:
            if are_all_related_partitions_reduced(params_id):
                self.param_dict[params_id].grad = None

    def flatten_and_print(self, message, tensors, start=0, n=5):
        flatten_tensor = self.flatten(tensors)

        def print_func():
            logger.info(flatten_tensor.contiguous().view(-1).narrow(0, start, n))

        self.sequential_execution(print_func, message)

    def get_grads_to_reduce(self, i, partition_id):
        def get_reducible_portion(key):
            grad = self.param_dict[key].grad
            total_elements = grad.numel()
            start = self.grad_start_offset[i][partition_id][key]
            num_elements = min(
                total_elements - start,
                self.partition_size[i] -
                self.grad_partition_insertion_offset[i][partition_id][key])
            if not pg_correctness_test:
                if num_elements == total_elements:
                    return grad
                else:
                    return grad.contiguous().view(-1).narrow(0,
                                                             int(start),
                                                             int(num_elements))
            else:
                if num_elements == total_elements:
                    return grad.clone()
                else:
                    return grad.clone().contiguous().view(-1).narrow(
                        0,
                        int(start),
                        int(num_elements))

        grads_to_reduce = []
        for key in self.is_grad_computed[i][partition_id]:
            grad = get_reducible_portion(key)
            grads_to_reduce.append(grad)
        return grads_to_reduce

    def sequential_execution(self, function, message, group=None):
        if group is None:
            group = self.dp_process_group
        if dist.get_rank(group=group) == 0:
            logger.info(message)
        for id in range(dist.get_world_size(group=group)):
            if id == dist.get_rank(group=group):
                function()
            dist.barrier(group=group)

    def set_none_gradients_to_zero(self, i, partition_id):
        for param_id in self.is_grad_computed[i][partition_id]:
            param = self.param_dict[param_id]
            if param.grad is None:
                param.grad = torch.zero_like(param)

    ######################Reduction Related Methods##############################

    def allreduce_bucket(self, bucket, allreduce_always_fp32=False, rank=None, log=None):
        rank = None
        tensor = self.flatten(bucket)

        tensor_to_allreduce = tensor

        if pg_correctness_test:
            allreduce_always_fp32 = True

        if allreduce_always_fp32:
            tensor_to_allreduce = tensor.float()

        tensor_to_allreduce.div_(dist.get_world_size(group=self.dp_process_group))

        if rank is None:
            #    "All Reducing"
            dist.all_reduce(tensor_to_allreduce, group=self.dp_process_group)
        else:
            global_rank = _get_global_rank(self.dp_process_group, rank)
            dist.reduce(tensor_to_allreduce, global_rank, group=self.dp_process_group)

        if allreduce_always_fp32 and tensor is not tensor_to_allreduce:
            if rank is None or rank == dist.get_rank(group=self.dp_process_group):
                tensor.copy_(tensor_to_allreduce)

        return tensor

    # if rank is specified do a reduction instead of an allreduce
    def allreduce_and_copy(self, small_bucket, rank=None, log=None):
        with torch.cuda.stream(self.reduction_stream):
            allreduced = self.allreduce_bucket(small_bucket, rank=rank, log=log)
            if rank is None or rank == dist.get_rank(group=self.dp_process_group):
                for buf, synced in zip(small_bucket, self.unflatten(allreduced, small_bucket)):
                    buf.copy_(synced)

    def allreduce_no_retain(self,
                            bucket,
                            numel_per_bucket=500000000,
                            rank=None,
                            log=None):
        small_bucket = []
        numel = 0
        for tensor in bucket:
            small_bucket.append(tensor)
            numel = numel + tensor.numel()
            if numel > numel_per_bucket:
                self.allreduce_and_copy(small_bucket, rank=rank, log=None)
                small_bucket = []
        if len(small_bucket) > 0:
            self.allreduce_and_copy(small_bucket, rank=rank, log=log)

    # allows using reduction of gradients instead of using all_reduce
    def buffered_reduce_fallback(self,
                                 rank,
                                 grads,
                                 elements_per_buffer=500000000,
                                 log=None):
        split_buckets = split_half_float_double(grads)

        for i, bucket in enumerate(split_buckets):
            self.allreduce_no_retain(bucket,
                                     numel_per_bucket=elements_per_buffer,
                                     rank=rank,
                                     log=log)

    #############################################################################
    #############################################################################
    #############################################################################

    # views the tensor as multiple partitions and returns
    # those partitions
    def get_data_parallel_partitions(self, tensor):
        partitions = []

        dp = dist.get_world_size(group=self.dp_process_group)
        dp_id = dist.get_rank(group=self.dp_process_group)

        total_num_elements = tensor.numel()

        base_size = total_num_elements // dp
        remaining = total_num_elements % dp

        start = 0
        for id in range(dp):
            partition_size = base_size
            if id < remaining:
                partition_size = partition_size + 1
            partitions.append(tensor.narrow(0, start, partition_size))
            start = start + partition_size
        return partitions

    def get_partition_info(self, tensor_list, partition_size, partition_id):
        params_in_partition = []
        params_not_in_partition = []

        start_index = partition_size * partition_id
        end_index = partition_size * (partition_id + 1)

        current_index = 0
        first_offset = 0

        for tensor in tensor_list:

            tensor_size = tensor.numel()

            if (current_index >= start_index and current_index < end_index):
                params_in_partition.append(tensor)

            elif start_index > current_index and start_index < (current_index +
                                                                tensor_size):
                params_in_partition.append(tensor)

                assert (first_offset == 0), "This can happen either zero or only once as this must be the first tensor in the partition"
                first_offset = start_index - current_index

            else:
                params_not_in_partition.append(tensor)

            current_index = current_index + tensor_size

        return params_in_partition, params_not_in_partition, first_offset

    def zero_grad(self, set_grads_to_None=True):
        """
        Zero FP16 parameter grads.
        """
        # FP32 grad should never exist.
        # For speed, set model fp16 grad to None by default
        for group in self.fp16_groups:
            for p in group:
                if set_grads_to_None:
                    p.grad = None
                else:
                    if p.grad is not None:
                        p.grad.detach_()
                        p.grad.zero_()

    def _model_parallel_all_reduce(self, tensor, op):
        """ Perform all reduce within model parallel group, if any.
        """
        if self.model_parallel_group is None:
            pass
        else:
            torch.distributed.all_reduce(tensor=tensor,
                                         op=op,
                                         group=self.model_parallel_group)

    def get_grad_norm_direct(self, gradients, params, norm_type=2):
        """Clips gradient norm of an iterable of parameters.

        This is adapted from torch.nn.utils.clip_grad.clip_grad_norm_ and
        added functionality to handle model parallel parameters. Note that
        the gradients are modified in place.

        Arguments:
            parameters (Iterable[Tensor] or Tensor): an iterable of Tensors or a
                single Tensor that will have gradients normalized
            max_norm (float or int): max norm of the gradients
            norm_type (float or int): type of the used p-norm. Can be ``'inf'`` for
                infinity norm.

        Returns:
            Total norm of the parameters (viewed as a single vector).
        """
        norm_type = float(norm_type)
        if norm_type == inf:
            total_norm = max(g.data.abs().max() for g in gradients)
            total_norm_cuda = torch.cuda.FloatTensor([float(total_norm)])
            torch.distributed.all_reduce(total_norm_cuda,
                                         op=torch.distributed.ReduceOp.MAX,
                                         group=self.dp_process_group)

            # Take max across all GPUs.
            self._model_parallel_all_reduce(tensor=total_norm_cuda,
                                            op=torch.distributed.ReduceOp.MAX)
            total_norm = total_norm_cuda[0].item()
        else:
            total_norm = 0.0
            # if dist.get_rank() == 0:
            #    logger.info(f"Total Norm beginning {total_norm}")
            for g, p in zip(gradients, params):
                if is_model_parallel_parameter(p) or (self.model_parallel_rank == 0):
                    param_norm = g.data.double().norm(2)
                    total_norm += param_norm.item()**2
            # Sum across all model parallel GPUs.
            total_norm_cuda = torch.cuda.FloatTensor([float(total_norm)])

            torch.distributed.all_reduce(total_norm_cuda,
                                         op=torch.distributed.ReduceOp.SUM,
                                         group=self.dp_process_group)

            self._model_parallel_all_reduce(tensor=total_norm_cuda,
                                            op=torch.distributed.ReduceOp.SUM)

            total_norm = total_norm_cuda[0].item()**(1. / norm_type)

        if total_norm == float(
                'inf') or total_norm == -float('inf') or total_norm != total_norm:
            total_norm = -1

        return total_norm

    # creates a flat fused tensor from the tensor list starting at the first_offset
    # in the first tensor of the list. If there are not enough elements in the tensor
    # list then the flat tensor will be padded with zeros
    def get_flat_partition(self,
                           tensor_list,
                           first_offset,
                           partition_size,
                           return_tensor_list=False):
        flat_tensor_list = []
        current_size = 0
        for i, tensor in enumerate(tensor_list):
            if tensor.grad is None:
                tensor.grad = torch.zeros_like(tensor)

            tensor = tensor.grad
            num_elements = tensor.numel()
            tensor_offset = 0

            # we need to offset to get to the right element
            if i == 0 and first_offset > 0:
                tensor_offset = first_offset
                num_elements = num_elements - tensor_offset

            # we dont need all elements of the tensor
            if num_elements > (partition_size - current_size):
                num_elements = partition_size - current_size

            # we need a narrow view of the tensor based on the tensor offset and number of elements that
            # we need from this tensor
            if tensor_offset > 0 or num_elements < tensor.numel():
                flat_tensor_list.append(tensor.contiguous().view(-1).narrow(
                    0,
                    int(tensor_offset),
                    int(num_elements)))
            else:
                flat_tensor_list.append(tensor)

            current_size = current_size + num_elements

        # this means its the last partition and does not align with the dp boundary. We need to pad before flattening
        if current_size < partition_size:
            flat_tensor_list.append(
                torch.zeros(int(partition_size - current_size),
                            dtype=tensor_list[0].dtype,
                            device=tensor_list[0].device))

        if return_tensor_list:
            return flat_tensor_list

        return self.flatten(flat_tensor_list)

    def free_grad_in_param_list(self, param_list):
        for p in param_list:
            p.grad = None

    def reset_cpu_buffers(self):
        self.norm_for_param_grads = {}
        self.local_overflow = False

    def log_timers(self, timer_names):
        if self.timers is None:
            return

        self.timers.log(names=list(timer_names))

    def start_timers(self, timer_names):
        if self.timers is None:
            return

        for name in timer_names:
            self.timers(name).start()

    def stop_timers(self, timer_names):
        if self.timers is None:
            return

        for name in timer_names:
            self.timers(name).stop()

    def _pre_step(self):
        self.micro_step_id = INITIAL_MICRO_STEP_ID

        print_rank_0(f"Inside Step function")
        see_memory_usage(f"In step before checking overflow", force=False)

        print_rank_0("Finished Tracing at Beginning of Step")
        self.param_coordinator.hierarchy = 0
        self.param_coordinator.finish_tracing(print_trace=True)

        self.param_coordinator.reset_step()

        print_rank_0("Finished Tracing at Beginning of Step")

    def _get_norm_groups(self):
        norm_groups = []
        for i, group in enumerate(self.fp16_groups):
            if self.offload_optimizer:
                norm_groups.append(
                    self.complete_grad_norm_calculation_for_cpu_offload(
                        self.fp16_groups[i]))
            else:
                norm_groups.append(
                    self.get_grad_norm_direct(self.averaged_gradients[i],
                                              self.fp16_groups[i]))
        return norm_groups

    def _prepare_fp32_grad_for_sub_group(self, sub_group_id):
        partition_id = dist.get_rank(group=self.dp_process_group)

        single_grad_partition = self.flatten(self.averaged_gradients[sub_group_id]).to(
            self.fp32_partitioned_groups_flat[sub_group_id].dtype)

        assert single_grad_partition.numel() == self.fp32_partitioned_groups_flat[sub_group_id].numel(), \
            "averaged gradients have different number of elements that partition size {} {} {} {}".format(
                single_grad_partition.numel(), self.fp32_partitioned_groups_flat[sub_group_id].numel(), sub_group_id, partition_id)

        self.fp32_partitioned_groups_flat[sub_group_id].grad = single_grad_partition

        # release all the gradient since we have already created a necessary copy in dp_grad_partition
        self.zero_grad()

        self.averaged_gradients[sub_group_id] = None

    def _prepare_sub_group(self, sub_group_id, timer_names=set()):
        see_memory_usage(f'Before prepare optimizer sub group {sub_group_id}',
                         force=False)
        if self._swappable_optimizer_subgroup(sub_group_id):
            self._optimizer_states_and_gradient_swap_in(sub_group_id, timer_names)
        elif not self.offload_optimizer:
            self._prepare_fp32_grad_for_sub_group(sub_group_id)
        see_memory_usage(f'After prepare optimizer sub group {sub_group_id}',
                         force=False)

    def _optimizer_states_and_gradient_swap_in(self, sub_group_id, timer_names=set()):
        param_length = self.fp16_partitioned_groups_flat_numel[sub_group_id]
        fp32_param_id = id(self.fp32_partitioned_groups_flat[sub_group_id])
        assert self._swappable_optimizer_subgroup(sub_group_id), \
            f'Parameter {fp32_param_id} of numel={param_length} is not swappable'

        OPTIMIZER_SWAP_IN_STATE = 'optimizer_swap_in_state'
        see_memory_usage(f'pre-step Before swapping in optimizer tensors {sub_group_id}',
                         force=False)
        self.start_timers([OPTIMIZER_SWAP_IN_STATE])

        self.optimizer_swapper.swap_in_optimizer_state(
            parameter=self.fp32_partitioned_groups_flat[sub_group_id],
            async_parameter=self.next_swappable_fp32_partitioned_groups[sub_group_id])

        self.stop_timers([OPTIMIZER_SWAP_IN_STATE])
        timer_names.add(OPTIMIZER_SWAP_IN_STATE)
        see_memory_usage(f'pre-step After swapping in optimizer tensors {sub_group_id}',
                         force=False)

    def _release_sub_group(self, sub_group_id, timer_names=set()):
        see_memory_usage(f'Before release optimizer sub group {sub_group_id}',
                         force=False)
        # get rid of the fp32 gradients. Not needed anymore
        if not self.offload_optimizer:
            self.fp32_partitioned_groups_flat[sub_group_id].grad = None

        if self._swappable_optimizer_subgroup(sub_group_id):
            self._optimizer_states_and_gradient_swap_out(sub_group_id, timer_names)
        see_memory_usage(f'After release optimizer sub group {sub_group_id}',
                         force=False)

    # create a flat tensor aligned at the alignment boundary
    def flatten_dense_tensors_aligned(self, tensor_list, alignment):
        num_elements = 0
        for tens in tensor_list:
            num_elements = num_elements + tens.numel()

        remaining = num_elements % alignment

        if remaining:
            elements_to_add = alignment - remaining
            pad_tensor = torch.zeros(elements_to_add,
                                     device=tensor_list[0].device,
                                     dtype=tensor_list[0].dtype)
            padded_tensor_list = tensor_list + [pad_tensor]

            num_elements = num_elements + elements_to_add
        else:
            padded_tensor_list = tensor_list

        return self.flatten(padded_tensor_list)

    def _optimizer_states_and_gradient_swap_out(self, sub_group_id, timer_names=set()):
        param_length = self.fp16_partitioned_groups_flat_numel[sub_group_id]
        fp32_param_id = id(self.fp32_partitioned_groups_flat[sub_group_id])
        assert self._swappable_optimizer_subgroup(sub_group_id), \
            f'Parameter {fp32_param_id} of numel={param_length} is not swappable'

        OPTIMIZER_SWAP_OUT_STATE = 'optimizer_swap_out_state'
        see_memory_usage(
            f'post-step Before swapping out optimizer tensors {sub_group_id}',
            force=False)
        self.start_timers([OPTIMIZER_SWAP_OUT_STATE])

        self.optimizer_swapper.swap_out_optimizer_state(
            parameter=self.fp32_partitioned_groups_flat[sub_group_id],
            async_swap=self.next_swappable_fp32_partitioned_groups[sub_group_id] is
            not None)

        self.stop_timers([OPTIMIZER_SWAP_OUT_STATE])
        see_memory_usage(
            f'post-step After swapping out optimizer tensors {sub_group_id}',
            force=False)
        timer_names.add(OPTIMIZER_SWAP_OUT_STATE)

        # get rid of the fp32 gradients. Not needed anymore
        self.fp32_partitioned_groups_flat[sub_group_id].grad = None

    def _unflatten_partitioned_parameters(self, sub_group_id):
        updated_params = self.unflatten(self.fp16_partitioned_groups_flat[sub_group_id],
                                        self.fp16_partitioned_groups[sub_group_id])

        for partitioned_param, q in zip(self.fp16_partitioned_groups[sub_group_id], updated_params):
            partitioned_param.data = q.data

    def _overflow_clean_up(self, prev_scale):
        see_memory_usage('After overflow before clearing gradients', force=False)
        self.zero_grad()

        if self.offload_optimizer:
            self.reset_cpu_buffers()
        else:
            self.averaged_gradients = {}

        see_memory_usage('After overflow after clearing gradients', force=False)

        if torch.distributed.get_rank() == 0:
            logger.info(
                "[deepscale] OVERFLOW! Rank {} Skipping step. Attempted loss scale: {}, "
                "reducing to {}".format(dist.get_rank(),
                                        prev_scale,
                                        self.loss_scale))

    def _overflow_check_and_loss_scale_update(self):

        # First compute norm for all group so we know if there is overflow
        self.check_overflow()

        #loss scaling related computation
        prev_scale = self.loss_scale
        self._update_scale(self.overflow)

        if self.overflow:
            self._overflow_clean_up(prev_scale)

        return self.overflow

    def _post_step(self, timer_names=set()):
        if self.offload_optimizer:
            self.reset_cpu_buffers()

        #Gathering persisting parameters
        if len(self.persistent_parameters) > 0:
            self.persistent_parameters[0].all_gather(self.persistent_parameters)

        if self.swap_optimizer:
            self.optimizer_swapper.log_timers()

        self.log_timers(timer_names)

        see_memory_usage('After zero_optimizer step', force=False)
        print_rank_0(f"------------------Finishing Step-----------------------")

    def _reassign_or_swap_out_partitioned_parameters(self, sub_group_id):
        if self.fp16_partitioned_groups_flat[sub_group_id] is not None:
            self.fp16_partitioned_groups_flat[sub_group_id].data.copy_(
                self.fp32_partitioned_groups_flat[sub_group_id].data)

            #unflatten fp16 parameter subgroup
            self._unflatten_partitioned_parameters(sub_group_id)
        else:
            self._partitioned_params_swap_out(sub_group_id)

    def step(self, closure=None):
        """
            Not supporting closure.
            """
        self._pre_step()

        #checks for overflow, adjust the loss scale accordingly
        if self._overflow_check_and_loss_scale_update():
            if self.swap_optimizer:
                self.optimizer_swapper.log_timers()
            return

        norm_groups = self._get_norm_groups()
        self._global_grad_norm = get_global_norm(norm_list=norm_groups)

        timer_names = set()

        timer_names.add('optimizer_step')
        self.start_timers(['optimizer_step'])

        #update parameters one sub group at a time
        for sub_group_id, group in enumerate(self.fp16_groups):

            #prepare optimizer states, gradients and fp32 parameters for update
            self._prepare_sub_group(sub_group_id, timer_names)

            #scale the fp32 gradients
            self.unscale_and_clip_grads(sub_group_id, self._global_grad_norm)

            #apply the optimizer step on the sub group and copy fp32 parameters to fp16
            self._optimizer_step(sub_group_id)

            #put fp16 parameters in appropriate location
            self._reassign_or_swap_out_partitioned_parameters(sub_group_id)

            #release memory or swap out optimizer states of fp32 parameters
            self._release_sub_group(sub_group_id, timer_names)

        self.stop_timers(['optimizer_step'])

        self._post_step(timer_names)
        return

    def dump_pre_step_gradients(self, debug_fp32_grads):
        # Dump gradient norms for debugging
        for i, _ in enumerate(self.fp16_groups):
            print(f'Pre-Step Dump Norms for Group {i} FP16P, FP16G, FP32G, FP32GUC')
            for fp16_param, fp32_grad in zip(self.fp16_groups[i], debug_fp32_grads[i]):
                param_id = self.get_param_id(fp16_param)
                fp16_grad_norm = self.debug_fp16_grads[i][param_id]

                fp32_grad_norm = [float(t.data.float().norm(2)) for t in fp32_grad]
                norm_list = [fp16_grad_norm, fp32_grad_norm]
                print(f'Pre-Step Norms {i} {param_id} = {norm_list}')

    def dump_post_step_gradients(self):
        # Dump gradient norms for debugging
        for i, group in enumerate(self.fp16_groups):
            print(
                f'Post-Step Dump Norms for Group {i} FP16P, FP16DS, FP16FLAT, FP32FLAT')
            unflat_fp16 = self.unflatten(self.fp16_groups_flat[i], self.fp16_groups[i])
            unflat_fp32 = self.unflatten(self.fp32_partitioned_groups_flat[i],
                                         self.fp16_groups[i])
            for j, p in enumerate(self.fp16_groups[i]):
                param_id = self.get_param_id(p)
                param_norm = float(p.data.float().norm(2))
                ds_norm = float(p.ds_tensor.data.float().norm(2))

                unflat_norm = [
                    float(t.data.float().norm(2))
                    for t in [unflat_fp16[j],
                              unflat_fp32[j]]
                ]
                norm_list = [param_norm, ds_norm] + unflat_norm
                print(f'Post-Step Norms {i} {param_id} = {norm_list}')

    def unscale_and_clip_grads(self, sub_group_id, total_norm):
        grad_groups_flat = [self.fp32_partitioned_groups_flat[sub_group_id].grad]

        # compute combined scale factor for this group
        combined_scale = self.loss_scale
        if self.clip_grad > 0.:
            # norm is in fact norm*scale
            clip = ((total_norm / self.loss_scale) + 1e-6) / self.clip_grad
            if clip > 1:
                combined_scale = clip * self.loss_scale

        for grad in grad_groups_flat:
            if isinstance(grad, list):
                sub_partitions = grad
                for g in sub_partitions:
                    g.data.mul_(1. / combined_scale)
            else:
                grad.data.mul_(1. / combined_scale)

    def _check_overflow(self, partition_gradients=True):
        self.overflow = self.has_overflow(partition_gradients)

    # `params` is a list / generator of torch.Variable
    def has_overflow_serial(self, params, is_grad_list=False):
        for p in params:
            if p.grad is not None and self._has_inf_or_nan(p.grad.data):
                return True

        return False

    def has_overflow_partitioned_grads_serial(self):
        for i in range(len(self.fp16_groups)):
            for j, grad in enumerate(self.averaged_gradients[i]):
                if grad is not None and self._has_inf_or_nan(grad.data, j):
                    return True
        return False

    def has_overflow(self, partition_gradients=True):
        if partition_gradients:
            if self.overlap_comm:
                self.local_overflow = self._has_inf_or_nan(self.gpu_sum)
                self.gpu_sum = torch.zeros(1, dtype=torch.float).cuda()

            overflow = self.local_overflow if self.offload_optimizer else self.has_overflow_partitioned_grads_serial(
            )
            #overflow = self.has_overflow_partitioned_grads_serial()
            overflow_gpu = torch.cuda.ByteTensor([overflow])
            torch.distributed.all_reduce(overflow_gpu,
                                         op=torch.distributed.ReduceOp.MAX,
                                         group=self.dp_process_group)

        else:
            params = []
            for group in self.fp16_groups:
                for param in group:
                    params.append(param)

            overflow = self.has_overflow_serial(params, is_grad_list=partition_gradients)
            overflow_gpu = torch.cuda.ByteTensor([overflow])

        # Since each model parallel GPU carries only part of the model,
        # make sure overflow flag is synced across all the model parallel GPUs
        self._model_parallel_all_reduce(tensor=overflow_gpu,
                                        op=torch.distributed.ReduceOp.MAX)

        overflow = overflow_gpu[0].item()
        return bool(overflow)

    # `x` is a torch.Tensor
    @staticmethod
    def _has_inf_or_nan(x, j=None):
        try:
            # if x is half, the .float() incurs an additional deep copy, but it's necessary if
            # Pytorch's .sum() creates a one-element tensor of the same type as x
            # (which is true for some recent version of pytorch).
            cpu_sum = float(x.float().sum())
            # More efficient version that can be used if .sum() returns a Python scalar
            # cpu_sum = float(x.sum())
        except RuntimeError as instance:
            # We want to check if inst is actually an overflow exception.
            # RuntimeError could come from a different error.
            # If so, we still want the exception to propagate.
            if "value cannot be converted" not in instance.args[0]:
                raise
            return True
        else:
            if cpu_sum == float('inf') or cpu_sum == -float('inf') or cpu_sum != cpu_sum:
                return True
            return False

    def backward(self, loss, retain_graph=False):
        """
        :attr:`backward` performs the following steps:

        1. fp32_loss = loss.float()
        2. scaled_loss = fp32_loss*loss_scale
        3. scaled_loss.backward(), which accumulates scaled gradients into the ``.grad`` attributes of the model's fp16 leaves
        """
        self.micro_step_id += 1
        print_rank_0(
            f"Total fully available parameters {self.param_coordinator.total_available_parameter_numel}"
        )

        if self.swap_optimizer:
            self.optimizer_swapper.pre_backward()

        see_memory_usage(f"Before backward", force=False)
        if self.contiguous_gradients:
            self.ipg_buffer = []
            buf_0 = torch.empty(self.reduce_bucket_size,
                                dtype=self.dtype,
                                device=torch.cuda.current_device())
            self.ipg_buffer.append(buf_0)

            # Use double buffers to avoid data access conflict when overlap_comm is enabled.
            if self.overlap_comm:
                buf_1 = torch.empty(self.reduce_bucket_size,
                                    dtype=self.dtype,
                                    device=torch.cuda.current_device())
                self.ipg_buffer.append(buf_1)
            self.ipg_index = 0

        self.loss_scaler.backward(loss.float(), retain_graph=retain_graph)
        '''Partitioning Parameters that were not partitioned
        Usually if parameters of modules whose input parameters do not require
        grad computation do not trigger post call and will therefore will remain unpartitioned '''
        self._partition_all_parameters()

        if self.swap_optimizer:
            self.optimizer_swapper.post_backward()

    def _partition_all_parameters(self):
        for name, param in self.module.named_parameters(recurse=True):
            self.param_coordinator.release_and_reset_parameter(param)

    def check_overflow(self, partition_gradients=True):
        self._check_overflow(partition_gradients)

    def _update_scale(self, has_overflow=False):
        self.loss_scaler.update_scale(has_overflow)

    # Promote state so it can be retrieved or set via "fp16_optimizer_instance.state"
    def _get_state(self):
        return self.optimizer.state

    def _set_state(self, value):
        self.optimizer.state = value

    state = property(_get_state, _set_state)

    # Promote param_groups so it can be retrieved or set via "fp16_optimizer_instance.param_groups"
    # (for example, to adjust the learning rate)
    def _get_param_groups(self):
        return self.optimizer.param_groups

    def _set_param_groups(self, value):
        self.optimizer.param_groups = value

    param_groups = property(_get_param_groups, _set_param_groups)

    # Promote loss scale so it can be retrieved or set via "fp16_optimizer_instance.loss_scale"
    def _get_loss_scale(self):
        return self.loss_scaler.loss_scale

    def _set_loss_scale(self, value):
        self.loss_scaler.cur_scale = value

    loss_scale = property(_get_loss_scale, _set_loss_scale)
    cur_scale = property(_get_loss_scale, _set_loss_scale)

    def _get_lean_tensors(self, padded_flattened_tensor, group_tensors, paddings):
        # Remove paddings from flattened tensor
        individual_tensors = self.unflatten(padded_flattened_tensor, group_tensors)
        lean_lengths = [t.numel() - pad for t, pad in zip(group_tensors, paddings)]
        lean_tensors = [t[:len] for t, len in zip(individual_tensors, lean_lengths)]
        #logger.info(f'rank {dist.get_rank()}: lean_tensors = {[t.numel() for t in lean_tensors]}')
        return lean_tensors

    #TODO REVISIT this for stage 3
    def get_lean_optimizer_state(self):
        # Return optimizer states after removing paddings.
        # This method assumes that each param group contains a single flattened tensor.
        optimizer_groups_state = []

        for i, group in enumerate(self.optimizer.param_groups):
            p = group['params'][0]
            lean_state = {}
            for key, value in self.optimizer.state[p].items():
                if torch.is_tensor(value):
                    padded_lens = [t.numel() for t in self.fp16_partitioned_groups[i]]
                    lean_state[key] = self._get_lean_tensors(
                        value,
                        self.fp16_partitioned_groups[i],
                        self.groups_padding[i])
                    lean_flat_len = sum([t.numel() for t in lean_state[key]])
                else:
                    lean_state[key] = value

            optimizer_groups_state.append(lean_state)

        return optimizer_groups_state

    def get_groups_without_padding(self, groups_with_padding):
        # Return group tensor after removing paddings added for alignment to DP world size.
        groups_without_padding = []
        for i, group in enumerate(groups_with_padding):
            lean_group = self._get_lean_tensors(group,
                                                self.fp16_partitioned_groups[i],
                                                self.groups_padding[i])
            groups_without_padding.append(lean_group)

        return groups_without_padding

    def _set_fp32_optimizer_param_groups(self):
        for sub_group_id, _ in enumerate(self.fp16_groups):
            param_group_id = self.sub_group_to_group_id[sub_group_id]
            self.optimizer.param_groups[param_group_id]['params'].append(
                self.fp32_partitioned_groups_flat[sub_group_id])

    def _clear_fp32_optimizer_param_groups(self):
        for param_group in self.optimizer.param_groups:
            param_group['params'] = []

    def _rigid_state_dict(self):
        state_dict = {}
        state_dict['zero_stage'] = ZERO_OPTIMIZATION_WEIGHTS
        state_dict['loss_scaler'] = self.loss_scaler
        state_dict['dynamic_loss_scale'] = self.dynamic_loss_scale
        state_dict['overflow'] = self.overflow
        state_dict['partition_count'] = self.partition_count

        self._set_fp32_optimizer_param_groups()
        state_dict['optimizer_state_dict'] = self.optimizer.state_dict()
        state_dict['fp32_flat_groups'] = self.fp32_partitioned_groups_flat
        self._clear_fp32_optimizer_param_groups()

        return state_dict

    def state_dict(self):
        """
        Returns a dict containing the current state of this :class:`FP16_Optimizer` instance.
        This dict contains attributes of :class:`FP16_Optimizer`, as well as the state_dict
        of the contained Pytorch optimizer.
        Example::
            checkpoint = {}
            checkpoint['model'] = model.state_dict()
            checkpoint['optimizer'] = optimizer.state_dict()
            torch.save(checkpoint, "saved.pth")
        """
        if self.elastic_checkpoint:
            raise NotImplementedError(
                "ZeRO-3 does not yet support elastic checkpointing, please disable for now."
            )

        if self.swap_optimizer or self.params_in_nvme_and_cpu:
            raise NotImplementedError(
                "ZeRO-3 does not yet support checkpointing with NVMe offloading, please disable for now."
            )

        return self._rigid_state_dict()


# Restore base optimizer fp32 weights from checkpoint by:
# 1) Merging fp32 weights from checkpoints of all partitions
# 2) Extracting fp32 weights for current partition from merged weights
# 3) Using extracted weights to update base optimizer weights directly.

    def _restore_from_fp32_weights(self, all_state_dict):

        flat_local_partition = []
        for i in range(len(self.fp32_partitioned_groups_flat)):
            merged_partitions = [sd['fp32_groups'][i] for sd in all_state_dict]
            flat_local_partition.append(self._get_flattened_partition(merged_partitions))

        for current, saved in zip(self.fp32_partitioned_groups_flat, flat_local_partition):
            current.data.copy_(saved.data)

    # Restore base optimizer fp32 weights from ZeRO fp16 weights
    def _restore_from_fp16_weights(self):
        for fp16_partitions, fp32_partition in zip(self.fp16_partitioned_groups_flat, self.fp32_partitioned_groups_flat):
            fp32_partition.data.copy_(fp16_partitions.data)

    # Refresh the fp32 master params from the fp16 copies.
    def refresh_fp32_params(self):
        self._restore_from_fp16_weights()

    # Extract flattened partition for current rank from all partitions
    def _get_flattened_partition(self, all_partition_states):
        partition_id = dist.get_rank(group=self.dp_process_group)
        alignment = dist.get_world_size(group=self.dp_process_group)

        param_partitions = [[] for _ in range(len(all_partition_states[0]))]
        for i, partition in enumerate(all_partition_states):
            for j, param in enumerate(partition):
                param_partitions[j].append(param)

        local_state_partitions = []
        for param_index, param_slices in enumerate(param_partitions):
            flattened_merged_tensor = self.flatten_dense_tensors_aligned(
                param_slices,
                alignment)
            new_partitions = self.get_data_parallel_partitions(flattened_merged_tensor)
            local_state_partitions.append(new_partitions[partition_id])

        if torch.is_tensor(local_state_partitions[0]):
            return self.flatten_dense_tensors_aligned(local_state_partitions, alignment)

        # Assume non-tensor states are not partitioned and equal across ranks, so return first one
        return local_state_partitions[0]

    # Restore base optimizer state from checkpoint by
    # 1) Merging optimizer state from checkpoints of all partitions
    # 2) Extracting optimizer state for current partition from the merged state
    # 3) Using the extracted value to directly update the base optimizer.
    def _restore_base_optimizer_state(self, all_state_dict):
        base_optimizer_group_states = []
        for i in range(len(self.optimizer.param_groups)):
            partition_states = {}
            all_partition_group_states = [
                sd['base_optimizer_state'][i] for sd in all_state_dict
            ]
            for key in all_partition_group_states[0].keys():
                all_partition_states = [
                    all_states[key] for all_states in all_partition_group_states
                ]
                partition_states[key] = self._get_flattened_partition(
                    all_partition_states)
            base_optimizer_group_states.append(partition_states)

        for i, group in enumerate(self.optimizer.param_groups):
            p = group['params'][0]
            for key, saved in base_optimizer_group_states[i].items():
                if torch.is_tensor(self.optimizer.state[p][key]):
                    self.optimizer.state[p][key].data.copy_(saved.data)
                else:
                    self.optimizer.state[p][key] = saved

    def _rigid_load_state_dict(self, state_dict, load_optimizer_states=True):
        # I think it should actually be ok to reload the optimizer before the model.
        self.loss_scaler = state_dict['loss_scaler']
        self.dynamic_loss_scale = state_dict['dynamic_loss_scale']
        self.overflow = state_dict['overflow']

        if load_optimizer_states:
            self._set_fp32_optimizer_param_groups()
            self.optimizer.load_state_dict(state_dict['optimizer_state_dict'])
            self._clear_fp32_optimizer_param_groups()

        # restore fp32 partitions
        for curr_param, saved_param in zip(self.fp32_partitioned_groups_flat, state_dict['fp32_flat_groups']):
            curr_param.data.copy_(saved_param.data)

        # restore fp16 partitions from fp32
        for sub_group_id in range(len(self.fp32_partitioned_groups_flat)):
            fp32_param = self.fp32_partitioned_groups_flat[sub_group_id]
            fp16_param = self.fp16_partitioned_groups_flat[sub_group_id]
            fp16_param.data.copy_(fp32_param.data)

        # update fp16 unflattened params
        for sub_group_id in range(len(self.fp16_partitioned_groups_flat)):
            updated_params = self.unflatten(
                self.fp16_partitioned_groups_flat[sub_group_id],
                self.fp16_partitioned_groups[sub_group_id])

            for partitioned_param, q in zip(self.fp16_partitioned_groups[sub_group_id], updated_params):
                partitioned_param.data = q.data

    # TODO: Support different/changing load/save DP degree.
    def load_state_dict(self,
                        state_dict_list,
                        load_optimizer_states=True,
                        load_from_fp32_weights=False):
        r"""Loading a ZeRO checkpoint
        Arguments:
            state_dict_list: List of all saved ZeRO checkpoints, one for each saved partition.
                Note that the number of saved partitions may differ from number of loading partitions to support
                changing GPU count, specifically DP world size, between saving and loading checkpoints.
            load_optimizer_states: Boolean indicating whether or not to load base optimizer states
            load_from_fp32_weights: Boolean indicating whether to initialize fp32 master weights from fp32
            copies in checkpoints (no precision loss) or from model's fp16 copies (with precision loss).
        """
        """
        Loads a state_dict created by an earlier call to state_dict().
        If ``fp16_optimizer_instance`` was constructed from some ``init_optimizer``,
        whose parameters in turn came from ``model``, it is expected that the user
        will call ``model.load_state_dict()`` before
        ``fp16_optimizer_instance.load_state_dict()`` is called.
        Example::
            model = torch.nn.Linear(D_in, D_out).cuda().half()
            optimizer = torch.optim.SGD(model.parameters(), lr=1e-3)
            optimizer = FP16_Optimizer(optimizer, static_loss_scale = 128.0)
            ...
            checkpoint = torch.load("saved.pth")
            model.load_state_dict(checkpoint['model'])
            optimizer.load_state_dict(checkpoint['optimizer'])
        """

        if self.elastic_checkpoint:
            raise NotImplementedError(
                "ZeRO-3 does not yet support elastic checkpointing, please disable for now."
            )

        if self.swap_optimizer or self.params_in_nvme_and_cpu:
            raise NotImplementedError(
                "ZeRO-3 does not yet support checkpointing with NVMe offloading, please disable for now."
            )

        self._rigid_load_state_dict(
            state_dict_list[dist.get_rank(group=self.dp_process_group)],
            load_optimizer_states=load_optimizer_states)

        if len(self.persistent_parameters) > 0:
            self.persistent_parameters[0].partition(self.persistent_parameters)
            self.persistent_parameters[0].all_gather(self.persistent_parameters)

    def save_checkpoint_prologue(self):
        self._partition_all_parameters()

    def save_checkpoint_epilogue(self):
        if len(self.persistent_parameters) > 0:
            self.persistent_parameters[0].all_gather(self.persistent_parameters)


def _handle_overflow(cpu_sum, x, i):
    import math
    rank = torch.distributed.get_rank()
    if rank == 0:
        t_i = -1
        for v_i, v in enumerate(x.data.contiguous().view(-1)):
            if not math.isfinite(float(v)):
                t_i = v_i
                break
        logger.info(
            f"rank {rank} detected overflow {cpu_sum} in tensor {i}:{t_i} shape {x.shape}"
        )


def estimate_zero3_model_states_mem_needs(total_params,
                                          largest_layer_params,
                                          num_gpus_per_node=1,
                                          num_nodes=1,
                                          cpu_offload=True,
                                          cpu_offload_params=True,
                                          zero_init=True,
                                          additional_buffer_factor=1.5):

    total_gpus = num_nodes * num_gpus_per_node
    gpus_factor = 1 / num_nodes
    largest_layer_memory = (4 * largest_layer_params)

    if cpu_offload:
        if cpu_offload_params:
            gpu_mem = largest_layer_memory

            if zero_init:
                cpu_mem = total_params * 18 * gpus_factor * additional_buffer_factor
            else:
                cpu_mem = total_params * max(4 * num_gpus_per_node,
                                             18 * gpus_factor) * additional_buffer_factor

        else:
            gpu_mem = largest_layer_memory + int(2 * total_params / total_gpus)

            if zero_init:
                cpu_mem = total_params * 16 * gpus_factor * additional_buffer_factor
            else:
                cpu_mem = total_params * max(4 * num_gpus_per_node,
                                             16 * gpus_factor) * additional_buffer_factor
    else:
        gpu_mem = largest_layer_memory + int(18 * total_params / total_gpus)
        if zero_init:
            cpu_mem = largest_layer_params * 4 * num_gpus_per_node * additional_buffer_factor
        else:
            cpu_mem = total_params * 4 * num_gpus_per_node * additional_buffer_factor

    return int(cpu_mem), int(gpu_mem), largest_layer_memory


def model_to_params(model):
    # shared params calculated only once
    total_params = sum(
        dict((p.data_ptr(),
              p.numel()) for p in model.parameters()).values())

    largest_layer_params = 0
    for m in model.modules():
        # assuming no shared params within a single layer
        layer_params = sum(p.numel() for p in m.parameters(recurse=False))
        largest_layer_params = max(largest_layer_params, layer_params)

    return total_params, largest_layer_params


import math


def estimate_zero3_model_states_mem_needs_all_live(model,
                                                   num_gpus_per_node=1,
                                                   num_nodes=1,
                                                   additional_buffer_factor=1.5):
    """
    Print out estimates on memory usage requirements for ZeRO 3 params, optim states and gradients
    for a given ``model`` and hardware setup.

    If you have an actual model object, use this function and everything will be derived
    automatically.

    If it's a hypothetical model, use ``estimate_zero3_model_states_mem_needs_all_cold`` where you have to pass
    the ``total_params`` and ``largest_layer_params`` explicitly.

    Args:
        - ``model``: ``nn.Module`` object
        - ``num_gpus_per_node``: how many gpus per node (defaults to 1)
        - ``num_nodes``: how many nodes (defaults to 1),
        - ``additional_buffer_factor``: estimation factor (defaults to 1.5):

    """

    total_params, largest_layer_params = model_to_params(model)

    estimate_zero3_model_states_mem_needs_all_cold(
        total_params=total_params,
        largest_layer_params=largest_layer_params,
        num_gpus_per_node=num_gpus_per_node,
        num_nodes=num_nodes,
        additional_buffer_factor=additional_buffer_factor)


def estimate_zero3_model_states_mem_needs_all_cold(total_params,
                                                   largest_layer_params,
                                                   num_gpus_per_node=1,
                                                   num_nodes=1,
                                                   additional_buffer_factor=1.5):
    """
    Print out estimates on memory usage requirements for ZeRO 3 params, optim states and gradients
    for a given ``model`` and hardware setup.

    If it's a hypothetical model, use this function where you have to pass
    the ``total_params`` and ``largest_layer_params`` explicitly.

    If you have an actual model object, use ``estimate_zero3_model_states_mem_needs_all_live`` and everything
    will be derived automatically.

    Args:
        - ``total_params``: total  model params
        - ``largest_layer_params``: largest layer's params
        - ``num_gpus_per_node``: how many gpus per node (defaults to 1)
        - ``num_nodes``: how many nodes (defaults to 1),
        - ``additional_buffer_factor``: estimation factor (defaults to 1.5):

    """
    def format_options(cpu_offload, cpu_offload_params, zero_init):
        enabled = []
        padded_cpu_str = f'{OFFLOAD_CPU_DEVICE:4}'
        param_device = padded_cpu_str if cpu_offload_params else "none"
        enabled.append(f"{OFFLOAD_PARAM}={param_device}")
        optimizer_device = padded_cpu_str if cpu_offload else "none"
        enabled.append(f"{OFFLOAD_OPTIMIZER}={optimizer_device}")
        enabled.append(f"zero_init={1 if zero_init else 0}")
        return ", ".join(enabled)

    nodes_str = "nodes" if num_nodes > 1 else "node"
    gpus_str = "GPUs" if num_gpus_per_node > 1 else "GPU"
    print(
        "Estimated memory needed for params, optim states and gradients for a:\n"
        f"HW: Setup with {num_nodes} {nodes_str}, {num_gpus_per_node} {gpus_str} per node.\n"
        f"SW: Model with {int(total_params/1e6)}M total params, {int(largest_layer_params/1e6)}M largest layer params."
    )
    print("  per CPU  |  per GPU |   Options")
    for cpu_offload in [True, False]:
        for cpu_offload_params in [True, False]:
            if not cpu_offload and cpu_offload_params:
                continue
            for zero_init in [True, False]:
                cpu_mem, gpu_mem, largest_layer_memory = estimate_zero3_model_states_mem_needs(
                    total_params=total_params,
                    largest_layer_params=largest_layer_params,
                    num_gpus_per_node=num_gpus_per_node,
                    num_nodes=num_nodes,
                    cpu_offload=cpu_offload,
                    cpu_offload_params=cpu_offload_params,
                    zero_init=zero_init,
                    additional_buffer_factor=additional_buffer_factor
                )

                options_str = format_options(cpu_offload=cpu_offload,
                                             cpu_offload_params=cpu_offload_params,
                                             zero_init=zero_init)
                print(
                    f" {cpu_mem/2**30:7.2f}GB | {gpu_mem/2**30:6.2f}GB | {options_str}")
<|MERGE_RESOLUTION|>--- conflicted
+++ resolved
@@ -687,43 +687,6 @@
         if self.overlap_comm:
             self.gpu_sum = torch.zeros(1, dtype=torch.float).cuda()
 
-<<<<<<< HEAD
-        ###################### offload optimizer setup ##################################
-        self.optimizer_swapper = None
-        self.swap_optimizer = False
-
-        self.offload_optimizer = False
-        self.offload_optimizer_pin_memory = False
-        self.offload_optimizer_fast_init = False
-        if offload_optimizer_config is not None:
-            self.offload_optimizer = True
-            self.offload_optimizer_pin_memory = offload_optimizer_config[
-                OFFLOAD_OPTIMIZER_PIN_MEMORY]
-            self.swap_optimizer = offload_optimizer_config[
-                OFFLOAD_OPTIMIZER_DEVICE] == OFFLOAD_NVME_DEVICE
-            self.offload_optimizer_fast_init = offload_optimizer_config[
-                OFFLOAD_OPTIMIZER_FAST_INIT]
-
-        ###################### offload param setup ##################################
-        self.offload_param = False
-        self.offload_param_pin_memory = False
-        self.params_in_nvme_and_cpu = False
-        self.max_params_in_cpu = 0
-        if offload_param_config is not None:
-            if not isinstance(self.optimizer, DummyOptim):
-                assert self.offload_optimizer, "parameter offload is only available with optimizer state offload"
-            self.offload_param = True
-            self.offload_param_pin_memory = offload_param_config[
-                OFFLOAD_PARAM_PIN_MEMORY]
-            self.params_in_nvme_and_cpu = offload_param_config[
-                OFFLOAD_PARAM_DEVICE] == OFFLOAD_NVME_DEVICE
-            self.max_params_in_cpu = offload_param_config[OFFLOAD_PARAM_MAX_IN_CPU]
-            print_rank_0(
-                f"FP16 params swapping is {self.params_in_nvme_and_cpu}, Max params in CPU is {self.max_params_in_cpu}",
-                force=False)
-
-=======
->>>>>>> 4bf4ab7a
         self.deepspeed_adam_offload = (self.offload_optimizer
                                        and type(init_optimizer) == DeepSpeedCPUAdam)
 
@@ -960,7 +923,8 @@
 
         ###################### offload param setup ##################################
         if offload_param_config is not None:
-            assert self.offload_optimizer, "parameter offload is only available with optimizer state offload"
+            if not isinstance(self.optimizer, DummyOptim):
+                assert self.offload_optimizer, "parameter offload is only available with optimizer state offload"
             self.offload_param = True
             self.offload_param_pin_memory = offload_param_config[
                 OFFLOAD_PARAM_PIN_MEMORY]
@@ -3507,4 +3471,4 @@
                                              cpu_offload_params=cpu_offload_params,
                                              zero_init=zero_init)
                 print(
-                    f" {cpu_mem/2**30:7.2f}GB | {gpu_mem/2**30:6.2f}GB | {options_str}")
+                    f" {cpu_mem/2**30:7.2f}GB | {gpu_mem/2**30:6.2f}GB | {options_str}")