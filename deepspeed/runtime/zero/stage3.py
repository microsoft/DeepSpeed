--- conflicted
+++ resolved
@@ -1001,83 +1001,10 @@
             dtype=torch.float32,
             timers=self.timers)
 
-<<<<<<< HEAD
     @property
     def elements_in_ipg_bucket(self):
         return sum(p.ds_numel for p in self.__params_in_ipg_bucket)
 
-    def _create_fp16_partitions(self):
-        dist.barrier()
-        partition_id = dist.get_rank(group=self.dp_process_group)
-
-        # loop to deal with groups
-        for j, param_group in enumerate(self.optimizer.param_groups):
-
-            sub_groups = self._create_fp16_sub_groups(param_group['params'])
-            for sub_group in sub_groups:
-                i = len(self.fp16_groups)
-
-                # push this group to list before modify
-                self.fp16_groups.append(sub_group)
-                self.sub_group_to_group_id[i] = j
-
-                #These are the list of the partitioned parameters
-                self.fp16_partitioned_groups.append(
-                    [param.ds_tensor for param in self.fp16_groups[i]])
-
-                print_rank_0(
-                    f"fp16 group {i} partitioned_param norms : {[param.ds_tensor.norm().item() for param in self.fp16_groups[i]]}"
-                )
-
-                # Record padding required to align group to world size (only applies to last rank)
-                if partition_id == dist.get_world_size(group=self.dp_process_group) - 1:
-                    padding = [p.padding_size() for p in self.fp16_groups[i]]
-                else:
-                    padding = [0] * len(self.fp16_groups[i])
-                self.groups_padding.append(padding)
-
-                #not sure why apex was cloning the weights before flattening
-                #removing cloning here
-                see_memory_usage(f"Before Flattening param group {i}", force=False)
-
-                if not self.offload_param:
-                    see_memory_usage(f"Before moving param group {i} to CPU",
-                                     force=False)
-                    #move all the parameters to cpu to free up GPU space for creating flat buffer
-                    move_to_cpu(self.fp16_partitioned_groups[i])
-                    see_memory_usage(f"After moving param group {i} to CPU", force=False)
-
-                    #create flat buffer in CPU and move to GPU
-                    self.fp16_partitioned_groups_flat.append(
-                        self.flatten_dense_tensors_aligned(
-                            self.fp16_partitioned_groups[i],
-                            dist.get_world_size(group=self.dp_process_group)).cuda(
-                                torch.cuda.current_device()))
-                    see_memory_usage(
-                        f"After flattening and moving param group {i} to GPU",
-                        force=False)
-                else:
-                    #Without the detach, seems like the flattening becomes part of the
-                    #model graph causing errors downstream
-                    self.fp16_partitioned_groups_flat.append(
-                        self.flatten_dense_tensors_aligned(
-                            self.fp16_partitioned_groups[i],
-                            dist.get_world_size(
-                                group=self.dp_process_group)).detach().pin_memory())
-
-                see_memory_usage(f"After Flattening param group {i}", force=False)
-
-                see_memory_usage(f"After Flattening param group {i}", force=False)
-
-                #set model fp16 weight to slices of flattened buffer
-                updated_params = self.unflatten(self.fp16_partitioned_groups_flat[i],
-                                                self.fp16_partitioned_groups[i])
-
-                for partitioned_param, q in zip(self.fp16_partitioned_groups[i], updated_params):
-                    partitioned_param.data = q.data
-
-=======
->>>>>>> 2422ec48
     def _move_to_flat_buffer(self, param_list, flat_buffer, avoid_copy=False):
         '''If flat buffer is None then the parameters in the param_list are
         not copied to the flat buffer. This is because they excede the number of max_params_in_cpu
