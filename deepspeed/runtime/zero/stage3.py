"""
"Copyright 2020 The Microsoft DeepSpeed Team.
Licensed under the MIT license.
"""

import gc
from dataclasses import dataclass
import functools
import os
import collections
from collections import OrderedDict, UserDict
import itertools
from typing import Deque, Dict, Iterable, Set, Tuple
import torch
from torch.cuda import Event, Stream
from torch.nn import Module, Parameter
import deepspeed.comm as dist
import math
from torch._six import inf
from torch.nn import Module
from torch.nn.parameter import Parameter

from deepspeed.runtime import ZeROOptimizer
from deepspeed.utils.logging import logger
from deepspeed.runtime.fp16.loss_scaler import LossScaler, DynamicLossScaler
from deepspeed.runtime.comm.coalesced_collectives import reduce_scatter_coalesced
from deepspeed.runtime.utils import get_global_norm, see_memory_usage, is_model_parallel_parameter, DummyOptim
from deepspeed.runtime.zero.partition_parameters import *
from deepspeed.runtime.zero.partition_parameters import _init_external_params
from deepspeed.runtime.zero.constants import ZERO_OPTIMIZATION_WEIGHTS
from deepspeed.ops.adam import DeepSpeedCPUAdam
from deepspeed.ops.op_builder import UtilsBuilder
from deepspeed.runtime.zero.offload_constants import *
from deepspeed.runtime.zero.partitioned_param_coordinator import PartitionedParameterCoordinator, iter_params
from deepspeed.runtime.swap_tensor.partitioned_param_swapper import PartitionedParamStatus
from deepspeed.runtime.swap_tensor.partitioned_optimizer_swapper import PartitionedOptimizerSwapper
from deepspeed.runtime.swap_tensor.pipelined_optimizer_swapper import PipelinedOptimizerSwapper
from deepspeed.checkpoint.constants import OPTIMIZER_STATE_DICT, FP32_FLAT_GROUPS, PARTITION_COUNT, ZERO_STAGE

# Toggle this to true to enable correctness test
# with gradient partitioning and without
pg_correctness_test = False

FWD_MODULE_STACK = list()
from deepspeed.utils.debug import debug_module2name_id, debug_param2name_id, debug_param2name_id_numel, debug_param2name_id_shape_device, debug_module2name_class, printflock, log_rank_file


def print_rank_0(message, debug=False, force=False):
    rank = dist.get_rank()
    if rank == 0 and (debug or force):
        print(message)
    # other variations
    # - print for all ranks w/o interleaving
    # printflock(f"[{rank}] {message}")
    # - print to log file per rank
    # log_rank_file(rank, message)


def input(msg):
    return


def isclose(a, b, rtol=1e-09, atol=0.0):
    return abs(a - b) <= max(rtol * max(abs(a), abs(b)), atol)


def lcm(x, y):
    from fractions import gcd  # or can import gcd from `math` in Python 3
    return x * y // gcd(x, y)


def move_to_cpu(tensor_list):
    for tensor in tensor_list:
        tensor.data = tensor.data.cpu()


def is_builtin_type(obj):
    # https://stackoverflow.com/a/17795199
    return obj.__class__.__module__ == '__builtin__' or obj.__class__.__module__ == "builtins"


#apply torch.autograd.Function that calls a backward_function to tensors in output
def _apply_to_tensors_only(module, functional, backward_function, outputs):
    if isinstance(outputs, (tuple, list)):
        touched_outputs = []
        for output in outputs:
            touched_output = _apply_to_tensors_only(module,
                                                    functional,
                                                    backward_function,
                                                    output)
            touched_outputs.append(touched_output)
        return outputs.__class__(touched_outputs)
    elif isinstance(outputs, dict):
        # apply inplace to avoid recreating dict inherited objects
        for key in outputs.keys():
            outputs[key] = _apply_to_tensors_only(module,
                                                  functional,
                                                  backward_function,
                                                  outputs[key])
        return outputs

    elif type(outputs) is torch.Tensor:
        return functional.apply(module, backward_function, outputs)
    else:
        #if not is_builtin_type(outputs):
        #    logger.warning(
        #        f"A module has unknown inputs or outputs type ({type(outputs)}) and the tensors embedded in it cannot be detected. "
        #        "The ZeRO-3 hooks designed to trigger before or after backward pass of the module relies on knowing the input and "
        #        "output tensors and therefore may not get triggered properly.")
        return outputs


#for each tensor in outputs run the forward_function and register backward_function as hook
def _apply_forward_and_backward_to_tensors_only(module,
                                                forward_function,
                                                backward_function,
                                                outputs):
    if type(outputs) is tuple:
        touched_outputs = []
        for output in outputs:
            touched_output = _apply_forward_and_backward_to_tensors_only(
                module,
                forward_function,
                backward_function,
                output)
            touched_outputs.append(touched_output)
        return tuple(touched_outputs)
    elif type(outputs) is torch.Tensor:
        forward_function(outputs)
        if outputs.requires_grad:
            outputs.register_hook(backward_function)
        return outputs
    else:
        return outputs


class ZeROOrderedDict(OrderedDict):
    def __init__(self, parent_module, *args, **kwargs):
        """A replacement for ``collections.OrderedDict`` to detect external ZeRO params.

        Args:
            parent_module (``collections.OrderedDict``): the collection to replace
        """

        super().__init__(*args, **kwargs)
        self._parent_module = parent_module
        self._in_forward = False

    def __getitem__(self, key):
        param = super().__getitem__(key)

        # Params can be registered as None (e.g., bias)
        if param is None:
            return param

        if param.ds_status == ZeroParamStatus.NOT_AVAILABLE:
            if self._parent_module._parameters._in_forward:
                register_external_parameter(FWD_MODULE_STACK[-1], param)
                param.all_gather()
                print_rank_0(
                    f'Registering external parameter from getter {key} ds_id = {param.ds_id}',
                    force=False)

        return param


def _inject_parameters(module, cls):
    for module in module.modules():
        if cls == ZeROOrderedDict:
            new_param = cls(parent_module=module)
        else:
            new_param = cls()

        for key, param in module._parameters.items():
            new_param[key] = param
        module._parameters = new_param


class PreBackwardFunction(torch.autograd.Function):
    @staticmethod
    def forward(ctx, module, pre_backward_function, outputs):
        ctx.module = module
        ctx.pre_backward_function = pre_backward_function
        if not hasattr(module, "applied_pre_backward_ref_cnt"):
            module.applied_pre_backward_ref_cnt = 0
        module.applied_pre_backward_ref_cnt += 1
        #print(f"After Forward: {ctx.module.__class__.__name__}")
        outputs = outputs.detach()
        return outputs

    @staticmethod
    def backward(ctx, *args):
        #print(f"Before Backward: {ctx.module.__class__.__name__}")
        ctx.pre_backward_function(ctx.module)
        return (None, None) + args


class PostBackwardFunction(torch.autograd.Function):
    @staticmethod
    def forward(ctx, module, pre_backward_function, output):
        ctx.module = module
        if output.requires_grad:
            #TODO SOME TIMES post backward does not seem to be triggered debug in detail
            #Should only cause increase in memory not correctness issue
            #if output.grad_fn.__class__.__name__ == 'ViewBackward':
            #    ctx.view=True
            #    print(f"Warning view tensor for input to module : {module.__class__.__name__}. Backward hooks may not trigger properly")
            #assert len(module.parameters(recurse=False)), "The input tensor to the module is a view, and autograd Function or register_hook is not triggered with view tensors."
            #if module.ds_grads_remaining == 0:
            #    print(f"Before Forward: {ctx.module.__class__.__name__}")
            module.ds_grads_remaining += 1
            ctx.pre_backward_function = pre_backward_function
        output = output.detach()
        return output

    @staticmethod
    def backward(ctx, *args):
        ctx.module.ds_grads_remaining = ctx.module.ds_grads_remaining - 1
        if ctx.module.ds_grads_remaining == 0:
            ctx.pre_backward_function(ctx.module)
            #print(f"After Backward: {ctx.module.__class__.__name__}")
        return (None, None) + args


INITIAL_MICRO_STEP_ID = -1


class DeepSpeedZeroOptimizer_Stage3(ZeROOptimizer):
    """
    DeepSpeedZeroOptimizer designed to reduce the memory footprint
    required for training large deep learning models.

    For more details please see ZeRO: Memory Optimization Towards Training A Trillion Parameter Models
    https://arxiv.org/abs/1910.02054

    For usage examples, refer to TODO: DeepSpeed Tutorial

    """
    def __init__(self,
                 module,
                 init_optimizer,
                 timers,
                 ds_config,
                 static_loss_scale=1.0,
                 dynamic_loss_scale=False,
                 dynamic_loss_args=None,
                 verbose=True,
                 contiguous_gradients=True,
                 reduce_bucket_size=500000000,
                 prefetch_bucket_size=50000000,
                 max_reuse_distance=1000000000,
                 max_live_parameters=1000000000,
                 param_persistence_threshold=100000,
                 dp_process_group=None,
                 reduce_scatter=True,
                 overlap_comm=False,
                 offload_optimizer_config=None,
                 offload_param_config=None,
                 sub_group_size=1000000000000,
                 mpu=None,
                 clip_grad=0.0,
                 communication_data_type=torch.float16,
                 postscale_gradients=True,
                 gradient_predivide_factor=1.0,
                 gradient_accumulation_steps=1,
                 elastic_checkpoint=False,
                 aio_config=None):

        see_memory_usage("Stage 3 initialize beginning", force=False)

        print_rank_0(f"initialized {__class__.__name__} with args: {locals()}",
                     force=False)

        if dist.get_rank() == 0:
            logger.info(f"Reduce bucket size {reduce_bucket_size}")
            logger.info(f"Prefetch bucket size {prefetch_bucket_size}")
        # The fused optimizer does all the work. We need this layer for two reason:
        # 1. maintain same user API from apex.fp16_utils
        # 2. keep common stuff here in case we need to add ne552w fused optimizer later

        # differences from apex.fp16_utils:
        # - assume all model params in fp16
        # - assume all params requires grad
        # - flat by groups, not keeping state. TODO: remove state explicitly?
        # - master grad and unflat master weight never exist. TODO: a way to save out unflat master?
        if not torch.cuda.is_available:
            raise SystemError("Cannot use fp16 without CUDA.")
        self.optimizer = init_optimizer
        self.using_real_optimizer = not isinstance(self.optimizer, DummyOptim)

        # Load pre-built or JIT compile (un)flatten ops
        util_ops = UtilsBuilder().load()
        self.flatten = util_ops.flatten
        self.unflatten = util_ops.unflatten
        self.dtype = self.optimizer.param_groups[0]['params'][0].dtype
        self._global_grad_norm = 0.

        self.custom_loss_scaler = False
        self.external_loss_scale = None

        self.optimizer_swapper = None
        self.swap_optimizer = False

        self.offload_optimizer = False
        self.offload_optimizer_pin_memory = False
        self.offload_optimizer_fast_init = False
        self.offload_param = False
        self.offload_param_pin_memory = False
        self.params_in_nvme_and_cpu = False
        self.max_params_in_cpu = 0

        self._configure_offloading(offload_optimizer_config, offload_param_config)

        self._convert_to_zero_parameters(ds_config, module, mpu)

        for m in module.modules():
            _init_external_params(m)

        self.module = module
        self.elastic_checkpoint = elastic_checkpoint

        # Replace ._parameters with a new class to enable auto-registration of
        # external parameters
        _inject_parameters(module, ZeROOrderedDict)

        self.__inf_or_nan_tracker: Tensor = torch.zeros(
            1,
            dtype=torch.bool,
            device=torch.cuda.current_device(),
            requires_grad=False)

        self.deepspeed_adam_offload = (self.offload_optimizer
                                       and type(init_optimizer) == DeepSpeedCPUAdam)

        self.device = torch.cuda.current_device(
        ) if not self.offload_optimizer else OFFLOAD_CPU_DEVICE
        ### streams used for overlapping computation with communication
        self.__allgather_stream = Stream(
        ) if overlap_comm else torch.cuda.default_stream()
        self.__reduce_and_partition_stream = Stream(
        ) if overlap_comm else torch.cuda.default_stream()

        ############################################################################

        see_memory_usage("Before Partitioned Parameter Coordinator", force=False)
        self.param_coordinators = {}
        self._prefetch_bucket_sz = int(prefetch_bucket_size)
        self._max_reuse_distance_in_numel = int(max_reuse_distance)
        self._max_available_parameters_in_numel = int(max_live_parameters)
        see_memory_usage("After Partitioned Parameter Coordinator", force=False)

        self.__n_caching_allocator_flushes = 0

        #-------------Stage 3 Setup-------------------#
        # parameters smaller than the threshold will be collectively gathered at the
        # end of the optimizer step and will be kept till the end of the backward pass
        # TODO maybe worth just replicating these parameters and doing all reduce for them
        self.persistence_threshold = int(param_persistence_threshold)

        self.persistent_parameters = self.persistent_parameters()

        self.forward_hooks = []
        self.backward_hooks = []
        self.setup_zero_stage3_hooks()
        print_rank_0(
            f'Created module hooks: forward = {len(self.forward_hooks)}, backward = {len(self.backward_hooks)}',
            force=False)

        #resetting ds_tensor just in case parameters have been changed after initialization
        #example .half() or .to()
        #self.reset_ds_tensor()
        #---------------------------------------------#

        self.timers = timers

        self.reduce_scatter = reduce_scatter

        self.dp_process_group = dp_process_group

        self.partition_count = dist.get_world_size(group=self.dp_process_group)

        if mpu is None:
            self.model_parallel_group = None
            self.model_parallel_rank = 0
        else:
            self.model_parallel_group = mpu.get_model_parallel_group()
            self.model_parallel_rank = mpu.get_model_parallel_rank()

        self.overflow = False
        self.clip_grad = clip_grad
        self.communication_data_type = communication_data_type
        self.gradient_predivide_factor = gradient_predivide_factor
        self.postscale_gradients = postscale_gradients
        self.gradient_accumulation_steps = gradient_accumulation_steps
        self.micro_step_id = 0
        self.reduce_bucket_size = int(reduce_bucket_size)

        if self.reduce_scatter:
            assert self.communication_data_type in (torch.float16, torch.bfloat16), f"ZeRO-3 supports only float16 or bfloat16 communication_data_type with reduce scatter enabled. Got: '{self.communication_data_type}'"
            assert self.gradient_predivide_factor == 1.0, "gradient_predivide_factor != 1.0 is not yet supported with ZeRO-2 with reduce scatter enabled"
            assert self.postscale_gradients, "pre-scale gradients is not yet supported with ZeRO-2 with reduce scatter enabled"

        # Holds the mode parameter
        # The param.data may not hold any meaningful data
        # when param's status is NOT_AVAILABLE or IN_FLGHT
        self.fp16_groups = []

        # Hold partitioned parameters
        self.fp16_partitioned_groups = []

        # Holds a fused and flattened copy of the parameters
        self.fp16_partitioned_groups_flat = []
        self.fp16_partitioned_groups_flat_numel = []

        #defragmented pinned memory
        self.param_groups_fp16_flat_cpu_memory = []

        #a single 32-bit partition of the parallel partitioned parameters
        #that this process will update
        self.fp32_partitioned_groups_flat = []
        self.next_swappable_fp32_partitioned_groups = []

        # number of elements per partition in each group
        self.partition_size = []

        self.all_reduce_print = False

        self.prefetch_elements = int(prefetch_bucket_size)
        self.contiguous_gradients = contiguous_gradients

        # padding on each partition for alignment purposes
        self.groups_padding = []

        self.sub_group_size = sub_group_size

        self.sub_group_to_group_id = {}
        see_memory_usage("Before creating fp16 partitions", force=False)
        self._create_fp16_partitions_with_defragmentation()
        num_fp16_subgroups = len(self.fp16_partitioned_groups_flat)
        see_memory_usage(f"After creating fp16 partitions: {num_fp16_subgroups}",
                         force=False)

        # Optimizer tensor swapping
        if self.swap_optimizer:
            self._configure_tensor_swapping(offload_optimizer_config, aio_config)

        self.__params_in_ipg_bucket: List[Parameter] = []
        self.is_gradient_accumulation_boundary: bool = True

        self.__param_reduce_events: Deque[Event] = collections.deque()
        # TODO. make this configurable via JSON
        self.__max_param_reduce_events: int = 2

        self.param_dict = {}

        # map between param_id and bool to specify if a param is in this partition
        self.is_param_in_current_partition = {}

        self.extra_large_param_to_reduce = None
        self.grads_in_ipg_bucket = []
        self.params_in_ipg_bucket = []

        self.params_already_reduced = []
        self.is_gradient_accumulation_boundary = True
        self._release_ipg_buffers()
        self.previous_reduced_grads = None

        # simplified param id
        self.param_id = {}

        count = 0
        for i, params_group in enumerate(self.fp16_groups):
            for param in params_group:
                unique_id = id(param)
                self.param_id[unique_id] = count
                self.param_dict[count] = param
                self.params_already_reduced.append(False)
                count = count + 1

        #Largest partitioned param
        largest_partitioned_param_numel = max([
            max([
                max(tensor.numel(),
                    tensor.ds_numel) for tensor in fp16_partitioned_group
            ]) for fp16_partitioned_group in self.fp16_partitioned_groups
        ])
        print_rank_0(
            f'Largest partitioned param numel = {largest_partitioned_param_numel}',
            force=False)

        self.grad_position = {}
        if self.using_real_optimizer:
            self._setup_for_real_optimizer()
            self.set_grad_positions()

        if self.offload_optimizer:
            self.norm_for_param_grads = {}
            self.local_overflow = False

        # stores if a partition has been reduced in this step
        self.is_partition_reduced = {}

        # stores if a grad in a partition has been computed or not
        self.is_grad_computed = {}

        # will store the averaged gradients required by this partition
        self.averaged_gradients = {}

        #creates backward hooks for gradient partitioning
        self.create_reduce_and_remove_grad_hooks()

        #exit(0)

        # we may have a way of fusing dynamic scale. Do not support for now
        if self.dtype == torch.float or not dynamic_loss_scale:
            loss_scale_value = 1.0 if self.dtype == torch.float else static_loss_scale

            self.dynamic_loss_scale = False
            self.loss_scaler = LossScaler(scale=loss_scale_value)
            cur_iter = 0
        else:
            if dynamic_loss_args is None:
                self.loss_scaler = DynamicLossScaler()
            else:
                self.loss_scaler = DynamicLossScaler(**dynamic_loss_args)

            self.dynamic_loss_scale = True

        self.debug_fp16_grads = [{} for _ in self.fp16_groups]

        if dist.get_rank(group=self.dp_process_group) == 0:
            see_memory_usage(f"After initializing ZeRO optimizer", force=True)

    def destroy(self):
        self._remove_module_hooks()

    def _remove_module_hooks(self):
        num_forward_hooks = len(self.forward_hooks)
        num_backward_hooks = len(self.backward_hooks)

        for hook in self.forward_hooks:
            hook.remove()

        for hook in self.backward_hooks:
            hook.remove()

        print_rank_0(
            f'Deleted module hooks: forward = {num_forward_hooks}, backward = {num_backward_hooks}',
            force=False)

    def _setup_for_real_optimizer(self):
        see_memory_usage("Before creating fp32 partitions", force=False)
        self._create_fp32_partitions()
        see_memory_usage("After creating fp32 partitions", force=False)
        dist.barrier()

        # To support pipelined optimizer swapping
        self._create_next_swappable_fp32_groups()

        see_memory_usage("Before initializing optimizer states", force=False)

        self.initialize_optimizer_states()
        see_memory_usage("After initializing optimizer states", force=False)
        dist.barrier()

        if dist.get_rank() == 0:
            logger.info(f"optimizer state initialized")

        # IPG
        if self.contiguous_gradients:
            self.__ipg_bucket_flat_buffer: Tensor = torch.empty(
                self.reduce_bucket_size,
                dtype=self.dtype,
                device=torch.cuda.current_device())

        grad_partitions_flat_buffer = None
        self.__param_id_to_grad_partition: Dict[int, Tensor] = {}

        all_params = list(itertools.chain.from_iterable(self.fp16_groups))

        grad_partitions_flat_buffer: Tensor = torch.zeros(
            sum(p.ds_tensor.ds_numel for p in all_params),
            dtype=self.dtype,
            device=self.device,
            pin_memory=self.offload_optimizer_pin_memory)

        offset = 0
        for param in all_params:
            self.__param_id_to_grad_partition[
                param.ds_id] = grad_partitions_flat_buffer.narrow(
                    0,
                    offset,
                    param.ds_tensor.numel())
            offset += param.ds_tensor.numel()

    def set_lr(self, lr):
        """Set the learning rate."""
        for param_group in self.optimizer.param_groups:
            param_group["lr"] = lr

    def get_lr(self):
        """Return the current learning rate."""
        return self.optimizer.param_groups[0]["lr"]

    # TODO. factor out to a utility outside of stage3
    @staticmethod
    def defragment(tensors: List[Tensor]) -> Tensor:
        """move provided tensors into a contiguous flat buffer, with some additional
        measures taken to reduce memory fragmentation"""
        assert len(set(t.dtype for t in tensors)) == 1
        assert len(set(t.device for t in tensors)) == 1

        cpu_buffer = torch.empty(sum(p.numel() for p in tensors),
                                 dtype=get_only_unique_item(t.dtype for t in tensors),
                                 device="cpu")
        tensor_infos: List[Tuple[Tensor, int, int]] = []
        orig_device = get_only_unique_item(t.device for t in tensors)

        offset = 0
        for tensor in tensors:
            tensor_numel = tensor.numel()
            # move the tensor from device memory to host memory
            cpu_buffer.narrow(0, offset, tensor_numel).copy_(tensor)
            tensor.data = torch.empty(0, dtype=tensor.dtype, device=tensor.device)

            # record some data so we can restore the device tensor later
            tensor_infos.append((tensor, offset, tensor_numel))

            offset += tensor_numel

        gc.collect()
        torch.cuda.empty_cache()

        # copy tensors (now flattened and contiguous) back to GPU
        device_buffer = cpu_buffer.to(orig_device)

        # restore device tensors
        for tensor, offset, tensor_numel in tensor_infos:
            tensor.data = device_buffer.narrow(0, offset, tensor_numel)

        return device_buffer

    def _get_param_coordinator(self, training):
        if not training in self.param_coordinators:
            self.param_coordinators[training] = PartitionedParameterCoordinator(
                prefetch_bucket_sz=self._prefetch_bucket_sz,
                max_reuse_distance_in_numel=self._max_reuse_distance_in_numel,
                max_available_parameters_in_numel=self.
                _max_available_parameters_in_numel,
                allgather_stream=self.__allgather_stream,
                prefetch_nvme=self.params_in_nvme_and_cpu,
            )

        return self.param_coordinators[training]

    def _configure_offloading(self, offload_optimizer_config, offload_param_config):
        ###################### offload optimizer setup ##################################
        if offload_optimizer_config is not None:
            self.offload_optimizer = True
            self.offload_optimizer_pin_memory = offload_optimizer_config[
                OFFLOAD_OPTIMIZER_PIN_MEMORY]
            self.swap_optimizer = offload_optimizer_config[
                OFFLOAD_OPTIMIZER_DEVICE] == OFFLOAD_NVME_DEVICE
            self.offload_optimizer_fast_init = offload_optimizer_config[
                OFFLOAD_OPTIMIZER_FAST_INIT]

        ###################### offload param setup ##################################
        if offload_param_config is not None:
            if self.using_real_optimizer:
                assert self.offload_optimizer, "parameter offload is only available with optimizer state offload"
            self.offload_param = True
            self.offload_param_pin_memory = offload_param_config[
                OFFLOAD_PARAM_PIN_MEMORY]
            self.params_in_nvme_and_cpu = offload_param_config[
                OFFLOAD_PARAM_DEVICE] == OFFLOAD_NVME_DEVICE
            self.max_params_in_cpu = offload_param_config[OFFLOAD_PARAM_MAX_IN_CPU]
            print_rank_0(
                f"FP16 params swapping is {self.params_in_nvme_and_cpu}, Max params in CPU is {self.max_params_in_cpu}",
                force=False)

    def _convert_to_zero_parameters(self, ds_config, module, mpu):
        non_zero_params = [p for p in module.parameters() if not is_zero_param(p)]
        if non_zero_params:
            zero_params = [p for p in module.parameters() if is_zero_param(p)]
            if zero_params:
                zero_params[0].convert_to_zero_parameters(param_list=non_zero_params)
            else:
                group = None
                if mpu:
                    group = mpu.get_data_parallel_group()

                if self.params_in_nvme_and_cpu:
                    remote_device = OFFLOAD_NVME_DEVICE
                elif self.offload_param:
                    remote_device = OFFLOAD_CPU_DEVICE
                else:
                    remote_device = None

                Init(module=module,
                     data_parallel_group=group,
                     dtype=self.dtype,
                     config_dict_or_path=ds_config,
                     remote_device=remote_device,
                     pin_memory=self.offload_param_pin_memory,
                     mpu=mpu)

    def _configure_tensor_swapping(self, offload_optimizer_config, aio_config):
        nvme_swap_folder = os.path.join(
            offload_optimizer_config[OFFLOAD_OPTIMIZER_NVME_PATH],
            'zero_stage_3')
        os.makedirs(nvme_swap_folder, exist_ok=True)
        if dist.get_rank() == 0:
            logger.info(f'Tensor Swapping: Adding optimizer tensors')

        swapper_type = PipelinedOptimizerSwapper if offload_optimizer_config[
            OFFLOAD_OPTIMIZER_PIPELINE] else PartitionedOptimizerSwapper

        self.optimizer_swapper = swapper_type(
            swap_config=offload_optimizer_config,
            aio_config=aio_config,
            base_folder=nvme_swap_folder,
            optimizer=self.optimizer,
            largest_numel=max(self.fp16_partitioned_groups_flat_numel),
            device=self.device,
            dtype=torch.float32,
            timers=self.timers)

    @property
    def elements_in_ipg_bucket(self):
        return sum(p.ds_numel for p in self.__params_in_ipg_bucket)

    def _move_to_flat_buffer(self, param_list, flat_buffer, avoid_copy=False):
        '''If flat buffer is None then the parameters in the param_list are
        not copied to the flat buffer. This is because they exceed the number of max_params_in_cpu
        Some of these parameters may already be in CPU in unflattened buffers
        or they maybe in GPU, or they maybe in NVME. If they are in NVME, then
        they will be marked as NOT_AVAILABLE, and will be moved to CPU when they are
        needed during training.'''
        if flat_buffer is None:
            # this dst buffer is on NVMe, so skip this
            return

        start = 0
        for param in param_list:
            src = param.ds_tensor
            dest = flat_buffer.narrow(0, start, src.ds_numel)
            start = start + src.ds_numel
            '''if the parameter was initialized in nvme then bring it to the destination buffer directly'''
            if src.status == PartitionedParamStatus.NOT_AVAILABLE:
                print_rank_0(
                    f"Swapping in {param.ds_id} with partition size {param.ds_tensor.ds_numel} permanently to CPU"
                )
                param.nvme_swapper.swap_into_buffer(param, dest)
                src.data = dest.data
                src.status = PartitionedParamStatus.AVAILABLE
            else:
                assert src.status == PartitionedParamStatus.AVAILABLE, "Partitioned Param must be available here"
                if not avoid_copy:
                    dest.data.copy_(src.data)
                src.data = dest.data

            # Final location must be gpu/cpu in this case
            param.ds_tensor.final_location = 'not-nvme'

    def _create_param_groups_fp16_flat_cpu_memory(self):

        aggregate_params_count = 0

        for j, param_group in enumerate(self.optimizer.param_groups):
            params_in_group = sum([p.ds_tensor.ds_numel for p in param_group['params']])

            flat_buffer_size = params_in_group

            if self.params_in_nvme_and_cpu and \
                aggregate_params_count + params_in_group > self.max_params_in_cpu:

                flat_buffer_size = max(0,
                                       self.max_params_in_cpu - aggregate_params_count)

            aggregate_params_count += params_in_group

            if flat_buffer_size > 0:
                print_rank_0(f"group {j} flat buffer size {flat_buffer_size}",
                             force=False)
                self.param_groups_fp16_flat_cpu_memory.append(
                    torch.empty(int(flat_buffer_size),
                                dtype=self.dtype,
                                pin_memory=True))
            else:
                print_rank_0(
                    f"No flat buffer size. Param group size was  {params_in_group}",
                    force=False)

                self.param_groups_fp16_flat_cpu_memory.append(
                    torch.empty(1,
                                dtype=self.dtype))

    def _create_fp16_partitions_with_defragmentation(self):
        dist.barrier()
        param_groups: List[List[Parameter]] = tuple(
            self._create_fp16_sub_groups(param_group["params"])
            for param_group in self.optimizer.param_groups)

        # bookkeeping related to param groups
        for param_group_idx, param_group in enumerate(param_groups):
            for sub_group in param_group:
                sub_group_idx = len(self.fp16_groups)

                # record sub group and partitions
                self.fp16_groups.append(sub_group)
                self.fp16_partitioned_groups.append(
                    [param.ds_tensor for param in sub_group])

                # record sub group -> group mapping
                self.sub_group_to_group_id[sub_group_idx] = param_group_idx

                # record total elements of parameter partitions in sub group
                self.fp16_partitioned_groups_flat_numel.append(
                    sum(p.ds_tensor.ds_numel for p in sub_group))

                # record padding required to align group to world size (only applies to last rank)
                rank_requires_padding = dist.get_rank(
                    self.dp_process_group) == dist.get_world_size(
                        self.dp_process_group) - 1
                self.groups_padding.append([
                    p.padding_size() if rank_requires_padding else 0 for p in sub_group
                ])

        # move parameters to flattened buffer
        if not self.offload_param:  # partitioned params remain in GPU during training
            # move parameter partitions into a single contiguous flat buffer
            parameter_partitions: List[Tensor] = []
            for sub_group in self.fp16_groups:
                for param in sub_group:
                    parameter_partitions.append(param.ds_tensor)
            device_buffer = __class__.defragment(parameter_partitions)

            # setup flat buffers per subgroup, these are each just sections of the
            # contiguous flat buffer for all parameters that we created earlier
            offset = 0
            for sub_group in self.fp16_groups:
                sub_group_numel = sum(param.ds_tensor.ds_numel for param in sub_group)
                self.fp16_partitioned_groups_flat.append(
                    device_buffer.narrow(0,
                                         offset,
                                         sub_group_numel))
                offset += sub_group_numel
        else:  # partitioned params offloaded to CPU when not in use
            # create a flat CPU memory allocation for each param group
            self._create_param_groups_fp16_flat_cpu_memory()
            for param_group_idx, param_group in enumerate(param_groups):
                flat_offset = 0
                for i, sub_group in enumerate(param_group):
                    total_elements = sum(p.ds_tensor.ds_numel for p in sub_group)
                    print_rank_0(f"Params in nvme and cpu {self.params_in_nvme_and_cpu}")
                    #Flat buffer may not be available for parameters that reside in NVME
                    if not self.params_in_nvme_and_cpu or flat_offset + total_elements <= self.param_groups_fp16_flat_cpu_memory[
                            param_group_idx].numel():
                        fp16_partitioned_group_flat = self.param_groups_fp16_flat_cpu_memory[
                            param_group_idx].narrow(0,
                                                    flat_offset,
                                                    total_elements)
                        print_rank_0(
                            f"Creating a flat buffer for subgroup {i} requiring {total_elements} elements, and cumulative CPU elements {flat_offset + total_elements}",
                            force=False)

                    elif self.params_in_nvme_and_cpu:
                        fp16_partitioned_group_flat = None
                        print_rank_0(
                            f"No flat buffer for sub group {i} of {total_elements} elements",
                            force=False)
                    else:
                        assert False, "Either params are in nvme, or they are in CPU memory. This code path should not be triggered. Please see you max_params_in_cpu and params_in_nvme configs"

                    self.fp16_partitioned_groups_flat.append(fp16_partitioned_group_flat)
                    flat_offset += total_elements

                    self._move_to_flat_buffer(sub_group,
                                              fp16_partitioned_group_flat,
                                              avoid_copy=not self.offload_param)

        # if necessary, create a pinned memory buffer to be used for swapping out
        # params to NVME after optimizer step
        should_create_fp16_flat_reuse_buffer = any(
            flattened_partition_group is None
            for flattened_partition_group in self.fp16_partitioned_groups_flat)
        if should_create_fp16_flat_reuse_buffer:
            max_partition_numel, largest_partition_numel = 0, None
            for sub_group in self.fp16_groups:
                total_elements = sum(t.ds_tensor.ds_numel for t in sub_group)
                if total_elements > max_partition_numel:
                    largest_partition_numel = [t.ds_numel for t in sub_group]
                    max_partition_numel = total_elements

            assert len(largest_partition_numel) > 0, f'Unexpected that largest partition is empty'
            self.fp16_groups[0][0].nvme_swapper.reserve_partitioned_swap_space(
                largest_partition_numel)

    def _swap_in_sub_group_to_flat_buffer(self, flat_buffer, sub_group_id):
        offset = 0
        elements_in_sub_group = sum(
            [t.ds_numel for t in self.fp16_partitioned_groups[sub_group_id]])
        assert (flat_buffer.numel() == elements_in_sub_group)
        for param, partitioned_param in zip(self.fp16_groups[sub_group_id], self.fp16_partitioned_groups[sub_group_id]):
            dest = flat_buffer.narrow(0, offset, partitioned_param.ds_numel)
            if partitioned_param.status == PartitionedParamStatus.NOT_AVAILABLE:
                print_rank_0(
                    f"Swapping in {param.ds_id} with elements {param.ds_numel} and partition {param.ds_tensor.ds_numel}"
                )
                param.nvme_swapper.swap_in([param], async_op=False)
                dest.data.copy_(partitioned_param.data)
                param.nvme_swapper.remove_partition_and_release_buffers([param])
                print_rank_0(f"Swapping in {param.ds_id} done")
            else:
                dest.data.copy_(partitioned_param.data)
            offset += partitioned_param.ds_numel

    def _create_next_swappable_fp32_groups(self):
        reverse_order_indices = [
            i for i in range(len(self.fp32_partitioned_groups_flat))
        ]
        reverse_order_indices.reverse()

        next_group = None
        for i in reverse_order_indices:
            self.next_swappable_fp32_partitioned_groups.append(next_group)
            if self._swappable_optimizer_subgroup(i):
                next_group = self.fp32_partitioned_groups_flat[i]

        self.next_swappable_fp32_partitioned_groups.reverse()

    def _get_sub_group_partitions(self, sub_group_id):
        sub_group_partitions = []
        for param, partitioned_param in zip(self.fp16_groups[sub_group_id], self.fp16_partitioned_groups[sub_group_id]):
            if partitioned_param.status == PartitionedParamStatus.NOT_AVAILABLE:
                swap_path = param.nvme_swapper.get_path(param, True)
                sub_group_partitions.append((partitioned_param,
                                             param.ds_tensor.ds_numel,
                                             swap_path))
            else:
                sub_group_partitions.append((partitioned_param,
                                             partitioned_param.ds_numel,
                                             None))

        return sub_group_partitions

    def _create_fp32_partitions(self):
        cpu_memory_usage = 0
        cpu_memory_sub_groups = 0
        nvme_memory_usage = 0
        num_swappable_partitions = 0
        num_swap_from_nvme_partitions = 0
        num_swap_from_cpu_partitions = 0
        swap_from_nvme_memory_usage = 0
        swap_from_cpu_memory_usage = 0
        GIGA_BYTES = (1024**3)

        swappable_fp32_tensors = []
        swappable_fp16_src_tensors = []
        nvme_fp16_partitions_info = []
        nvme_fp16_num_elems = []
        nvme_fp32_dest_tensors = []
        fp32_element_size = torch.tensor([], dtype=torch.float32).element_size()

        for i, tensor in enumerate(self.fp16_partitioned_groups_flat):
            num_elements = self.fp16_partitioned_groups_flat_numel[i]

            # a partition of the fp32 master weights that will be updated by this process
            if self._swappable_optimizer_subgroup(i):
                self.fp32_partitioned_groups_flat.append(torch.Tensor())
                nvme_memory_usage += (fp32_element_size * num_elements)
                num_swappable_partitions += 1

                if self.params_in_nvme_and_cpu and tensor is None:
                    num_swap_from_nvme_partitions += 1
                    swap_from_nvme_memory_usage += (fp32_element_size * num_elements)
                    if self.offload_optimizer_fast_init:
                        sub_group_partitions = self._get_sub_group_partitions(i)
                        nvme_fp16_partitions_info.append(sub_group_partitions)
                        nvme_fp16_num_elems.append(num_elements)
                        nvme_fp32_dest_tensors.append(
                            self.fp32_partitioned_groups_flat[i])
                    else:
                        unpinned_fp32_buffer = torch.empty(num_elements,
                                                           device=self.device,
                                                           dtype=torch.float)
                        self._swap_in_sub_group_to_flat_buffer(unpinned_fp32_buffer, i)
                        self.optimizer_swapper.initialize_parameters(
                            parameters=[self.fp32_partitioned_groups_flat[i]],
                            src_tensors=[unpinned_fp32_buffer])
                else:
                    num_swap_from_cpu_partitions += 1
                    swap_from_cpu_memory_usage += (fp32_element_size * num_elements)
                    swappable_fp32_tensors.append(self.fp32_partitioned_groups_flat[i])
                    swappable_fp16_src_tensors.append(
                        self.fp16_partitioned_groups_flat[i])
            else:
                cpu_memory_usage += (fp32_element_size * num_elements)
                cpu_memory_sub_groups += 1

                if self.params_in_nvme_and_cpu and tensor is None:
                    unpinned_fp32_buffer = torch.empty(num_elements,
                                                       device=self.device,
                                                       dtype=torch.float)
                    self._swap_in_sub_group_to_flat_buffer(unpinned_fp32_buffer, i)
                    self.fp32_partitioned_groups_flat.append(unpinned_fp32_buffer)
                else:
                    self.fp32_partitioned_groups_flat.append(
                        self.fp16_partitioned_groups_flat[i].to(
                            self.device).clone().float().detach())

            self.fp32_partitioned_groups_flat[
                i].requires_grad = True  # keep this in case internal optimizer uses it

        if len(swappable_fp32_tensors) > 0:
            self.optimizer_swapper.initialize_parameters(
                parameters=swappable_fp32_tensors,
                src_tensors=swappable_fp16_src_tensors)

        if len(nvme_fp32_dest_tensors) > 0:
            fp16_pinned_buffers = self.fp16_groups[0][
                0].nvme_swapper.reserve_available_buffers()
            assert len(fp16_pinned_buffers) > 0
            self.optimizer_swapper.initialize_from_swapped_fp16_params(
                fp16_partitions_info=nvme_fp16_partitions_info,
                fp16_num_elems=nvme_fp16_num_elems,
                fp16_pinned_buffers=fp16_pinned_buffers,
                fp32_parameters=nvme_fp32_dest_tensors)
            self.fp16_groups[0][0].nvme_swapper.release_reserved_buffers()

        nvme_gigabytes = nvme_memory_usage / GIGA_BYTES
        print_rank_0(
            f'Swappable FP32 Partitions: count={num_swappable_partitions} size={nvme_gigabytes:5.2f} GB',
            force=False)
        if self.params_in_nvme_and_cpu:
            print_rank_0(
                f'Swap from NVMe Partitions: count = {num_swap_from_nvme_partitions}, size = {swap_from_nvme_memory_usage/GIGA_BYTES:5.2f}GB',
                force=False)
            print_rank_0(
                f'Swap from CPU Partitions: count = {num_swap_from_cpu_partitions}, size = {swap_from_cpu_memory_usage/GIGA_BYTES:5.2f}GB',
                force=False)

        cpu_memory_gigabytes = cpu_memory_usage / GIGA_BYTES
        print_rank_0(
            f'In-Memory FP32 Partitions: count={cpu_memory_sub_groups} size={cpu_memory_gigabytes:5.2f} GB',
            force=False)

        # Clear for on-the-fly population before the optimizer step
        for param_group in self.optimizer.param_groups:
            param_group['params'] = []

    def _create_fp16_sub_groups(self, params_group):

        params_group_numel = sum([param.partitioned_size() for param in params_group])
        sub_group_size = self.sub_group_size

        if sub_group_size is None or sub_group_size >= params_group_numel:
            return [params_group]

        sub_groups = []
        sub_group = []
        local_sub_group_size = 0
        for param in params_group:

            sub_group.append(param)
            local_sub_group_size += param.partitioned_size()

            if local_sub_group_size >= sub_group_size or id(param) == id(
                    params_group[-1]):

                sub_groups.append(sub_group)

                sub_group = []
                local_sub_group_size = 0

        return sub_groups

    # def reset_ds_tensor(self):
    #     for name, param in self.module.named_parameters(recurse=True):
    #         assert hasattr(param,'ds_id'), "Parameters have not been converted to be Zero 3 compatible"
    #         assert (param.ds_status == ZeroParamStatus.NOT_AVAILABLE), "All the parameters must have been partitioned by now"
    #         param.ds_tensor.data = param.data

    def setup_zero_stage3_hooks(self):
        self.hierarchy = 0

        #reset step if in inference mode
        @instrument_w_nvtx
        def _end_of_forward_hook(module, *args):

            if not torch._C.is_grad_enabled():
                self._get_param_coordinator(training=False).reset_step()

        #likely one of them should be enough but just to be safe
        self._register_hooks_recursively(self.module)
        self.module.register_forward_hook(_end_of_forward_hook)

        # Add top module to stack trace
        global FWD_MODULE_STACK
        FWD_MODULE_STACK.append(self.module)

    def persistent_parameters(self):
        persistent_params = []
        total_persistent_parameters = 0
        params_count = 0
        for _, param in self.module.named_parameters(recurse=True):
            if param.ds_numel < self.persistence_threshold:
                params_count += 1
                param.ds_persist = True
                persistent_params.append(param)
                total_persistent_parameters += param.ds_numel

        print_rank_0(
            f"ZeRO 3: Total persistent parameters: {total_persistent_parameters} in {params_count} params",
            force=False)
        return persistent_params

    def _register_hooks_recursively(self, module, count=[0]):
        my_count = count[0]
        module.id = my_count

        #print(f"{module.__class__} : {module.id}")

        for child in module.children():
            count[0] = count[0] + 1
            self._register_hooks_recursively(child, count=count)

        @instrument_w_nvtx
        def _pre_forward_module_hook(module, *args):
            self.pre_sub_module_forward_function(module)

        @instrument_w_nvtx
        def _post_forward_module_hook(module, input, output):
            global FWD_MODULE_STACK
            FWD_MODULE_STACK.pop()
            if output is None:
                output = []
            elif not isinstance(output, (list, tuple)):
                if torch.is_tensor(output):
                    output = [output]
                else:
                    #print(f'got UNKNOWN type {type(output)}')
                    outputs = []
                    output = output if isinstance(output, dict) else vars(output)
                    for name, val in output.items():
                        if not name.startswith('__') and torch.is_tensor(val):
                            outputs.append(val)
                    output = outputs
                    #print(f'convert output to {output}')

            for item in filter(lambda item: is_zero_param(item), output):
                if not any(id(item) in m._external_params for m in FWD_MODULE_STACK):
                    item.is_external_param = True
                    module_to_register = FWD_MODULE_STACK[-1]
                    register_external_parameter(module_to_register, item)
                    print_rank_0(
                        f'Registering dangling parameter for module {module_to_register.__class__.__name__}, ds_id = {item.ds_id}.',
                        force=False)

                    # It's possible that the parameter was already external to the completed module. If so, remove it the
                    # registration as it will be covered by the outer module instead.
                    if id(item) in module._external_params:
                        print_rank_0(
                            f'  Unregistering nested dangling parameter from module {module.__class__.__name__}, ds_id = {item.ds_id}',
                            force=False)
                        unregister_external_parameter(module, item)

                    item.all_gather()

            self.post_sub_module_forward_function(module)

        def _pre_backward_module_hook(module, inputs, output):
            @instrument_w_nvtx
            def _run_before_backward_function(sub_module):
                # some models (e.g. Albert) may run multiple forwards on the same layer in a loop
                # before doing backwards, so each backward will need a pre-fetch - using reference
                # counting to support this scenario
                #print(f"COUNTER before: {sub_module.applied_pre_backward_ref_cnt}")
                if sub_module.applied_pre_backward_ref_cnt > 0:
                    self.pre_sub_module_backward_function(sub_module)
                    sub_module.applied_pre_backward_ref_cnt -= 1
                #print(f"COUNTER after: {sub_module.applied_pre_backward_ref_cnt}")

            return _apply_to_tensors_only(module,
                                          PreBackwardFunction,
                                          _run_before_backward_function,
                                          output)

        #This is an alternate to doing _post_backward_module_hook
        #it uses tensor.register_hook instead of using torch.autograd.Function
        def _alternate_post_backward_module_hook(module, inputs):
            module.ds_grads_remaining = 0

            #print(f"Before Forward {module.__class__.__name__}")

            def _run_after_backward_hook(*unused):
                module.ds_grads_remaining = module.ds_grads_remaining - 1
                if module.ds_grads_remaining == 0:
                    #print(f"After backward {module.__class__.__name__}")
                    self.post_sub_module_backward_function(module)

            def _run_before_forward_function(input):
                if input.requires_grad:
                    module.ds_grads_remaining += 1

            return _apply_forward_and_backward_to_tensors_only(
                module,
                _run_before_forward_function,
                _run_after_backward_hook,
                inputs)

        def _post_backward_module_hook(module, inputs):
            module.ds_grads_remaining = 0

            @instrument_w_nvtx
            def _run_after_backward_function(sub_module):
                if sub_module.ds_grads_remaining == 0:
                    self.post_sub_module_backward_function(sub_module)

            return _apply_to_tensors_only(module,
                                          PostBackwardFunction,
                                          _run_after_backward_function,
                                          inputs)

        # Pre forward hook
        self.forward_hooks.append(
            module.register_forward_pre_hook(_pre_forward_module_hook))

        # Post forward hook
        self.forward_hooks.append(
            module.register_forward_hook(_post_forward_module_hook))

        # Pre backward hook
        self.backward_hooks.append(
            module.register_forward_hook(_pre_backward_module_hook))

        # post backward hook
        self.backward_hooks.append(
            module.register_forward_pre_hook(_post_backward_module_hook))

    @torch.no_grad()
    def pre_sub_module_forward_function(self, sub_module):
        see_memory_usage(f"Before sub module function {sub_module.__class__.__name__}",
                         force=False)

        global FWD_MODULE_STACK
        FWD_MODULE_STACK.append(sub_module)

        param_coordinator = self._get_param_coordinator(training=sub_module.training)
        param_coordinator.trace_prologue(sub_module)
        if param_coordinator.is_record_trace():
            param_coordinator.record_module(sub_module)
        param_coordinator.fetch_sub_module(sub_module)

        see_memory_usage(
            f"Before sub module function {sub_module.__class__.__name__} after fetch",
            force=False)

    @torch.no_grad()
    def post_sub_module_forward_function(self, sub_module):
        see_memory_usage(
            f"After sub module function {sub_module.__class__.__name__} {sub_module.id} before release",
            force=False)

        param_coordinator = self._get_param_coordinator(training=sub_module.training)
        param_coordinator.release_sub_module(sub_module)

        see_memory_usage(
            f"After sub module function {sub_module.__class__.__name__}  {sub_module.id} after release",
            force=False)

    @torch.no_grad()
    def pre_sub_module_backward_function(self, sub_module):
        param_coordinator = self._get_param_coordinator(training=sub_module.training)
        param_coordinator.trace_prologue(sub_module)
        if param_coordinator.is_record_trace():
            param_coordinator.record_module(sub_module)
        param_coordinator.fetch_sub_module(sub_module)

    @torch.no_grad()
    def post_sub_module_backward_function(self, sub_module):
        see_memory_usage(
            f"After sub module backward function {sub_module.__class__.__name__} {sub_module.id} before release",
            force=False)

        self._get_param_coordinator(
            training=sub_module.training).release_sub_module(sub_module)

        see_memory_usage(
            f"After sub module backward function {sub_module.__class__.__name__} {sub_module.id} after release",
            force=False)

    def _release_ipg_buffers(self):
        if self.contiguous_gradients:
            self.ipg_buffer = None

    def _optimizer_step(self, sub_group_id):
        param_group_id = self.sub_group_to_group_id[sub_group_id]
        fp32_param = self.fp32_partitioned_groups_flat[sub_group_id]
        self.optimizer.param_groups[param_group_id]['params'] = [fp32_param]

        self.optimizer.step()
        self.optimizer.param_groups[param_group_id]['params'] = []

    def _swappable_optimizer_subgroup(self, sub_group_id):
        if not self.swap_optimizer:
            return False

        return self.optimizer_swapper.swappable_tensor(
            None,
            numel=self.fp16_partitioned_groups_flat_numel[sub_group_id])

    def _partitioned_params_swap_out(self, i):
        offset = 0
        fp32_param = self.fp32_partitioned_groups_flat[i]
        assert fp32_param is not None, \
        f'fp32 parameters of sub_group {i} is None'

        swap_fp16_params = []
        swap_fp32_params = []
        for param, partitioned_param in zip(self.fp16_groups[i], self.fp16_partitioned_groups[i]):
            src = fp32_param.narrow(0, offset, partitioned_param.ds_numel)
            if partitioned_param.status == PartitionedParamStatus.AVAILABLE:
                partitioned_param.data.copy_(src.data)
            else:
                swap_fp32_params.append(src)
                swap_fp16_params.append(param)
            offset += partitioned_param.ds_numel

        if len(swap_fp16_params):
            swap_fp16_params[0].nvme_swapper.swap_out_partitioned_params(
                dst_fp16_params=swap_fp16_params,
                src_fp32_params=swap_fp32_params)

    def initialize_optimizer_states(self):
        num_subgroups = len(self.fp16_groups)

        largest_numel = max(
            [sum([p.ds_numel for p in psg]) for psg in self.fp16_partitioned_groups])
        gradient_dtype = self.fp32_partitioned_groups_flat[0].dtype
        gradient_buffer = torch.zeros(int(largest_numel),
                                      dtype=gradient_dtype,
                                      device=self.device)

        timers = self.timers
        timer_names = set()

        if self.swap_optimizer:
            self.optimizer_swapper.init_timers()

        INIT_OPTIMIZER_TIMER = 'init_optimizer_state'
        timer_names.add(INIT_OPTIMIZER_TIMER)
        self.start_timers([INIT_OPTIMIZER_TIMER])

        for i, group in enumerate(self.fp16_groups):
            swappable_optimizer_subgroup = self._swappable_optimizer_subgroup(i)
            swappable_param_subgroup = self.fp16_partitioned_groups_flat[i] is None

            num_elements = int(self.fp16_partitioned_groups_flat_numel[i])

            see_memory_usage(
                f'[Begin] Initialize optimizer states {i} / {num_subgroups} subgroups, num_elems: {num_elements}, swappable opt/param:{swappable_optimizer_subgroup}/{swappable_param_subgroup}',
                force=False)

            if swappable_optimizer_subgroup:
                self._optimizer_states_and_gradient_swap_in(i, timer_names)

            if self.offload_optimizer and not swappable_optimizer_subgroup:
                subgroup_gradient_buffer = torch.zeros(num_elements,
                                                       dtype=gradient_dtype,
                                                       device=self.device)
                if self.offload_optimizer_pin_memory:
                    subgroup_gradient_buffer = subgroup_gradient_buffer.pin_memory()

                self.fp32_partitioned_groups_flat[i].grad = subgroup_gradient_buffer
            else:
                self.fp32_partitioned_groups_flat[i].grad = gradient_buffer.narrow(
                    0,
                    0,
                    num_elements)

            self._optimizer_step(i)

            if swappable_param_subgroup:
                self._partitioned_params_swap_out(i)

            if swappable_optimizer_subgroup:
                self._optimizer_states_and_gradient_swap_out(i, timer_names)

            see_memory_usage(
                f'[End] Initialize optimizer states {i} / {num_subgroups} subgroups, num_elems: {num_elements}, swappable opt/param:{swappable_optimizer_subgroup}/{swappable_param_subgroup}',
                force=False)

        self.stop_timers([INIT_OPTIMIZER_TIMER])
        self.log_timers(timer_names)

        if self.swap_optimizer:
            self.optimizer_swapper.log_timers()

        if not self.offload_optimizer:
            for group in self.fp32_partitioned_groups_flat:
                group.grad = None

        # Reset steps
        return

    #########################################################################
    #########################ZeRO Partition Gradients########################
    #########################################################################

    def get_first_param_index(self, group_id, param_group, partition_id):
        for index, param in enumerate(param_group):
            param_id = self.get_param_id(param)
            if partition_id in self.param_to_partition_ids[group_id][param_id]:
                return index
        return None

    def initialize_gradient_partitioning_data_structures(self):

        total_partitions = dist.get_world_size(group=self.dp_process_group)

        for i, param_group in enumerate(self.fp16_groups):

            self.param_to_partition_ids[i] = {}
            self.is_partition_reduced[i] = {}
            self.total_grads_in_partition[i] = {}
            self.remaining_grads_in_partition[i] = {}
            self.is_grad_computed[i] = {}
            self.grad_partition_insertion_offset[i] = {}
            self.grad_start_offset[i] = {}
            self.first_param_index_in_partition[i] = {}

            for partition_id in range(total_partitions):
                self.is_grad_computed[i][partition_id] = {}
                self.grad_partition_insertion_offset[i][partition_id] = {}
                self.grad_start_offset[i][partition_id] = {}
                self.initialize_gradient_partition(i, param_group, partition_id)
                self.is_partition_reduced[i][partition_id] = False
                self.first_param_index_in_partition[i][
                    partition_id] = self.get_first_param_index(
                        i,
                        param_group,
                        partition_id)

    @instrument_w_nvtx
    def independent_gradient_partition_epilogue(self):
        self.report_ipg_memory_usage(f"In ipg_epilogue before reduce_ipg_grads", 0)
        self.__reduce_and_partition_ipg_grads()
        self.report_ipg_memory_usage(f"In ipg_epilogue after reduce_ipg_grads", 0)

        self.__reduce_and_partition_stream.synchronize()

        # if dist.get_rank() == 0:
        #    logger.info("Params already reduced %s", self.params_already_reduced)
        for i in range(len(self.params_already_reduced)):
            self.params_already_reduced[i] = False

        #in case of cpu offload, averaged gradients are already in fp32_partitioned_groups_flat.grad
        #TODO: use a similar code path for both cpu_offload and non-cpu offload
        if not self.offload_optimizer:
            for i, sub_group in enumerate(self.fp16_groups):
                self.averaged_gradients[i] = [
                    self.__param_id_to_grad_partition[param.ds_id]
                    if param.requires_grad else torch.zeros_like(param.ds_tensor)
                    for param in sub_group
                ]
                # self.averaged_gradients[i] = self.get_flat_partition(
                #     self.fp16_groups[i],
                #     0,
                #     self.fp32_partitioned_groups_flat[i].numel(),
                #     return_tensor_list=True)

        # this method gets called after every backward. need to increment
        # here because if it gets incremented in backward() the micro step
        # id will be off by one when we do the reduce and partition at the.
        # start of this method.
        # TODO. make this less error prone
        self.micro_step_id += 1

    def overlapping_partition_gradients_reduce_epilogue(self):
        self.independent_gradient_partition_epilogue()

    def create_reduce_and_remove_grad_hooks(self):
        print_rank_0(f'[Begin] Create gradient reduction hooks')
        self.grad_accs = []
        for i, param_group in enumerate(self.fp16_groups):
            for param in param_group:
                if param.requires_grad:
                    #print_rank_0(f" Before all gather {param.device}, {param.shape}")

                    # The hook must be created in un-partitioned parameter
                    param.all_gather()

                    #print(f"After all gather {param.device}, {param.shape}")
                    def wrapper(param, i):
                        param_tmp = param.expand_as(param)
                        grad_acc = param_tmp.grad_fn.next_functions[0][0]

                        @instrument_w_nvtx
                        def reduce_partition_and_remove_grads(*notneeded):
                            self.reduce_ready_partitions_and_remove_grads(param, i)

                        grad_acc.register_hook(reduce_partition_and_remove_grads)
                        self.grad_accs.append(grad_acc)

                    #print(f"param grad fn {param.expand_as(param).grad_fn}")
                    wrapper(param, i)

                    # Partition the parameter after creating the hook
                    param.partition()
        print_rank_0(f'[End] Create gradient reduction hooks')

    def get_param_id(self, param):
        unique_id = id(param)
        return self.param_id[unique_id]

    def report_ipg_memory_usage(self, tag, param_elems):
        elem_count = self.elements_in_ipg_bucket + param_elems
        percent_of_bucket_size = (100.0 * elem_count) // self.reduce_bucket_size
        see_memory_usage(
            f"{tag}: elems in_bucket {self.elements_in_ipg_bucket} param {param_elems} max_percent {percent_of_bucket_size}",
            force=False)

    ###############Idependent Partition Gradient ########################
    def reduce_independent_p_g_buckets_and_remove_grads(self, param, i):
        #print_rank_0(f"Inside reduce ipg buckets. {debug_param2name_id_shape(param)}, ipg elements {self.elements_in_ipg_bucket}, reduce bucket size {self.reduce_bucket_size}", force=True)

        # Because the ipg bucket is initialized with a random place holder tensor, we must
        # explicitly check that the bucket has any real data in it (self.elements_in_ipg_bucket >
        # 0). Otherwise if the incoming param.ds_numel is large, this branch may get triggered on a
        # garbage data and `self.average_tensor()` will crash because its params_to_reduce will be
        # empty, while reduction_list will have that garbage data.
        if self.elements_in_ipg_bucket > 0 and self.elements_in_ipg_bucket + param.ds_numel > self.reduce_bucket_size:
            self.report_ipg_memory_usage("In ipg_remove_grads before reduce_ipg_grads",
                                         param.ds_numel)

            self.__reduce_and_partition_ipg_grads()

        param_id = self.get_param_id(param)
        assert self.params_already_reduced[param_id] == False, \
            f"The parameter {param_id} has already been reduced. \
            Gradient computed twice for this partition. \
            Multiple gradient reduction is currently not supported"

        self.__add_grad_to_ipg_bucket(param)

    @instrument_w_nvtx
    @torch.no_grad()
    def __add_grad_to_ipg_bucket(self, param: Parameter) -> None:
        self.__reduce_and_partition_stream.wait_stream(torch.cuda.default_stream())

        if self.contiguous_gradients and self.elements_in_ipg_bucket + param.grad.numel(
        ) < self.reduce_bucket_size:
            # move the gradient to a contiguous buffer
            with torch.cuda.stream(self.__reduce_and_partition_stream):
                # move the parameter's gradient to the contiguous flat buffer
                new_grad_tensor = self.__ipg_bucket_flat_buffer.narrow(
                    0,
                    self.elements_in_ipg_bucket,
                    param.grad.numel()).view_as(param.grad)
                new_grad_tensor.copy_(param.grad, non_blocking=True)
                param.grad.record_stream(torch.cuda.current_stream())
                param.grad.data = new_grad_tensor

        self.__params_in_ipg_bucket.append(param)

    @instrument_w_nvtx
    @torch.no_grad()
    def __reduce_and_partition_ipg_grads(self, safe_mode: bool = False) -> None:
        if not self.__params_in_ipg_bucket:
            return

        for param in self.__params_in_ipg_bucket:
            if param.grad.numel() != param.ds_numel:
                raise RuntimeError(
                    f"{param.grad.numel()} != {param.ds_numel} Cannot reduce scatter "
                    f"gradients whose size is not same as the params")

        self.__params_in_ipg_bucket.sort(key=lambda p: p.ds_id)

        assert len(set(p.ds_id for p in self.__params_in_ipg_bucket)) == len(
            self.__params_in_ipg_bucket)

        while self.__param_reduce_events and self.__param_reduce_events[0].query():
            self.__param_reduce_events.popleft()
        if len(self.__param_reduce_events) > self.__max_param_reduce_events:
            self.__param_reduce_events.popleft().synchronize()

        with torch.cuda.stream(self.__reduce_and_partition_stream):
            if safe_mode:
                assert_ints_same_as_other_ranks(
                    [p.ds_id for p in self.__params_in_ipg_bucket])

            grad_partitions = self.__avg_scatter_grads(self.__params_in_ipg_bucket)
            self.__partition_grads(self.__params_in_ipg_bucket, grad_partitions)

            self.__params_in_ipg_bucket.clear()

            event = Event()
            event.record()
            self.__param_reduce_events.append(event)

    @instrument_w_nvtx
    def __avg_scatter_grads(self, params_to_reduce: List[Parameter]) -> List[Tensor]:
        """average gradients and scatter partitions across ranks"""
        dtype = get_only_unique_item(p.grad.dtype for p in params_to_reduce)

        full_grads_for_rank = [p.grad for p in params_to_reduce]
        if self.communication_data_type == torch.float32:
            full_grads_for_rank = [g.float() for g in full_grads_for_rank]

        if self.postscale_gradients and self.gradient_predivide_factor != 1.0:
            full_grads_for_rank = [
                g.div(self.gradient_predivide_factor) for g in full_grads_for_rank
            ]

        grad_partitions_for_rank = reduce_scatter_coalesced(full_grads_for_rank,
                                                            self.dp_process_group)

        if self.postscale_gradients and self.gradient_predivide_factor != dist.get_world_size(
                self.dp_process_group):
            grad_partitions_for_rank = [
                g.mul(self.gradient_predivide_factor) for g in grad_partitions_for_rank
            ]

        if self.communication_data_type == torch.float32:
            grad_partitions_for_rank = [g.to(dtype) for g in grad_partitions_for_rank]

        return grad_partitions_for_rank

    def set_grad_positions(self):
        for i, group in enumerate(self.fp16_groups):
            current_offset = 0
            for param in group:
                param_id = self.get_param_id(param)
                num_elements = param.ds_tensor.ds_numel

                self.grad_position[param_id] = [
                    int(i),
                    int(current_offset),
                    int(num_elements)
                ]
                #print(f"param id {param_id} i:{i}, ds_tensor {num_elements} numel {param.numel()}")
                current_offset += num_elements
        see_memory_usage(f"After Set Grad positions", force=False)

    def _constant_buffered_norm2(self, input, buffer_size=250000000):
        norm = None
        for part in input.view(-1).split(buffer_size):
            if norm is None:
                norm = part.data.double().norm(2)**2.0
            else:
                norm += part.data.double().norm(2)**2.0
        return norm**0.5

    def set_norm_for_param_grad_in_gpu(self, param):
        param_id = self.get_param_id(param)
        #self.norm_for_param_grads[param_id] = param.grad.data.double().norm(2)
        #Using a more memory efficient version
        self.norm_for_param_grads[param_id] = self._constant_buffered_norm2(param.grad)

    def async_inplace_copy_grad_to_fp32_buffer_from_gpu(self, param, fp32_grad_tensor):
        with torch.cuda.stream(self.copy_grad_stream):
            param_id = self.get_param_id(param)
            src_tensor = param.grad.view(-1).float()
            #print(f"src_tensor {src_tensor.size()} and fp32 grad {fp32_grad_tensor.size()}")
            fp32_grad_tensor.copy_(src_tensor, non_blocking=True)
            param.grad = None

    def complete_grad_norm_calculation_for_cpu_offload(self, params):
        total_norm = 0.0
        norm_type = 2.0
        for p in params:
            if is_model_parallel_parameter(p) or (self.model_parallel_rank == 0):
                param_id = self.get_param_id(p)
                if param_id in self.norm_for_param_grads.keys():
                    param_norm = self.norm_for_param_grads[param_id]
                    total_norm += param_norm.item()**2

        # Sum across all model parallel GPUs.
        total_norm_cuda = torch.cuda.FloatTensor([float(total_norm)])

        dist.all_reduce(total_norm_cuda,
                        op=dist.ReduceOp.SUM,
<<<<<<< HEAD
                        group=self.dp_process_group,
                        log_name='complete_grad_norm_calculation_for_cpu_offload')
=======
                        group=self.dp_process_group)
>>>>>>> 25b2fc29

        self._model_parallel_all_reduce(tensor=total_norm_cuda, op=dist.ReduceOp.SUM)

        total_norm = total_norm_cuda[0].item()**(1. / norm_type)

        if total_norm == float(
                'inf') or total_norm == -float('inf') or total_norm != total_norm:
            total_norm = -1

        return total_norm

    @instrument_w_nvtx
    def __partition_grads(self,
                          params_to_release: List[Parameter],
                          grad_partitions: List[Tensor]) -> None:
        for param, grad_partition in zip(params_to_release, grad_partitions):
            if param.ds_tensor.ds_numel * dist.get_rank(
                    self.dp_process_group) > param.ds_numel:
                # this grad partition is empty - don't need to do anything
                continue

            # move or accumulate gradient partition to target buffer
            grad_buffer = self.__param_id_to_grad_partition[param.ds_id].narrow(
                0,
                0,
                grad_partition.numel())
            if self.micro_step_id == 0:  # don't accumulate
                grad_buffer.copy_(grad_partition, non_blocking=True)
                # ensure grad buffer is a CUDA buffer to speed up the next few
                # operations and so it can be used asynchronously
                grad_buffer = grad_buffer.to(grad_partition.device, non_blocking=True)
            elif grad_buffer.is_cuda:
                grad_buffer.add_(grad_partition)
            else:
                # if dst is CPU, copy first to src device, do the addition
                # there, then move back to dst. adding directly to cpu is very slow
                cuda_grad_buffer = grad_buffer.to(grad_partition.device,
                                                  non_blocking=True)
                cuda_grad_buffer.add_(grad_partition)
                grad_buffer.copy_(cuda_grad_buffer, non_blocking=True)
                # ensure grad buffer is a CUDA buffer to speed up the next few
                # operations and so it can be used asynchronously
                grad_buffer = cuda_grad_buffer

            if hasattr(self.__inf_or_nan_tracker, "logical_or_"):
                self.__inf_or_nan_tracker.logical_or_(torch.isinf(grad_buffer).any())
                self.__inf_or_nan_tracker.logical_or_(torch.isnan(grad_buffer).any())
            else:
                # logical_or_ not available in older versions of pytorch
                self.__inf_or_nan_tracker += torch.isinf(grad_buffer).any()
                self.__inf_or_nan_tracker += torch.isnan(grad_buffer).any()
                self.__inf_or_nan_tracker = self.__inf_or_nan_tracker > 0

            # offload the gradient partition if applicable
            if self.offload_optimizer:
                i, dest_offset, _ = self.grad_position[self.get_param_id(param)]
                offload_fp32_gradients = {}
                offload_fp32_offsets = {}

                if self.is_gradient_accumulation_boundary:
                    self.norm_for_param_grads[self.get_param_id(
                        param)] = self._constant_buffered_norm2(grad_buffer)

                    if self._swappable_optimizer_subgroup(i):
                        if not i in offload_fp32_gradients.keys():
                            offload_fp32_gradients[i] = []
                            offload_fp32_offsets[i] = []

                        offload_fp32_gradients[i].append(grad_buffer.float())
                        offload_fp32_offsets[i].append(dest_offset)
                    else:
                        fp32_grad_tensor = self.fp32_partitioned_groups_flat[
                            i].grad.narrow(0,
                                           dest_offset,
                                           grad_buffer.numel())
                        fp32_grad_tensor.copy_(grad_buffer)

            # free the gradient
            param.grad.record_stream(torch.cuda.current_stream())
            param.grad = None

        if self.offload_optimizer and self.swap_optimizer:
            for i in offload_fp32_gradients.keys():
                self.optimizer_swapper.swap_out_gradients(
                    parameter=self.fp32_partitioned_groups_flat[i],
                    gradient_offsets=offload_fp32_offsets[i],
                    gradient_tensors=offload_fp32_gradients[i])

    def reduce_ready_partitions_and_remove_grads(self, param, i):
        #print_rank_0(f"Backward {debug_param2name_id_shape(param)}", force=True)
        self.reduce_independent_p_g_buckets_and_remove_grads(param, i)

    def zero_reduced_gradients(self, partition_id, i):
        def are_all_related_partitions_reduced(params_id):
            for partition_id in self.param_to_partition_ids[i][params_id]:
                if not self.is_partition_reduced[i][partition_id]:
                    return False
            return True

        for params_id in self.is_grad_computed[i][partition_id]:
            if are_all_related_partitions_reduced(params_id):
                self.param_dict[params_id].grad = None

    def flatten_and_print(self, message, tensors, start=0, n=5):
        flatten_tensor = self.flatten(tensors)

        def print_func():
            logger.info(flatten_tensor.contiguous().view(-1).narrow(0, start, n))

        self.sequential_execution(print_func, message)

    def get_grads_to_reduce(self, i, partition_id):
        def get_reducible_portion(key):
            grad = self.param_dict[key].grad
            total_elements = grad.numel()
            start = self.grad_start_offset[i][partition_id][key]
            num_elements = min(
                total_elements - start,
                self.partition_size[i] -
                self.grad_partition_insertion_offset[i][partition_id][key])
            if not pg_correctness_test:
                if num_elements == total_elements:
                    return grad
                else:
                    return grad.contiguous().view(-1).narrow(0,
                                                             int(start),
                                                             int(num_elements))
            else:
                if num_elements == total_elements:
                    return grad.clone()
                else:
                    return grad.clone().contiguous().view(-1).narrow(
                        0,
                        int(start),
                        int(num_elements))

        grads_to_reduce = []
        for key in self.is_grad_computed[i][partition_id]:
            grad = get_reducible_portion(key)
            grads_to_reduce.append(grad)
        return grads_to_reduce

    def sequential_execution(self, function, message, group=None):
        if group is None:
            group = self.dp_process_group
        if dist.get_rank(group=group) == 0:
            logger.info(message)
        for id in range(dist.get_world_size(group=group)):
            if id == dist.get_rank(group=group):
                function()
            dist.barrier(group=group)

    def set_none_gradients_to_zero(self, i, partition_id):
        for param_id in self.is_grad_computed[i][partition_id]:
            param = self.param_dict[param_id]
            if param.grad is None:
                param.grad = torch.zero_like(param)

    ######################Reduction Related Methods##############################

    def allreduce_bucket(self,
                         bucket,
                         communication_data_type=torch.float16,
                         rank=None,
                         log=None):
        rank = None
        tensor = self.flatten(bucket)

        tensor_to_allreduce = tensor

        if pg_correctness_test:
            communication_data_type = torch.float32

        if communication_data_type != tensor.dtype:
            tensor_to_allreduce = tensor.to(communication_data_type)

        tensor_to_allreduce.div_(dist.get_world_size(group=self.dp_process_group))

        if rank is None:
            #    "All Reducing"
            dist.all_reduce(tensor_to_allreduce,
                            group=self.dp_process_group,
                            log_name='allreduce_bucket')
        else:
            global_rank = dist.get_global_rank(self.dp_process_group, rank)
<<<<<<< HEAD
            dist.reduce(tensor_to_allreduce,
                        global_rank,
                        group=self.dp_process_group,
                        log_name='reduce_bucket')
=======
            dist.reduce(tensor_to_allreduce, global_rank, group=self.dp_process_group)
>>>>>>> 25b2fc29

        if communication_data_type != tensor.dtype and tensor is not tensor_to_allreduce:
            if rank is None or rank == dist.get_rank(group=self.dp_process_group):
                tensor.copy_(tensor_to_allreduce)

        return tensor

    # if rank is specified do a reduction instead of an allreduce
    def allreduce_and_copy(self, small_bucket, rank=None, log=None):
        with torch.cuda.stream(self.reduction_stream):
            allreduced = self.allreduce_bucket(small_bucket, rank=rank, log=log)
            if rank is None or rank == dist.get_rank(group=self.dp_process_group):
                for buf, synced in zip(small_bucket, self.unflatten(allreduced, small_bucket)):
                    buf.copy_(synced)

    def allreduce_no_retain(self,
                            bucket,
                            numel_per_bucket=500000000,
                            rank=None,
                            log=None):
        small_bucket = []
        numel = 0
        for tensor in bucket:
            small_bucket.append(tensor)
            numel = numel + tensor.numel()
            if numel > numel_per_bucket:
                self.allreduce_and_copy(small_bucket, rank=rank, log=None)
                small_bucket = []
        if len(small_bucket) > 0:
            self.allreduce_and_copy(small_bucket, rank=rank, log=log)

    #############################################################################
    #############################################################################
    #############################################################################

    # views the tensor as multiple partitions and returns
    # those partitions
    def get_data_parallel_partitions(self, tensor):
        partitions = []

        dp = dist.get_world_size(group=self.dp_process_group)
        dp_id = dist.get_rank(group=self.dp_process_group)

        total_num_elements = tensor.numel()

        base_size = total_num_elements // dp
        remaining = total_num_elements % dp

        start = 0
        for id in range(dp):
            partition_size = base_size
            if id < remaining:
                partition_size = partition_size + 1
            partitions.append(tensor.narrow(0, start, partition_size))
            start = start + partition_size
        return partitions

    def get_partition_info(self, tensor_list, partition_size, partition_id):
        params_in_partition = []
        params_not_in_partition = []

        start_index = partition_size * partition_id
        end_index = partition_size * (partition_id + 1)

        current_index = 0
        first_offset = 0

        for tensor in tensor_list:

            tensor_size = tensor.numel()

            if (current_index >= start_index and current_index < end_index):
                params_in_partition.append(tensor)

            elif start_index > current_index and start_index < (current_index +
                                                                tensor_size):
                params_in_partition.append(tensor)

                assert (first_offset == 0), "This can happen either zero or only once as this must be the first tensor in the partition"
                first_offset = start_index - current_index

            else:
                params_not_in_partition.append(tensor)

            current_index = current_index + tensor_size

        return params_in_partition, params_not_in_partition, first_offset

    @instrument_w_nvtx
    def zero_grad(self, set_grads_to_None=True):
        """
        Zero FP16 parameter grads.
        """
        self.micro_step_id = 0

        # FP32 grad should never exist.
        # For speed, set model fp16 grad to None by default
        for group in self.fp16_groups:
            for p in group:
                if set_grads_to_None:
                    if p.grad is not None and p.grad.is_cuda:
                        p.grad.record_stream(torch.cuda.current_stream())
                    p.grad = None
                else:
                    if p.grad is not None:
                        p.grad.detach_()
                        p.grad.zero_()

    def _model_parallel_all_reduce(self, tensor, op):
        """ Perform all reduce within model parallel group, if any.
        """
        if self.model_parallel_group is None:
            pass
        else:
<<<<<<< HEAD
            dist.all_reduce(tensor=tensor,
                            op=op,
                            group=self.model_parallel_group,
                            log_name='all_reduce_model_parallel_all_reduce')
=======
            dist.all_reduce(tensor=tensor, op=op, group=self.model_parallel_group)
>>>>>>> 25b2fc29

    @instrument_w_nvtx
    def get_grad_norm_direct(self, gradients, params, norm_type=2):
        """Clips gradient norm of an iterable of parameters.

        This is adapted from torch.nn.utils.clip_grad.clip_grad_norm_ and
        added functionality to handle model parallel parameters. Note that
        the gradients are modified in place.

        Arguments:
            parameters (Iterable[Tensor] or Tensor): an iterable of Tensors or a
                single Tensor that will have gradients normalized
            max_norm (float or int): max norm of the gradients
            norm_type (float or int): type of the used p-norm. Can be ``'inf'`` for
                infinity norm.

        Returns:
            Total norm of the parameters (viewed as a single vector).
        """
        norm_type = float(norm_type)
        if norm_type == inf:
            total_norm = max(g.data.abs().max() for g in gradients)
            total_norm_cuda = torch.cuda.FloatTensor([float(total_norm)])
            dist.all_reduce(total_norm_cuda,
                            op=dist.ReduceOp.MAX,
<<<<<<< HEAD
                            group=self.dp_process_group,
                            log_name='all_reduce_get_grad_norm_direct')
=======
                            group=self.dp_process_group)
>>>>>>> 25b2fc29

            # Take max across all GPUs.
            self._model_parallel_all_reduce(tensor=total_norm_cuda, op=dist.ReduceOp.MAX)
            total_norm = total_norm_cuda[0].item()
        else:
            # if dist.get_rank() == 0:
            #    logger.info(f"Total Norm beginning {total_norm}")
            grad_norms = []
            for g, p in zip(gradients, params):
                if is_model_parallel_parameter(p) or (self.model_parallel_rank == 0):
                    grad_norms.append(g.cuda(non_blocking=True).double().norm(2))

            # Sum across all model parallel GPUs.
            total_norm_cuda = torch.sum(torch.pow(torch.stack(grad_norms), 2))

            dist.all_reduce(total_norm_cuda,
                            op=dist.ReduceOp.SUM,
<<<<<<< HEAD
                            group=self.dp_process_group,
                            log_name='all_reduce_get_grad_norm_direct')
=======
                            group=self.dp_process_group)
>>>>>>> 25b2fc29

            self._model_parallel_all_reduce(tensor=total_norm_cuda, op=dist.ReduceOp.SUM)

            total_norm = total_norm_cuda.item()**(1. / norm_type)

        if total_norm == float(
                'inf') or total_norm == -float('inf') or total_norm != total_norm:
            total_norm = -1

        return total_norm

    # creates a flat fused tensor from the tensor list starting at the first_offset
    # in the first tensor of the list. If there are not enough elements in the tensor
    # list then the flat tensor will be padded with zeros
    def get_flat_partition(self,
                           tensor_list,
                           first_offset,
                           partition_size,
                           return_tensor_list=False):
        flat_tensor_list = []
        current_size = 0
        for i, tensor in enumerate(tensor_list):
            if tensor.grad is None:
                tensor.grad = torch.zeros_like(tensor)

            tensor = tensor.grad
            num_elements = tensor.numel()
            tensor_offset = 0

            # we need to offset to get to the right element
            if i == 0 and first_offset > 0:
                tensor_offset = first_offset
                num_elements = num_elements - tensor_offset

            # we dont need all elements of the tensor
            if num_elements > (partition_size - current_size):
                num_elements = partition_size - current_size

            # we need a narrow view of the tensor based on the tensor offset and number of elements that
            # we need from this tensor
            if tensor_offset > 0 or num_elements < tensor.numel():
                flat_tensor_list.append(tensor.contiguous().view(-1).narrow(
                    0,
                    int(tensor_offset),
                    int(num_elements)))
            else:
                flat_tensor_list.append(tensor)

            current_size = current_size + num_elements

        # this means its the last partition and does not align with the dp boundary. We need to pad before flattening
        if current_size < partition_size:
            flat_tensor_list.append(
                torch.zeros(int(partition_size - current_size),
                            dtype=tensor_list[0].dtype,
                            device=tensor_list[0].device))

        if return_tensor_list:
            return flat_tensor_list

        return self.flatten(flat_tensor_list)

    def free_grad_in_param_list(self, param_list):
        for p in param_list:
            p.grad = None

    def reset_cpu_buffers(self):
        self.norm_for_param_grads = {}
        self.local_overflow = False

    def log_timers(self, timer_names):
        if self.timers is None:
            return

        self.timers.log(names=list(timer_names))

    def start_timers(self, timer_names):
        if self.timers is None:
            return

        for name in timer_names:
            self.timers(name).start()

    def stop_timers(self, timer_names):
        if self.timers is None:
            return

        for name in timer_names:
            self.timers(name).stop()

    def _pre_step(self):
        self.micro_step_id = 0

        print_rank_0(f"Inside Step function")
        see_memory_usage(f"In step before checking overflow", force=False)

        print_rank_0("Finished Tracing at Beginning of Step")
        self._get_param_coordinator(training=True).hierarchy = 0

        print_rank_0("Finished Tracing at Beginning of Step")

    @instrument_w_nvtx
    def _get_norm_groups(self):
        norm_groups = []
        for i, group in enumerate(self.fp16_groups):
            if self.offload_optimizer:
                norm_groups.append(
                    self.complete_grad_norm_calculation_for_cpu_offload(
                        self.fp16_groups[i]))
            else:
                norm_groups.append(
                    self.get_grad_norm_direct(self.averaged_gradients[i],
                                              self.fp16_groups[i]))
        return norm_groups

    @instrument_w_nvtx
    def _prepare_fp32_grad_for_sub_group(self, sub_group_id):
        partition_id = dist.get_rank(group=self.dp_process_group)

        single_grad_partition = self.flatten(self.averaged_gradients[sub_group_id]).to(
            self.fp32_partitioned_groups_flat[sub_group_id].dtype)

        assert single_grad_partition.numel() == self.fp32_partitioned_groups_flat[sub_group_id].numel(), \
            "averaged gradients have different number of elements that partition size {} {} {} {}".format(
                single_grad_partition.numel(), self.fp32_partitioned_groups_flat[sub_group_id].numel(), sub_group_id, partition_id)

        self.fp32_partitioned_groups_flat[sub_group_id].grad = single_grad_partition

        # release all the gradient since we have already created a necessary copy in dp_grad_partition
        self.zero_grad()

        for grad in filter(lambda g: g.is_cuda, self.averaged_gradients[sub_group_id]):
            grad.record_stream(torch.cuda.current_stream())

        self.averaged_gradients[sub_group_id] = None

    @instrument_w_nvtx
    def _prepare_sub_group(self, sub_group_id, timer_names=set()):
        see_memory_usage(f'Before prepare optimizer sub group {sub_group_id}',
                         force=False)
        if self._swappable_optimizer_subgroup(sub_group_id):
            self._optimizer_states_and_gradient_swap_in(sub_group_id, timer_names)
        elif not self.offload_optimizer:
            self._prepare_fp32_grad_for_sub_group(sub_group_id)
        see_memory_usage(f'After prepare optimizer sub group {sub_group_id}',
                         force=False)

    def _optimizer_states_and_gradient_swap_in(self, sub_group_id, timer_names=set()):
        param_length = self.fp16_partitioned_groups_flat_numel[sub_group_id]
        fp32_param_id = id(self.fp32_partitioned_groups_flat[sub_group_id])
        assert self._swappable_optimizer_subgroup(sub_group_id), \
            f'Parameter {fp32_param_id} of numel={param_length} is not swappable'

        OPTIMIZER_SWAP_IN_STATE = 'optimizer_swap_in_state'
        see_memory_usage(f'pre-step Before swapping in optimizer tensors {sub_group_id}',
                         force=False)
        self.start_timers([OPTIMIZER_SWAP_IN_STATE])

        self.optimizer_swapper.swap_in_optimizer_state(
            parameter=self.fp32_partitioned_groups_flat[sub_group_id],
            async_parameter=self.next_swappable_fp32_partitioned_groups[sub_group_id])

        self.stop_timers([OPTIMIZER_SWAP_IN_STATE])
        timer_names.add(OPTIMIZER_SWAP_IN_STATE)
        see_memory_usage(f'pre-step After swapping in optimizer tensors {sub_group_id}',
                         force=False)

    @instrument_w_nvtx
    def _release_sub_group(self, sub_group_id, timer_names=set()):
        see_memory_usage(f'Before release optimizer sub group {sub_group_id}',
                         force=False)
        # get rid of the fp32 gradients. Not needed anymore
        if not self.offload_optimizer:
            self.fp32_partitioned_groups_flat[sub_group_id].grad = None

        if self._swappable_optimizer_subgroup(sub_group_id):
            self._optimizer_states_and_gradient_swap_out(sub_group_id, timer_names)
        see_memory_usage(f'After release optimizer sub group {sub_group_id}',
                         force=False)

    # create a flat tensor aligned at the alignment boundary
    @instrument_w_nvtx
    def flatten_dense_tensors_aligned(self, tensor_list, alignment):
        num_elements = 0
        for tens in tensor_list:
            num_elements = num_elements + tens.numel()

        remaining = num_elements % alignment

        if remaining:
            elements_to_add = alignment - remaining
            pad_tensor = torch.zeros(elements_to_add,
                                     device=tensor_list[0].device,
                                     dtype=tensor_list[0].dtype)
            padded_tensor_list = tensor_list + [pad_tensor]

            num_elements = num_elements + elements_to_add
        else:
            padded_tensor_list = tensor_list

        return self.flatten(padded_tensor_list)

    def _optimizer_states_and_gradient_swap_out(self, sub_group_id, timer_names=set()):
        param_length = self.fp16_partitioned_groups_flat_numel[sub_group_id]
        fp32_param_id = id(self.fp32_partitioned_groups_flat[sub_group_id])
        assert self._swappable_optimizer_subgroup(sub_group_id), \
            f'Parameter {fp32_param_id} of numel={param_length} is not swappable'

        OPTIMIZER_SWAP_OUT_STATE = 'optimizer_swap_out_state'
        see_memory_usage(
            f'post-step Before swapping out optimizer tensors {sub_group_id}',
            force=False)
        self.start_timers([OPTIMIZER_SWAP_OUT_STATE])

        self.optimizer_swapper.swap_out_optimizer_state(
            parameter=self.fp32_partitioned_groups_flat[sub_group_id],
            async_swap=self.next_swappable_fp32_partitioned_groups[sub_group_id]
            is not None)

        self.stop_timers([OPTIMIZER_SWAP_OUT_STATE])
        see_memory_usage(
            f'post-step After swapping out optimizer tensors {sub_group_id}',
            force=False)
        timer_names.add(OPTIMIZER_SWAP_OUT_STATE)

        # get rid of the fp32 gradients. Not needed anymore
        self.fp32_partitioned_groups_flat[sub_group_id].grad = None

    def _unflatten_partitioned_parameters(self, sub_group_id):
        updated_params = self.unflatten(self.fp16_partitioned_groups_flat[sub_group_id],
                                        self.fp16_partitioned_groups[sub_group_id])

        for partitioned_param, q in zip(self.fp16_partitioned_groups[sub_group_id], updated_params):
            partitioned_param.data = q.data

    def _overflow_clean_up(self, prev_scale):
        see_memory_usage('After overflow before clearing gradients', force=False)
        self.zero_grad()

        if self.offload_optimizer:
            self.reset_cpu_buffers()
        else:
            self.averaged_gradients = {}

        see_memory_usage('After overflow after clearing gradients', force=False)

        if dist.get_rank() == 0:
            logger.info(
                "[deepspeed] OVERFLOW! Rank {} Skipping step. Attempted loss scale: {}, "
                "reducing to {}".format(dist.get_rank(),
                                        prev_scale,
                                        self.loss_scale))

    @instrument_w_nvtx
    def _overflow_check_and_loss_scale_update(self):

        # First compute norm for all group so we know if there is overflow
        self.check_overflow()

        #loss scaling related computation
        prev_scale = self.loss_scale
        self._update_scale(self.overflow)

        if self.overflow:
            self._overflow_clean_up(prev_scale)

        return self.overflow

    @instrument_w_nvtx
    def _post_step(self, timer_names=set()):
        if self.offload_optimizer:
            self.reset_cpu_buffers()

        #Gathering persisting parameters
        if len(self.persistent_parameters) > 0:
            self.persistent_parameters[0].all_gather(self.persistent_parameters)

        if self.swap_optimizer:
            self.optimizer_swapper.log_timers()

        self.log_timers(timer_names)

        see_memory_usage('After zero_optimizer step', force=False)
        print_rank_0(f"------------------Finishing Step-----------------------")

    @instrument_w_nvtx
    def _reassign_or_swap_out_partitioned_parameters(self, sub_group_id):
        if self.fp16_partitioned_groups_flat[sub_group_id] is not None:
            self.fp16_partitioned_groups_flat[sub_group_id].data.copy_(
                self.fp32_partitioned_groups_flat[sub_group_id].data)

            #unflatten fp16 parameter subgroup
            self._unflatten_partitioned_parameters(sub_group_id)
        else:
            self._partitioned_params_swap_out(sub_group_id)

    def override_loss_scale(self, loss_scale):
        if loss_scale != self.external_loss_scale:
            logger.info(
                f'[deepspeed] setting loss scale from {self.external_loss_scale} -> {loss_scale}'
            )
        self.custom_loss_scaler = True
        self.external_loss_scale = loss_scale

    @instrument_w_nvtx
    def step(self, closure=None):
        """
            Not supporting closure.
            """
        self._pre_step()
        self._partition_all_parameters()

        #checks for overflow, adjust the loss scale accordingly
        if self._overflow_check_and_loss_scale_update():
            if self.swap_optimizer:
                self.optimizer_swapper.log_timers()
            return

        norm_groups = self._get_norm_groups()
        scaled_global_grad_norm = get_global_norm(norm_list=norm_groups)

        # Stash unscaled gradient norm
        self._global_grad_norm = scaled_global_grad_norm / self.loss_scale

        timer_names = set()

        timer_names.add('optimizer_step')
        self.start_timers(['optimizer_step'])

        #update parameters one sub group at a time
        for sub_group_id, group in enumerate(self.fp16_groups):

            #prepare optimizer states, gradients and fp32 parameters for update
            self._prepare_sub_group(sub_group_id, timer_names)

            #scale the fp32 gradients
            self.unscale_and_clip_grads(sub_group_id, scaled_global_grad_norm)

            #apply the optimizer step on the sub group and copy fp32 parameters to fp16
            self._optimizer_step(sub_group_id)

            #put fp16 parameters in appropriate location
            self._reassign_or_swap_out_partitioned_parameters(sub_group_id)

            #release memory or swap out optimizer states of fp32 parameters
            self._release_sub_group(sub_group_id, timer_names)

        self.stop_timers(['optimizer_step'])

        self._post_step(timer_names)

        # warn user about caching allocator flushes
        alloc_retries = torch.cuda.memory_stats()["num_alloc_retries"] if hasattr(
            torch.cuda,
            "memory_stats") else 0
        if alloc_retries > self.__n_caching_allocator_flushes:
            if dist.get_rank() == 0:
                logger.warning(
                    "%d pytorch allocator cache flushes since last step. this happens "
                    "when there is high memory pressure and is detrimental to "
                    "performance. if this is happening frequently consider adjusting "
                    "settings to reduce memory consumption. If you are unable to "
                    "make the cache flushes go away consider adding "
                    "torch.cuda.empty_cache() calls in your training loop to ensure "
                    "that all ranks flush their caches at the same time",
                    alloc_retries - self.__n_caching_allocator_flushes)
            self.__n_caching_allocator_flushes = alloc_retries

    def dump_pre_step_gradients(self, debug_fp32_grads):
        # Dump gradient norms for debugging
        for i, _ in enumerate(self.fp16_groups):
            print(f'Pre-Step Dump Norms for Group {i} FP16P, FP16G, FP32G, FP32GUC')
            for fp16_param, fp32_grad in zip(self.fp16_groups[i], debug_fp32_grads[i]):
                param_id = self.get_param_id(fp16_param)
                fp16_grad_norm = self.debug_fp16_grads[i][param_id]

                fp32_grad_norm = [float(t.data.float().norm(2)) for t in fp32_grad]
                norm_list = [fp16_grad_norm, fp32_grad_norm]
                print(f'Pre-Step Norms {i} {param_id} = {norm_list}')

    def dump_post_step_gradients(self):
        # Dump gradient norms for debugging
        for i, group in enumerate(self.fp16_groups):
            print(
                f'Post-Step Dump Norms for Group {i} FP16P, FP16DS, FP16FLAT, FP32FLAT')
            unflat_fp16 = self.unflatten(self.fp16_groups_flat[i], self.fp16_groups[i])
            unflat_fp32 = self.unflatten(self.fp32_partitioned_groups_flat[i],
                                         self.fp16_groups[i])
            for j, p in enumerate(self.fp16_groups[i]):
                param_id = self.get_param_id(p)
                param_norm = float(p.data.float().norm(2))
                ds_norm = float(p.ds_tensor.data.float().norm(2))

                unflat_norm = [
                    float(t.data.float().norm(2))
                    for t in [unflat_fp16[j],
                              unflat_fp32[j]]
                ]
                norm_list = [param_norm, ds_norm] + unflat_norm
                print(f'Post-Step Norms {i} {param_id} = {norm_list}')

    @instrument_w_nvtx
    def unscale_and_clip_grads(self, sub_group_id, total_norm):
        # compute combined scale factor for this group
        combined_scale = self.loss_scale
        if self.clip_grad > 0.:
            # norm is in fact norm*scale
            clip = ((total_norm / self.loss_scale) + 1e-6) / self.clip_grad
            if clip > 1:
                combined_scale = clip * self.loss_scale

        self.fp32_partitioned_groups_flat[sub_group_id].grad.mul_(1. / combined_scale)

    def _check_overflow(self, partition_gradients=True):
        self.overflow = self.has_overflow(partition_gradients)

    # `params` is a list / generator of torch.Variable
    def has_overflow_serial(self, params, is_grad_list=False):
        for p in params:
            if p.grad is not None and self._has_inf_or_nan(p.grad.data):
                return True

        return False

    def has_overflow_partitioned_grads_serial(self):
        for i in range(len(self.fp16_groups)):
            for j, grad in enumerate(self.averaged_gradients[i]):
                if grad is not None and self._has_inf_or_nan(grad.data, j):
                    return True
        return False

    @instrument_w_nvtx
    def has_overflow(self, partition_gradients=True):
        if partition_gradients:
            with torch.cuda.stream(self.__reduce_and_partition_stream):
                self.local_overflow = bool(self.__inf_or_nan_tracker.item())
                self.__inf_or_nan_tracker.zero_()

            overflow = self.local_overflow
            #overflow = self.has_overflow_partitioned_grads_serial()
            overflow_gpu = torch.cuda.ByteTensor([overflow])
            dist.all_reduce(overflow_gpu,
                            op=dist.ReduceOp.MAX,
<<<<<<< HEAD
                            group=self.dp_process_group,
                            log_name='all_reduce_has_overflow')
=======
                            group=self.dp_process_group)
>>>>>>> 25b2fc29

        else:
            params = []
            for group in self.fp16_groups:
                for param in group:
                    params.append(param)

            overflow = self.has_overflow_serial(params, is_grad_list=partition_gradients)
            overflow_gpu = torch.cuda.ByteTensor([overflow])

        # Since each model parallel GPU carries only part of the model,
        # make sure overflow flag is synced across all the model parallel GPUs
        self._model_parallel_all_reduce(tensor=overflow_gpu, op=dist.ReduceOp.MAX)

        overflow = overflow_gpu[0].item()
        return bool(overflow)

    # `x` is a torch.Tensor
    @staticmethod
    def _has_inf_or_nan(x, j=None):
        try:
            # if x is half, the .float() incurs an additional deep copy, but it's necessary if
            # Pytorch's .sum() creates a one-element tensor of the same type as x
            # (which is true for some recent version of pytorch).
            cpu_sum = float(x.float().sum())
            # More efficient version that can be used if .sum() returns a Python scalar
            # cpu_sum = float(x.sum())
        except RuntimeError as instance:
            # We want to check if inst is actually an overflow exception.
            # RuntimeError could come from a different error.
            # If so, we still want the exception to propagate.
            if "value cannot be converted" not in instance.args[0]:
                raise
            return True
        else:
            if cpu_sum == float('inf') or cpu_sum == -float('inf') or cpu_sum != cpu_sum:
                return True
            return False

    @instrument_w_nvtx
    def backward(self, loss, retain_graph=False):
        """
        :attr:`backward` performs the following steps:

        1. fp32_loss = loss.float()
        2. scaled_loss = fp32_loss*loss_scale
        3. scaled_loss.backward(), which accumulates scaled gradients into the ``.grad`` attributes of the model's fp16 leaves
        """
        if self.swap_optimizer:
            self.optimizer_swapper.pre_backward()

        see_memory_usage(f"Before backward", force=False)

        if self.custom_loss_scaler:
            scaled_loss = self.external_loss_scale * loss
            scaled_loss.backward()
        else:
            self.loss_scaler.backward(loss.float(), retain_graph=retain_graph)

        self._get_param_coordinator(training=True).reset_step()

        if self.swap_optimizer:
            self.optimizer_swapper.post_backward()

    def get_fp32_grad_partitions(self) -> Dict[int, Dict[int, Tensor]]:
        """get fp32 gradient partition dictionary
        accessed as grad_dict[parameter_group_index][parameter_index]
        """
        self.__reduce_and_partition_stream.synchronize()
        grad_dict = collections.defaultdict(dict)
        if self.offload_optimizer:
            for group in self.fp16_groups:
                for param_idx, param in enumerate(group):
                    group_idx, dest_offset, num_elements = self.grad_position[self.get_param_id(param)]
                    fp32_grad = self.fp32_partitioned_groups_flat[group_idx].grad.narrow(
                        0,
                        dest_offset,
                        num_elements)
                    grad_dict[group_idx][param_idx] = fp32_grad
        else:
            for group_idx, group in self.averaged_gradients.items():
                for param_idx, gradient in enumerate(group):
                    grad_dict[group_idx][param_idx] = gradient.float()

        return grad_dict

    @instrument_w_nvtx
    def _partition_all_parameters(self):
        """Partitioning Parameters that were not partitioned usually if parameters
        of modules whose input parameters do not require grad computation do not
        trigger post call and will therefore will remain unpartitioned"""
        self._get_param_coordinator(training=self.module.training).release_and_reset_all(
            self.module)
        for param in iter_params(self.module, recurse=True):
            if param.ds_status != ZeroParamStatus.NOT_AVAILABLE:
                raise RuntimeError(f"{param.ds_summary()} expected to be released")

    def check_overflow(self, partition_gradients=True):
        self._check_overflow(partition_gradients)

    def _update_scale(self, has_overflow=False):
        self.loss_scaler.update_scale(has_overflow)

    # Promote state so it can be retrieved or set via "fp16_optimizer_instance.state"
    def _get_state(self):
        return self.optimizer.state

    def _set_state(self, value):
        self.optimizer.state = value

    state = property(_get_state, _set_state)

    # Promote param_groups so it can be retrieved or set via "fp16_optimizer_instance.param_groups"
    # (for example, to adjust the learning rate)
    def _get_param_groups(self):
        return self.optimizer.param_groups

    def _set_param_groups(self, value):
        self.optimizer.param_groups = value

    param_groups = property(_get_param_groups, _set_param_groups)

    # Promote loss scale so it can be retrieved or set via "fp16_optimizer_instance.loss_scale"
    def _get_loss_scale(self):
        if self.custom_loss_scaler:
            return self.external_loss_scale
        else:
            return self.loss_scaler.cur_scale

    def _set_loss_scale(self, value):
        self.loss_scaler.cur_scale = value

    loss_scale = property(_get_loss_scale, _set_loss_scale)
    cur_scale = property(_get_loss_scale, _set_loss_scale)

    def _get_lean_tensors(self, padded_flattened_tensor, group_tensors, paddings):
        # Remove paddings from flattened tensor
        individual_tensors = self.unflatten(padded_flattened_tensor, group_tensors)
        lean_lengths = [t.numel() - pad for t, pad in zip(group_tensors, paddings)]
        lean_tensors = [t[:len] for t, len in zip(individual_tensors, lean_lengths)]
        #logger.info(f'rank {dist.get_rank()}: lean_tensors = {[t.numel() for t in lean_tensors]}')
        return lean_tensors

    #TODO REVISIT this for stage 3
    def get_lean_optimizer_state(self):
        # Return optimizer states after removing paddings.
        # This method assumes that each param group contains a single flattened tensor.
        optimizer_groups_state = []

        for i, group in enumerate(self.optimizer.param_groups):
            p = group['params'][0]
            lean_state = {}
            for key, value in self.optimizer.state[p].items():
                if torch.is_tensor(value):
                    padded_lens = [t.numel() for t in self.fp16_partitioned_groups[i]]
                    lean_state[key] = self._get_lean_tensors(
                        value,
                        self.fp16_partitioned_groups[i],
                        self.groups_padding[i])
                    lean_flat_len = sum([t.numel() for t in lean_state[key]])
                else:
                    lean_state[key] = value

            optimizer_groups_state.append(lean_state)

        return optimizer_groups_state

    def get_groups_without_padding(self, groups_with_padding):
        # Return group tensor after removing paddings added for alignment to DP world size.
        groups_without_padding = []
        for i, group in enumerate(groups_with_padding):
            lean_group = self._get_lean_tensors(group,
                                                self.fp16_partitioned_groups[i],
                                                self.groups_padding[i])
            groups_without_padding.append(lean_group)

        return groups_without_padding

    def _set_fp32_optimizer_param_groups(self):
        for sub_group_id, _ in enumerate(self.fp16_groups):
            param_group_id = self.sub_group_to_group_id[sub_group_id]
            self.optimizer.param_groups[param_group_id]['params'].append(
                self.fp32_partitioned_groups_flat[sub_group_id])

    def _clear_fp32_optimizer_param_groups(self):
        for param_group in self.optimizer.param_groups:
            param_group['params'] = []

    def _rigid_state_dict(self):
        state_dict = {}
        state_dict[ZERO_STAGE] = ZERO_OPTIMIZATION_WEIGHTS
        state_dict['loss_scaler'] = self.loss_scaler
        state_dict['dynamic_loss_scale'] = self.dynamic_loss_scale
        state_dict['overflow'] = self.overflow
        state_dict[PARTITION_COUNT] = self.partition_count

        self._set_fp32_optimizer_param_groups()
        state_dict[OPTIMIZER_STATE_DICT] = self.optimizer.state_dict()
        state_dict[FP32_FLAT_GROUPS] = self.fp32_partitioned_groups_flat
        self._clear_fp32_optimizer_param_groups()

        return state_dict

    def state_dict(self):
        """
        Returns a dict containing the current state of this :class:`FP16_Optimizer` instance.
        This dict contains attributes of :class:`FP16_Optimizer`, as well as the state_dict
        of the contained Pytorch optimizer.
        Example::
            checkpoint = {}
            checkpoint['model'] = model.state_dict()
            checkpoint['optimizer'] = optimizer.state_dict()
            torch.save(checkpoint, "saved.pth")
        """
        if self.elastic_checkpoint:
            raise NotImplementedError(
                "ZeRO-3 does not yet support elastic checkpointing, please disable for now."
            )

        if self.swap_optimizer or self.params_in_nvme_and_cpu:
            raise NotImplementedError(
                "ZeRO-3 does not yet support checkpointing with NVMe offloading, please disable for now."
            )

        return self._rigid_state_dict()


# Restore base optimizer fp32 weights from checkpoint by:
# 1) Merging fp32 weights from checkpoints of all partitions
# 2) Extracting fp32 weights for current partition from merged weights
# 3) Using extracted weights to update base optimizer weights directly.

    def _restore_from_fp32_weights(self, all_state_dict):

        flat_local_partition = []
        for i in range(len(self.fp32_partitioned_groups_flat)):
            merged_partitions = [sd['fp32_groups'][i] for sd in all_state_dict]
            flat_local_partition.append(self._get_flattened_partition(merged_partitions))

        for current, saved in zip(self.fp32_partitioned_groups_flat, flat_local_partition):
            current.data.copy_(saved.data)

    # Restore base optimizer fp32 weights from ZeRO fp16 weights
    def _restore_from_bit16_weights(self):
        for fp16_partitions, fp32_partition in zip(self.fp16_partitioned_groups_flat, self.fp32_partitioned_groups_flat):
            fp32_partition.data.copy_(fp16_partitions.data)

    # Refresh the fp32 master params from the fp16 copies.
    def refresh_fp32_params(self):
        self._restore_from_bit16_weights()

    # Extract flattened partition for current rank from all partitions
    def _get_flattened_partition(self, all_partition_states):
        partition_id = dist.get_rank(group=self.dp_process_group)
        alignment = dist.get_world_size(group=self.dp_process_group)

        param_partitions = [[] for _ in range(len(all_partition_states[0]))]
        for i, partition in enumerate(all_partition_states):
            for j, param in enumerate(partition):
                param_partitions[j].append(param)

        local_state_partitions = []
        for param_index, param_slices in enumerate(param_partitions):
            flattened_merged_tensor = self.flatten_dense_tensors_aligned(
                param_slices,
                alignment)
            new_partitions = self.get_data_parallel_partitions(flattened_merged_tensor)
            local_state_partitions.append(new_partitions[partition_id])

        if torch.is_tensor(local_state_partitions[0]):
            return self.flatten_dense_tensors_aligned(local_state_partitions, alignment)

        # Assume non-tensor states are not partitioned and equal across ranks, so return first one
        return local_state_partitions[0]

    # Restore base optimizer state from checkpoint by
    # 1) Merging optimizer state from checkpoints of all partitions
    # 2) Extracting optimizer state for current partition from the merged state
    # 3) Using the extracted value to directly update the base optimizer.
    def _restore_base_optimizer_state(self, all_state_dict):
        base_optimizer_group_states = []
        for i in range(len(self.optimizer.param_groups)):
            partition_states = {}
            all_partition_group_states = [
                sd['base_optimizer_state'][i] for sd in all_state_dict
            ]
            for key in all_partition_group_states[0].keys():
                all_partition_states = [
                    all_states[key] for all_states in all_partition_group_states
                ]
                partition_states[key] = self._get_flattened_partition(
                    all_partition_states)
            base_optimizer_group_states.append(partition_states)

        for i, group in enumerate(self.optimizer.param_groups):
            p = group['params'][0]
            for key, saved in base_optimizer_group_states[i].items():
                if torch.is_tensor(self.optimizer.state[p][key]):
                    self.optimizer.state[p][key].data.copy_(saved.data)
                else:
                    self.optimizer.state[p][key] = saved

    def _rigid_load_state_dict(self, state_dict, load_optimizer_states=True):
        # I think it should actually be ok to reload the optimizer before the model.
        self.loss_scaler = state_dict['loss_scaler']
        self.dynamic_loss_scale = state_dict['dynamic_loss_scale']
        self.overflow = state_dict['overflow']

        if load_optimizer_states:
            self._set_fp32_optimizer_param_groups()
            self.optimizer.load_state_dict(state_dict[OPTIMIZER_STATE_DICT])
            self._clear_fp32_optimizer_param_groups()

        # restore fp32 partitions
        for curr_param, saved_param in zip(self.fp32_partitioned_groups_flat, state_dict[FP32_FLAT_GROUPS]):
            curr_param.data.copy_(saved_param.data)

        # restore fp16 partitions from fp32
        for sub_group_id in range(len(self.fp32_partitioned_groups_flat)):
            fp32_param = self.fp32_partitioned_groups_flat[sub_group_id]
            fp16_param = self.fp16_partitioned_groups_flat[sub_group_id]
            fp16_param.data.copy_(fp32_param.data)

        # update fp16 unflattened params
        for sub_group_id in range(len(self.fp16_partitioned_groups_flat)):
            updated_params = self.unflatten(
                self.fp16_partitioned_groups_flat[sub_group_id],
                self.fp16_partitioned_groups[sub_group_id])

            for partitioned_param, q in zip(self.fp16_partitioned_groups[sub_group_id], updated_params):
                partitioned_param.data = q.data

    # TODO: Support different/changing load/save DP degree.
    def load_state_dict(self,
                        state_dict_list,
                        load_optimizer_states=True,
                        load_from_fp32_weights=False):
        r"""Loading a ZeRO checkpoint
        Arguments:
            state_dict_list: List of all saved ZeRO checkpoints, one for each saved partition.
                Note that the number of saved partitions may differ from number of loading partitions to support
                changing GPU count, specifically DP world size, between saving and loading checkpoints.
            load_optimizer_states: Boolean indicating whether or not to load base optimizer states
            load_from_fp32_weights: Boolean indicating whether to initialize fp32 master weights from fp32
            copies in checkpoints (no precision loss) or from model's fp16 copies (with precision loss).
        """
        """
        Loads a state_dict created by an earlier call to state_dict().
        If ``fp16_optimizer_instance`` was constructed from some ``init_optimizer``,
        whose parameters in turn came from ``model``, it is expected that the user
        will call ``model.load_state_dict()`` before
        ``fp16_optimizer_instance.load_state_dict()`` is called.
        Example::
            model = torch.nn.Linear(D_in, D_out).cuda().half()
            optimizer = torch.optim.SGD(model.parameters(), lr=1e-3)
            optimizer = FP16_Optimizer(optimizer, static_loss_scale = 128.0)
            ...
            checkpoint = torch.load("saved.pth")
            model.load_state_dict(checkpoint['model'])
            optimizer.load_state_dict(checkpoint['optimizer'])
        """

        if self.elastic_checkpoint:
            raise NotImplementedError(
                "ZeRO-3 does not yet support elastic checkpointing, please disable for now."
            )

        if self.swap_optimizer or self.params_in_nvme_and_cpu:
            raise NotImplementedError(
                "ZeRO-3 does not yet support checkpointing with NVMe offloading, please disable for now."
            )

        self._rigid_load_state_dict(
            state_dict_list[dist.get_rank(group=self.dp_process_group)],
            load_optimizer_states=load_optimizer_states)

        if len(self.persistent_parameters) > 0:
            self.persistent_parameters[0].partition(self.persistent_parameters)
            self.persistent_parameters[0].all_gather(self.persistent_parameters)

    def checkpoint_event_prologue(self):
        self._partition_all_parameters()

    def checkpoint_event_epilogue(self):
        if len(self.persistent_parameters) > 0:
            self.persistent_parameters[0].all_gather(self.persistent_parameters)


def _handle_overflow(cpu_sum, x, i):
    import math
    rank = dist.get_rank()
    if rank == 0:
        t_i = -1
        for v_i, v in enumerate(x.data.contiguous().view(-1)):
            if not math.isfinite(float(v)):
                t_i = v_i
                break
        logger.info(
            f"rank {rank} detected overflow {cpu_sum} in tensor {i}:{t_i} shape {x.shape}"
        )


def estimate_zero3_model_states_mem_needs(total_params,
                                          largest_layer_params,
                                          num_gpus_per_node=1,
                                          num_nodes=1,
                                          cpu_offload=True,
                                          cpu_offload_params=True,
                                          zero_init=True,
                                          additional_buffer_factor=1.5):

    total_gpus = num_nodes * num_gpus_per_node
    gpus_factor = 1 / num_nodes
    largest_layer_memory = (4 * largest_layer_params)

    if cpu_offload:
        if cpu_offload_params:
            gpu_mem = largest_layer_memory

            if zero_init:
                cpu_mem = total_params * 18 * gpus_factor * additional_buffer_factor
            else:
                cpu_mem = total_params * max(4 * num_gpus_per_node,
                                             18 * gpus_factor) * additional_buffer_factor

        else:
            gpu_mem = largest_layer_memory + int(2 * total_params / total_gpus)

            if zero_init:
                cpu_mem = total_params * 16 * gpus_factor * additional_buffer_factor
            else:
                cpu_mem = total_params * max(4 * num_gpus_per_node,
                                             16 * gpus_factor) * additional_buffer_factor
    else:
        gpu_mem = largest_layer_memory + int(18 * total_params / total_gpus)
        if zero_init:
            cpu_mem = largest_layer_params * 4 * num_gpus_per_node * additional_buffer_factor
        else:
            cpu_mem = total_params * 4 * num_gpus_per_node * additional_buffer_factor

    return int(cpu_mem), int(gpu_mem), largest_layer_memory


def model_to_params(model):
    # shared params calculated only once
    total_params = sum(
        dict((p.data_ptr(),
              p.numel()) for p in model.parameters()).values())

    largest_layer_params = 0
    for m in model.modules():
        # assuming no shared params within a single layer
        layer_params = sum(p.numel() for p in m.parameters(recurse=False))
        largest_layer_params = max(largest_layer_params, layer_params)

    return total_params, largest_layer_params


import math


def estimate_zero3_model_states_mem_needs_all_live(model,
                                                   num_gpus_per_node=1,
                                                   num_nodes=1,
                                                   additional_buffer_factor=1.5):
    """
    Print out estimates on memory usage requirements for ZeRO 3 params, optim states and gradients
    for a given ``model`` and hardware setup.

    If you have an actual model object, use this function and everything will be derived
    automatically.

    If it's a hypothetical model, use ``estimate_zero3_model_states_mem_needs_all_cold`` where you have to pass
    the ``total_params`` and ``largest_layer_params`` explicitly.

    Args:
        - ``model``: ``nn.Module`` object
        - ``num_gpus_per_node``: how many gpus per node (defaults to 1)
        - ``num_nodes``: how many nodes (defaults to 1),
        - ``additional_buffer_factor``: estimation factor (defaults to 1.5):

    """

    total_params, largest_layer_params = model_to_params(model)

    estimate_zero3_model_states_mem_needs_all_cold(
        total_params=total_params,
        largest_layer_params=largest_layer_params,
        num_gpus_per_node=num_gpus_per_node,
        num_nodes=num_nodes,
        additional_buffer_factor=additional_buffer_factor)


def estimate_zero3_model_states_mem_needs_all_cold(total_params,
                                                   largest_layer_params,
                                                   num_gpus_per_node=1,
                                                   num_nodes=1,
                                                   additional_buffer_factor=1.5):
    """
    Print out estimates on memory usage requirements for ZeRO 3 params, optim states and gradients
    for a given ``model`` and hardware setup.

    If it's a hypothetical model, use this function where you have to pass
    the ``total_params`` and ``largest_layer_params`` explicitly.

    If you have an actual model object, use ``estimate_zero3_model_states_mem_needs_all_live`` and everything
    will be derived automatically.

    Args:
        - ``total_params``: total  model params
        - ``largest_layer_params``: largest layer's params
        - ``num_gpus_per_node``: how many gpus per node (defaults to 1)
        - ``num_nodes``: how many nodes (defaults to 1),
        - ``additional_buffer_factor``: estimation factor (defaults to 1.5):

    """
    def format_options(cpu_offload, cpu_offload_params, zero_init):
        enabled = []
        padded_cpu_str = f'{OFFLOAD_CPU_DEVICE:4}'
        param_device = padded_cpu_str if cpu_offload_params else "none"
        enabled.append(f"{OFFLOAD_PARAM}={param_device}")
        optimizer_device = padded_cpu_str if cpu_offload else "none"
        enabled.append(f"{OFFLOAD_OPTIMIZER}={optimizer_device}")
        enabled.append(f"zero_init={1 if zero_init else 0}")
        return ", ".join(enabled)

    nodes_str = "nodes" if num_nodes > 1 else "node"
    gpus_str = "GPUs" if num_gpus_per_node > 1 else "GPU"
    print(
        "Estimated memory needed for params, optim states and gradients for a:\n"
        f"HW: Setup with {num_nodes} {nodes_str}, {num_gpus_per_node} {gpus_str} per node.\n"
        f"SW: Model with {int(total_params/1e6)}M total params, {int(largest_layer_params/1e6)}M largest layer params."
    )
    print("  per CPU  |  per GPU |   Options")
    for cpu_offload in [True, False]:
        for cpu_offload_params in [True, False]:
            if not cpu_offload and cpu_offload_params:
                continue
            for zero_init in [True, False]:
                cpu_mem, gpu_mem, largest_layer_memory = estimate_zero3_model_states_mem_needs(
                    total_params=total_params,
                    largest_layer_params=largest_layer_params,
                    num_gpus_per_node=num_gpus_per_node,
                    num_nodes=num_nodes,
                    cpu_offload=cpu_offload,
                    cpu_offload_params=cpu_offload_params,
                    zero_init=zero_init,
                    additional_buffer_factor=additional_buffer_factor
                )

                options_str = format_options(cpu_offload=cpu_offload,
                                             cpu_offload_params=cpu_offload_params,
                                             zero_init=zero_init)
                print(
                    f" {cpu_mem/2**30:7.2f}GB | {gpu_mem/2**30:6.2f}GB | {options_str}")<|MERGE_RESOLUTION|>--- conflicted
+++ resolved
@@ -1682,12 +1682,7 @@
 
         dist.all_reduce(total_norm_cuda,
                         op=dist.ReduceOp.SUM,
-<<<<<<< HEAD
-                        group=self.dp_process_group,
-                        log_name='complete_grad_norm_calculation_for_cpu_offload')
-=======
                         group=self.dp_process_group)
->>>>>>> 25b2fc29
 
         self._model_parallel_all_reduce(tensor=total_norm_cuda, op=dist.ReduceOp.SUM)
 
@@ -1873,14 +1868,7 @@
                             log_name='allreduce_bucket')
         else:
             global_rank = dist.get_global_rank(self.dp_process_group, rank)
-<<<<<<< HEAD
-            dist.reduce(tensor_to_allreduce,
-                        global_rank,
-                        group=self.dp_process_group,
-                        log_name='reduce_bucket')
-=======
             dist.reduce(tensor_to_allreduce, global_rank, group=self.dp_process_group)
->>>>>>> 25b2fc29
 
         if communication_data_type != tensor.dtype and tensor is not tensor_to_allreduce:
             if rank is None or rank == dist.get_rank(group=self.dp_process_group):
@@ -1995,14 +1983,7 @@
         if self.model_parallel_group is None:
             pass
         else:
-<<<<<<< HEAD
-            dist.all_reduce(tensor=tensor,
-                            op=op,
-                            group=self.model_parallel_group,
-                            log_name='all_reduce_model_parallel_all_reduce')
-=======
             dist.all_reduce(tensor=tensor, op=op, group=self.model_parallel_group)
->>>>>>> 25b2fc29
 
     @instrument_w_nvtx
     def get_grad_norm_direct(self, gradients, params, norm_type=2):
@@ -2028,12 +2009,7 @@
             total_norm_cuda = torch.cuda.FloatTensor([float(total_norm)])
             dist.all_reduce(total_norm_cuda,
                             op=dist.ReduceOp.MAX,
-<<<<<<< HEAD
-                            group=self.dp_process_group,
-                            log_name='all_reduce_get_grad_norm_direct')
-=======
                             group=self.dp_process_group)
->>>>>>> 25b2fc29
 
             # Take max across all GPUs.
             self._model_parallel_all_reduce(tensor=total_norm_cuda, op=dist.ReduceOp.MAX)
@@ -2051,12 +2027,7 @@
 
             dist.all_reduce(total_norm_cuda,
                             op=dist.ReduceOp.SUM,
-<<<<<<< HEAD
-                            group=self.dp_process_group,
-                            log_name='all_reduce_get_grad_norm_direct')
-=======
                             group=self.dp_process_group)
->>>>>>> 25b2fc29
 
             self._model_parallel_all_reduce(tensor=total_norm_cuda, op=dist.ReduceOp.SUM)
 
@@ -2500,12 +2471,7 @@
             overflow_gpu = torch.cuda.ByteTensor([overflow])
             dist.all_reduce(overflow_gpu,
                             op=dist.ReduceOp.MAX,
-<<<<<<< HEAD
-                            group=self.dp_process_group,
-                            log_name='all_reduce_has_overflow')
-=======
                             group=self.dp_process_group)
->>>>>>> 25b2fc29
 
         else:
             params = []
