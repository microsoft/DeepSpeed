--- conflicted
+++ resolved
@@ -813,11 +813,7 @@
                     f"Partitioning param {debug_param2name_id_shape(param)} module={debug_module2name(module)}")
 
                 if get_accelerator().on_accelerator(param):
-<<<<<<< HEAD
                     dist.broadcast(param, dist.get_global_rank(self.ds_process_group, 0), self.ds_process_group)
-=======
-                    dist.broadcast(param, 0, self.get_dp_process_group())
->>>>>>> 2e99f6ed
                 else:
                     if dist.get_rank() == 0:
                         logger.warn(f"param `{name}` in {module.__class__.__name__} "
