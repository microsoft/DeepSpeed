"""
"Copyright 2020 The Microsoft DeepSpeed Team.
Licensed under the MIT license.
"""

import os
import time
import types
from enum import Enum
import functools
import itertools

import torch
from torch.distributed.distributed_c10d import _get_global_rank, group

try:
    from torch.distributed.distributed_c10d import _all_gather_base as all_gather
except:
    from torch.distributed.distributed_c10d import all_gather

from .linear import LinearModuleForZeroStage3, LinearFunctionForZeroStage3
from .offload_constants import *

from ..utils import see_memory_usage
from deepspeed.utils import log_dist, init_distributed, logger
from deepspeed.utils.debug import debug_param2name_id_shape, debug_param2name_id_shape_device, debug_module2name, debug_param2name, debug_param2name_id_shape_status, printflock, log_rank_file

from ..swap_tensor.partitioned_param_swapper import AsyncPartitionedParameterSwapper, PartitionedParamStatus
from ..config import DeepSpeedConfig

param_count = 0
partitioned_param_data_shape = [1]


def print_rank_0(message, debug=False, force=False):
    rank = torch.distributed.get_rank()
    if rank == 0 and (debug or force):
        print(message)
    # other variations
    # - print for all ranks w/o interleaving
    # printflock(f"[{rank}] {message}")
    # - print to log file per rank
    # log_rank_file(rank, message)


def is_zero_param(parameter):
    if not torch.is_tensor(parameter):
        return False
    return hasattr(parameter, 'ds_id')


def _init_external_params(module):
    if not hasattr(module, '_external_params'):
        module._external_params = {}

        def external_parameters(self):
            return self._external_params.items()

        def all_parameters(self):
            return itertools.chain(self.named_parameters(self,
                                                         recurse=False),
                                   external_parameters(self))

        module.ds_external_parameters = types.MethodType(external_parameters, module)
        module.all_parameters = types.MethodType(all_parameters, module)


def register_external_parameter(module, parameter):
    """Instruct DeepSpeed to coordinate ``parameter``'s collection and partitioning in
    the forward and backward passes of ``module``.

    This is used when a parameter is accessed outside of its owning module's
    ``forward()``. DeepSpeed must know to collect it from its partitioned
    state and when to release the memory.

    .. note::
        This is only applicable to training with ZeRO stage 3.

    Args:
        module (``torch.nn.Module``): The module that requires ``parameter`` in its forward pass.
        parameter (``torch.nn.Parameter``): The parameter to register.

    Raises:
        RuntimeError: If ``parameter`` is not of type ``torch.nn.Parameter``.


    Examples
    ========

    #. Register a weight that is used in another module's forward pass (line 6).
       Parameter ``layer1.weight`` is used by ``layer2`` (line 11).

        .. code-block:: python
            :linenos:
            :emphasize-lines: 6,11

            class ModuleZ3(torch.nn.Module):
                def __init__(self, *args):
                    super().__init__(self, *args)
                    self.layer1 = SomeLayer()
                    self.layer2 = OtherLayer()
                    deepspeed.zero.register_external_parameter(self, self.layer1.weight)

                def forward(self, input):
                    x = self.layer1(input)
                    # self.layer1.weight is required by self.layer2.forward
                    y = self.layer2(x, self.layer1.weight)
                    return y
    """
    if not isinstance(parameter, torch.nn.Parameter):
        raise RuntimeError('Parameter is not a torch.nn.Parameter')

    if not hasattr(module, '_external_params'):
        _init_external_params(module)

    key = id(parameter)
    module._external_params[key] = parameter


def unregister_external_parameter(module, parameter):
    """Reverses the effects of :meth:`register_external_parameter`.

    Args:
        module (``torch.nn.Module``): The module to affect.
        parameter (``torch.nn.Parameter``): The parameter to unregister.

    Raises:
        RuntimeError: If ``parameter`` is not of type ``torch.nn.Parameter``.
        RuntimeError: If ``parameter`` is not a registered external parameter of ``module``.
    """
    if not isinstance(parameter, torch.nn.Parameter):
        raise RuntimeError('Parameter is not a torch.nn.Parameter')

    if not hasattr(module,
                   '_external_params') or id(parameter) not in module._external_params:
        raise RuntimeError('Parameter is not a registered external parameter of module.')

    key = id(parameter)
    del module._external_params[key]


class ZeroParamType(Enum):

    # same as regular pytorch parameters
    NORMAL = 1

    # parameters are partitioned across data parallel process
    PARTITIONED = 2

    # the parameter is held with a unique process rank
    # and is not available on all other process
    REMOTE = 3


class ZeroParamStatus(Enum):
    # parameters are fully present and ready for use on all processes
    AVAILABLE = 1

    # parameters are either partitioned or remote in some or all process
    NOT_AVAILABLE = 2

    # parameters are being gathered.
    INFLIGHT = 3


_orig_torch_empty = torch.empty


def empty_cuda_tensor_half(*size, **kwargs):
    if not 'device' in kwargs.keys():
        kwargs['device'] = torch.device('cuda:{}'.format(os.environ["LOCAL_RANK"]))
    tensor = _orig_torch_empty(*size, **kwargs)
    if tensor.is_floating_point():
        return tensor.half()
    else:
        return tensor


def new_cuda_tensor_half(cls, *args):
    device = torch.device('cuda:{}'.format(os.environ["LOCAL_RANK"]))
    tensor = torch.ones((1, 1), device=device).new_empty(*args).half()
    if tensor.is_floating_point():
        return tensor.half()
    else:
        return tensor


def empty_cuda_tensor(*size, **kwargs):
    if not 'device' in kwargs.keys():
        kwargs['device'] = torch.device('cuda:{}'.format(os.environ["LOCAL_RANK"]))
    tensor = _orig_torch_empty(*size, **kwargs)
    return tensor


def new_cuda_tensor(cls, *args):
    device = torch.device('cuda:{}'.format(os.environ["LOCAL_RANK"]))
    tensor = torch.ones((1, 1), device=device).new_empty(*args)
    return tensor


# https://stackoverflow.com/a/63851681/9201239
def get_all_subclasses(cls):
    subclass_list = []

    def recurse(cl):
        for subclass in cl.__subclasses__():
            subclass_list.append(subclass)
            recurse(subclass)

    recurse(cls)

    return set(subclass_list)


reuse_buffers = False
temp_contiguous_tensor = None
empty_buffers = {}


# Inserts _post_init_method at the end of init method
# for all sub classes of torch.nn.Module
class InsertPostInitMethodToModuleSubClasses(object):
    def __init__(self,
                 enabled=True,
                 mem_efficient_linear=True,
                 ds_config=None,
                 dtype=None):
        self.mem_efficient_linear = mem_efficient_linear
        self.enabled = enabled
        self._set_dtype(ds_config, dtype)
        assert self.dtype in [torch.half, torch.float], f"Invalid data type {self.dtype}, allowed values are [torch.half, torch.float]"

    def __enter__(self):
        if not self.enabled:
            return

        def partition_after(f):
            @functools.wraps(f)
            def wrapper(module, *args, **kwargs):

                # important logic: We want to run post_init only after child's __init__ is
                # completed, and do nothing after __init__ of any of its parents and grandparents in
                # the inheritance ancestry. This way the partitioning will need to happen only once
                # when the whole object is ready to be partitioned and not before. This is because
                # often the child module will need to tweak the weights - for example running a
                # custom weights init function. So if a parent created the weights param, the child
                # won't need to gather it in order to tweak it

                print_rank_0(f'Before initializing {module.__class__.__name__}',
                             force=False)

                is_child_module = False
                if not hasattr(module, "_ds_child_entered"):
                    # child's __init__ was called, since parents all see the same object they can now skip post_init
                    is_child_module = True
                    setattr(module, "_ds_child_entered", True)

                f(module, *args, **kwargs)

                if is_child_module:
                    # child's __init__ is done, now we can run a single post_init on the child object
                    delattr(module, "_ds_child_entered")

                    print_rank_0(f'Running post_init for {module.__class__.__name__}',
                                 force=False)
                    self._post_init_method(module)

                print_rank_0(
                    f'After initializing followed by post init for {module.__class__.__name__}',
                    force=False)

            return wrapper

        def _enable_class(cls):
            cls._old_init = cls.__init__
            cls.__init__ = partition_after(cls.__init__)

        def _init_subclass(cls, **kwargs):
            cls.__init__ = partition_after(cls.__init__)

        # Replace .__init__() for all existing subclasses of torch.nn.Module recursively
        for subclass in get_all_subclasses(torch.nn.modules.module.Module):
            # print(f"subclass={subclass.__module__}.{subclass.__qualname__}")
            _enable_class(subclass)

        # holding on to the current __init__subclass__ for exit
        torch.nn.modules.module.Module._old_init_subclass = torch.nn.modules.module.Module.__init_subclass__
        torch.Tensor.__old_new__ = torch.Tensor.__new__

        # Replace .__init__() for future subclasses of torch.nn.Module
        torch.nn.modules.module.Module.__init_subclass__ = classmethod(_init_subclass)
        if self.dtype == torch.half:
            torch.Tensor.__new__ = new_cuda_tensor_half
            torch.empty = empty_cuda_tensor_half
        else:
            torch.Tensor.__new__ = new_cuda_tensor
            torch.empty = empty_cuda_tensor

        if self.mem_efficient_linear:
            print_rank_0(
                "nn.functional.linear has been overridden with a more memory efficient version. This will persist unless manually reset.",
                force=False)
            self.linear_bk = torch.nn.functional.linear
            torch.nn.functional.linear = LinearFunctionForZeroStage3.apply

    def __exit__(self, exc_type, exc_value, traceback):
        if not self.enabled:
            return

        def _disable_class(cls):
            cls.__init__ = cls._old_init

        # Replace .__init__() for all existing subclasses of torch.nn.Module
        for subclass in get_all_subclasses(torch.nn.modules.module.Module):
            _disable_class(subclass)

        # Replace .__init__() for future subclasses of torch.nn.Module
        torch.nn.modules.module.Module.__init_subclass__ = torch.nn.modules.module.Module._old_init_subclass

        torch.Tensor.__new__ = torch.Tensor.__old_new__
        torch.empty = _orig_torch_empty

        # un doing it here will undo it during training
        # if self.mem_efficient_linear:
        #    torch.nn.functional.linear = self.linear_bk
        #        if self.mem_efficient_linear:
        #            torch.nn.functional.linear = self.linear_bk

        # Now that we cleaned up the metaclass injection, raise the exception.
        if exc_type is not None:
            return False

    # To be implemented by inheriting classes
    def _post_init_method(self, module):
        pass

    def _set_dtype(self, ds_config, dtype):
        if ds_config is not None and dtype is None:
            self.dtype = torch.half if ds_config.fp16_enabled else torch.float
        elif dtype is None:
            self.dtype = torch.half
        else:
            self.dtype = dtype


# Replaces all parameters in module with Scattered Parameters
class Init(InsertPostInitMethodToModuleSubClasses):
    param_id = 0

    def __init__(self,
                 module=None,
                 data_parallel_group=None,
                 mem_efficient_linear=True,
                 remote_device=None,
                 pin_memory=False,
                 config_dict_or_path=None,
                 config=None,
                 enabled=True,
                 dtype=None,
                 mpu=None):
        """A context to enable massive model construction for training with
        ZeRO-3. Models are automatically partitioned (or, sharded) across the
        system and converted to half precision.

        Args:
            module (``torch.nn.Module``, optional): If provided, partition the model as
                if it was constructed in the context.
            data_parallel_group (``torch.distributed`` process group, optional):
                The group of processes to partition among. Defaults to all processes.
            mem_efficient_linear (bool, optional): Replace
                torch.nn.functional.linear with an implementation that allows
                DeepSpeed to partition parameters. Defaults to ``True``.
            remote_device (string, optional): The initial device to store model
                weights e.g., ``cpu``, ``nvme``. Passing ``"cpu"`` will create the model in CPU
                memory. The model may still be moved to GPU based on the
                offload settings for training. Defaults to the local GPU.
            pin_memory (bool, optional): Potentially increase performance by
                using pinned memory for model weights. ``remote_device`` must be
                ``"cpu"``. Defaults to ``False``.
            config_dict_or_path (dict or ``json file``, optional): If provided, provides configuration
                for swapping fp16 params to NVMe.
            config (dict or ``json file``, optional): Deprecated, use config_dict_or_path instead.
            enabled (bool, optional): If ``False``, this context has no
                effect. Defaults to ``True``.
            dtype (``dtype``, optional): Can be used to change the data type of the parameters.
                Supported options are ``torch.half`` and ``torch.float``. Defaults to ``None``
            mpu (``object``, optional): A model parallelism unit object that implements get_{model,data}_parallel_{rank,group,world_size}.

        This context accelerates model initialization and enables models that
        are too large to allocate in their entirety in CPU memory. It has the
        following effects:

        #. allocates tensors to either GPU or CPU memory or NVMe
        #. converts floating point tensors to half precision
        #. immediately partitions tensors among the group of data-parallel devices
        #. (*optional*) replaces ``torch.nn.functional.linear`` with a more
           memory-efficient implementation

        These modifications allow for models that exceed the size of local CPU/GPU
        memory/NVMe, but fit within the total NVMe capacity (*i.e.*, aggregate CPU
        or GPU memory or NVMe) across all nodes. Consider initializing a model with one
        trillion parameters, whose weights occupy two terabytes (TB) in half
        precision. The initial CPU allocation in full precision requires 4TB of
        memory *per process*, and so a system with 8 GPUs per node would need 32TB of
        CPU memory due to data-parallel redundancies. Instead, by immediately
        partitioning tensors we remove the redundancies. The result is that
        regardless of the number of GPUs, we still only require the original 4TB. This
        allows for a linear increase in model size with the aggregate system memory.
        For example, if a node has 1TB of memory and 8 GPUs, we could fit a trillion
        parameter model with 4 nodes and 32 GPUs.

        Important: If the fp16 weights of the model can't fit onto a single GPU memory
        this feature must be used.

        .. note::
            Initializes ``torch.distributed`` if it has not already been done so.
            See :meth:`deepseed.init_distributed` for more information.

        .. note::
            Can also be used as a decorator:

            .. code-block:: python

                @deepspeed.zero.Init()
                def get_model():
                    return MyLargeModel()

        .. note::
            Only applicable to training with ZeRO-3.

        Examples
        --------

        #. Allocate a model and partition it among all processes:

            .. code-block:: python

                with deepspeed.zero.Init():
                    model = MyLargeModel()


        #. Allocate a model in pinned CPU memory and partition it among a subgroup of processes:

            .. code-block:: python

                with deepspeed.zero.Init(data_parallel_group=mpu.get_data_parallel_group(),
                                         remote_device="cpu",
                                         pin_memory=True):
                    model = MyLargeModel()


        #. Partition an already-allocated model in CPU memory:

            .. code-block:: python

                model = deepspeed.zero.Init(module=model)
        """
        if config is not None:
            config_dict_or_path = config
            logger.warning(
                f'zero.Init: the `config` argument is deprecated. Please use `config_dict_or_path` instead.'
            )

        _ds_config = DeepSpeedConfig(config_dict_or_path,
                                     mpu) if config_dict_or_path is not None else None
        super().__init__(enabled=enabled,
                         mem_efficient_linear=mem_efficient_linear,
                         ds_config=_ds_config,
                         dtype=dtype)
        if not torch.distributed.is_initialized():
            init_distributed()
            assert torch.distributed.is_initialized(), "Parameters cannot be scattered without initializing torch.distributed"
        if data_parallel_group is None:
            self.ds_process_group = torch.distributed.group.WORLD
        else:
            self.ds_process_group = data_parallel_group

        self.rank = torch.distributed.get_rank(group=self.ds_process_group)
        self.world_size = torch.distributed.get_world_size(group=self.ds_process_group)

        # Local device is the device where the parameters are consumed
        # It is the device where parameters are fully instantiated using allgather
        self.local_device = torch.device('cuda:{}'.format(os.environ["LOCAL_RANK"]))

        self._validate_remote_device(remote_device, _ds_config)

        # Remote device is the device where parameter partiitons are stored
        # It can be same as local_device or it could be CPU or NVMe.
        self.remote_device = self.local_device if remote_device is None else remote_device
        self.pin_memory = pin_memory if (
            self.remote_device == OFFLOAD_CPU_DEVICE) else False

        # Enable fp16 param swapping to NVMe
        if self.remote_device == OFFLOAD_NVME_DEVICE:
            self.param_swapper = AsyncPartitionedParameterSwapper(_ds_config)
        else:
            self.param_swapper = None

        # If we are provided an already-allocated module to prepare.
        if module is not None:
            assert isinstance(module, torch.nn.Module)
            for param in module.parameters(recurse=True):
                if is_zero_param(param):
                    continue
                self._convert_to_deepspeed_param(param)
                param.partition()

    def _validate_remote_device(self, remote_device, ds_config):
        if ds_config is not None:
            if remote_device in [None, OFFLOAD_CPU_DEVICE]:
                if ds_config.zero_config.offload_param is not None:
                    offload_param_device = ds_config.zero_config.offload_param[
                        OFFLOAD_PARAM_DEVICE]
                    assert offload_param_device != OFFLOAD_NVME_DEVICE, \
                        f"{OFFLOAD_PARAM_DEVICE} in DeepSpeed Config cannot be {offload_param_device} if remote device is {remote_device}."

            if remote_device == OFFLOAD_NVME_DEVICE:
                assert ds_config.zero_config.offload_param is not None, \
                f'{OFFLOAD_PARAM} must be defined in DeepSpeed Config if remote device is {OFFLOAD_NVME_DEVICE}.'

                assert ds_config.zero_config.offload_param[OFFLOAD_PARAM_NVME_PATH] is not None, \
                f'{OFFLOAD_PARAM_NVME_PATH} in DeepSpeed Config cannot be None if remote device is {OFFLOAD_NVME_DEVICE}'

    def _post_init_method(self, module):
        #see_memory_usage(f"Before converting parmas in {module.__class__.__name__}", force=False)
        print_rank_0(f'Converting Params in {module.__class__.__name__}', force=False)
        see_memory_usage(
            f"Before converting and partitioning parmas in {module.__class__.__name__}",
            force=False)

        global param_count
        for param in module.parameters(recurse=False):
            param_count += param.numel()
            if not is_zero_param(param):
                self._convert_to_deepspeed_param(param)
                print_rank_0(
                    f"Partitioning param {debug_param2name_id_shape(param)} module={debug_module2name(module)}"
                )
                param.partition()
        see_memory_usage(
            f"Param count {param_count}. After converting and partitioning parmas in {module.__class__.__name__}",
            force=False)

    def _convert_to_deepspeed_param(self, param):

        # Partitioned, Normal, Remote
        param.ds_param_type = ZeroParamType.PARTITIONED

        # Replicated vs Partitioned vs Inflight
        param.ds_status = ZeroParamStatus.AVAILABLE

        # Stores the shape of the original tensor
        param.ds_shape = param.shape

        # Stores the number of elements in the original parameter without padding
        param.ds_numel = param.numel()

        # Stores the partitioned copy of the tensor
        param.ds_tensor = None

        # Keeps track of how many active sub-modules need this param at any given point in time
        param.ds_active_sub_modules = 0

        # If this flag is true, then the parameters are replicated throughput training
        # And only partitioned before the step
        param.ds_persist = False

        # The group that the parameter is scattered across.
        param.ds_process_group = self.ds_process_group

        # This is set to the Async Param swapper if remote device is nvme
        # else this is set to None
        param.nvme_swapper = self.param_swapper

        # DeepSped Param ID
        param.ds_id = Init.param_id
        Init.param_id += 1

        def all_gather(param_list=None, async_op=False, hierarchy=0):
            cls = param
            if param_list is None:
                param_list = [cls]
            return self._all_gather(param_list, async_op=async_op, hierarchy=hierarchy)

        def partition(param_list=None, hierarchy=0, has_been_updated=False):
            cls = param
            print_rank_0(
                f"{'--'*hierarchy}----Partitioning param {debug_param2name_id_shape_device(cls)}"
            )
            if param_list is None:
                param_list = [cls]
            self._partition(param_list, has_been_updated=has_been_updated)

        def reduce_gradients_at_owner(param_list=None, hierarchy=0):
            cls = param
            if param_list is None:
                param_list = [cls]
            print_rank_0(
                f"{'--'*hierarchy}----Reducing Gradients for param with ids {[param.ds_id for param in param_list]} to owner"
            )
            self._reduce_scatter_gradients(param_list)

        def partition_gradients(param_list=None,
                                partition_buffers=None,
                                hierarchy=0,
                                accumulate=False):
            cls = param
            print_rank_0(
                f"{'--'*hierarchy}----Partitioning param gradient with id {debug_param2name_id_shape_device(cls)}"
            )
            if param_list is None:
                param_list = [cls]
                if isinstance(partition_buffers, torch.Tensor):
                    partition_buffers = [partition_buffers]

            self._partition_gradients(param_list,
                                      partition_buffers=partition_buffers,
                                      accumulate=accumulate)

        def aligned_size():
            return self._aligned_size(param)

        def padding_size():
            return self._padding_size(param)

        def partitioned_size():
            return self._partitioned_size(param)

        # Collectives for gathering and partitioning parameters
        param.all_gather = all_gather
        param.partition = partition

        # Collective for averaging gradients
        param.reduce_gradients_at_owner = reduce_gradients_at_owner
        param.partition_gradients = partition_gradients

        # Partitioning size utilities
        param.aligned_size = aligned_size
        param.padding_size = padding_size
        param.partitioned_size = partitioned_size

    def _aligned_size(self, param):
        return param.ds_numel + self._padding_size(param)

    def _padding_size(self, param):
        remainder = param.ds_numel % self.world_size
        return (self.world_size - remainder) if remainder else 0

    def _partitioned_size(self, param):
        return param.ds_tensor.ds_numel

    def _ensure_availability_of_partitioned_params(self, params):
        swap_in_list = []
        swap_in_flight = []
        for param in params:
            if param.ds_tensor.status == PartitionedParamStatus.NOT_AVAILABLE:
                assert param.ds_tensor.final_location == OFFLOAD_NVME_DEVICE and param.ds_status == ZeroParamStatus.NOT_AVAILABLE
                swap_in_list.append(param)
            if param.ds_tensor.status == PartitionedParamStatus.INFLIGHT:
                assert param.ds_tensor.final_location == OFFLOAD_NVME_DEVICE and param.ds_status == ZeroParamStatus.NOT_AVAILABLE
                swap_in_flight.append(param)
        if len(swap_in_list) > 0:
            swap_in_list[0].nvme_swapper.swap_in(swap_in_list, async_op=False)
        elif len(swap_in_flight) > 0:
            swap_in_flight[0].nvme_swapper.synchronize_reads()

    def _all_gather(self, param_list, async_op=False, hierarchy=None):

        # fetches from nvme if the partition is not available and in nvme
        self._ensure_availability_of_partitioned_params(param_list)

        handles = []
        all_gather_list = []
        for param in param_list:
            if param.ds_status == ZeroParamStatus.NOT_AVAILABLE:
                if async_op:
                    handle = self._allgather_param(param,
                                                   async_op=async_op,
                                                   hierarchy=hierarchy)
                    param.ds_status = ZeroParamStatus.INFLIGHT  # if async_op else ZeroParamStatus.AVAILABLE
                    handles.append(handle)
                else:
                    all_gather_list.append(param)

        if not async_op:
            # ret_value = self._allgather_params(all_gather_list, hierarchy=hierarchy)
            ret_value = self._allgather_params_coalesced(all_gather_list, hierarchy)

            for param in all_gather_list:
                param.ds_status = ZeroParamStatus.AVAILABLE
            return ret_value

        return handles

    def _partition(self, param_list, force=False, has_been_updated=False):
        for param in param_list:
            #print_rank_0(f"Before Partitioning Param {param.ds_id}")
            # self._param_status(param)
            self._partition_param(param, has_been_updated=has_been_updated)
            param.ds_status = ZeroParamStatus.NOT_AVAILABLE
            # if param.ds_tensor is not None:
            #    assert id(param.data) == id(param.ds_tensor.data), \
            #    "After the parameters are initially partitioned, make sure we are not recreating the partition."
            #print_rank_0(f"After Partitioning Param {param.ds_id}")
            # self._param_status(param)

    def _partition_param(self, param, buffer=None, has_been_updated=False):
        assert param.ds_status is not ZeroParamStatus.INFLIGHT, f" {param} Cannot partition a param in flight"

        global reuse_buffers
        #print_rank_0(f"Param id {param.ds_id} status is {param.ds_status}")
        if param.ds_status is ZeroParamStatus.AVAILABLE:
            print_rank_0(
                f"Partitioning param id {param.ds_id} reuse buffers {reuse_buffers}",
                force=False)
            # if reuse_buffers and False:
            #     numel = buffer.numel()
            #     buffer = param.data.view(-1)
            #     print_rank_0(
            #         "Returning buffer for param {param.ds_id} with numel {param.ds_numel} to empty buffers",
            #         force=False)
            #     if numel in empty_buffers:
            #         empty_buffers[numel].append(buffer)

            # if torch.distributed.get_rank():
            #    print(f"Releasing {param.data.numel()}")
            if param.ds_tensor is not None and not has_been_updated:

                #param.data = param.ds_tensor.data

                see_memory_usage(
                    f'Before partitioning param {param.ds_id} {param.shape}',
                    force=False)
<<<<<<< HEAD
                #param.data does not store anything meaningful in partitioned state
                param.data = torch.empty(1, dtype=self.dtype, device=param.device)
=======
                # param.data does not store anything meaningful in partitioned state
                param.data = torch.ones(1, dtype=self.dtype).to(param.device)
>>>>>>> 86457c2d
                see_memory_usage(f'After partitioning param {param.ds_id} {param.shape}',
                                 force=False)

                if param.ds_tensor.final_location == OFFLOAD_NVME_DEVICE:
                    print_rank_0(
                        f"Param {param.ds_id} partition released since it exists in nvme",
                        force=False)
                    param.nvme_swapper.remove_partition_and_release_buffers([param])

                return

            tensor_size = self._aligned_size(param)
            partition_size = tensor_size // self.world_size

            if param.ds_tensor is None:
                final_location = None
                if self.remote_device == OFFLOAD_NVME_DEVICE and self.param_swapper.swappable_tensor(
                        numel=partition_size):
                    final_location = OFFLOAD_NVME_DEVICE
                    buffer = self.param_swapper.get_buffer(param, partition_size)
                    partitioned_tensor = torch.empty(1,
                                                     dtype=param.dtype,
                                                     device=buffer.device)
                    partitioned_tensor.data = buffer.data
                    print_rank_0(
                        f"ID {param.ds_id} Initializing partition for the first time for nvme offload."
                    )

                else:
                    partitioned_tensor = torch.empty(
                        partition_size,
                        dtype=param.dtype,
                        device=OFFLOAD_CPU_DEVICE
                        if self.remote_device == OFFLOAD_NVME_DEVICE else
                        self.remote_device)
                    if self.pin_memory:
                        partitioned_tensor = partitioned_tensor.pin_memory()

                partitioned_tensor.requires_grad = False
                param.ds_tensor = partitioned_tensor
                param.ds_tensor.ds_numel = partition_size
                param.ds_tensor.status = PartitionedParamStatus.AVAILABLE
                param.ds_tensor.final_location = final_location

            start = partition_size * self.rank
            end = start + partition_size

            one_dim_param = param.contiguous().view(-1)

            if start < param.ds_numel and end <= param.ds_numel:
                src_tensor = one_dim_param.narrow(0, start, partition_size)

                param.ds_tensor.copy_(src_tensor)
                #partitioned_tensor = src_tensor.clone().detach().to(self.remote_device)

            else:
                # partitioned_tensor = torch.zeros(partition_size,
                #                                  dtype=param.dtype,
                #                                  device=self.remote_device )

                if start < param.ds_numel:
                    elements_to_copy = param.ds_numel - start
                    param.ds_tensor.narrow(0,
                                           0,
                                           elements_to_copy).copy_(
                                               one_dim_param.narrow(
                                                   0,
                                                   start,
                                                   elements_to_copy))

            #print(f"Remote device {self.remote_device}")

            #param.ds_tensor = partitioned_tensor

            #param.data = param.ds_tensor.data

            # param.data does not store anything meaningful in partitioned state

            see_memory_usage(f'Before partitioning param {param.ds_id} {param.shape}',
                             force=False)
            param.data = torch.ones(1, dtype=self.dtype).to(param.device)
            see_memory_usage(f'After partitioning param {param.ds_id} {param.shape}',
                             force=False)

            if param.ds_tensor.final_location == OFFLOAD_NVME_DEVICE:
                self.param_swapper.swap_out_and_release([param])
                print_rank_0(
                    f"ID {param.ds_id} Offloaded to nvme offload and buffers released.")
                see_memory_usage(
                    f"ID {param.ds_id} Offloaded to nvme offload and buffers released.",
                    force=False)

            print_rank_0(
                f"ID {param.ds_id} partitioned type {param.dtype} dev {param.device} shape {param.shape}"
            )

    def _param_status(self, param):
        if param.ds_tensor is not None:
            print_rank_0(
                f"Param id {param.ds_id}, param status: {param.ds_status}, param numel {param.ds_numel}, partitioned numel {param.ds_tensor.numel()}, data numel {param.data.numel()}"
            )
        else:
            print_rank_0(
                f"Param id {param.ds_id}, param status: {param.ds_status}, param numel {param.ds_numel}, partitioned ds_tensor {param.ds_tensor}, data numel {param.data.numel()}"
            )

    def _allgather_param(self, param, async_op=False, hierarchy=0):

        partition_size = param.ds_tensor.ds_numel

        tensor_size = partition_size * self.world_size
        aligned_param_size = self._aligned_size(param)
        assert tensor_size == aligned_param_size, f'param id {param.ds_id} aligned size {aligned_param_size} does not match tensor size {tensor_size}'

        print_rank_0(
            f"{'--'* hierarchy}---- Before allocating allgather param {debug_param2name_id_shape_status(param)} partition size={partition_size}"
        )

        see_memory_usage(
            f'Before allocate allgather param {debug_param2name_id_shape_status(param)} partition_size={partition_size} ',
            force=False)
        flat_tensor = torch.zeros(aligned_param_size,
                                  dtype=param.dtype,
                                  device=param.device).view(-1)
        see_memory_usage(
            f'After allocate allgather param {debug_param2name_id_shape_status(param)} {aligned_param_size} {partition_size} ',
            force=False)

        torch.cuda.synchronize()

        print_rank_0(
            f"{'--'* hierarchy}----allgather param with {debug_param2name_id_shape_status(param)} partition size={partition_size}"
        )
        #        if not flat_tensor.numel() > 100000:
        #            replicated_tensor = flat_tensor.narrow(0,
        #                                                   0,
        #                                                   param.ds_numel).view(param.ds_shape)
        #            param.data = replicated_tensor.data
        #            return None
        try:
            # try the _all_gather_base on PyTorch master branch
            handle = all_gather(flat_tensor,
                                param.ds_tensor,
                                group=self.ds_process_group,
                                async_op=async_op)
        except:
            partitions = []
            for i in range(self.world_size):
                partitions.append(
                    flat_tensor.narrow(0,
                                       partition_size * i,
                                       partition_size))

                if i == torch.distributed.get_rank(group=self.ds_process_group):
                    partitions[i].data.copy_(param.ds_tensor.data, non_blocking=True)

            handle = torch.distributed.all_gather(partitions,
                                                  partitions[self.rank],
                                                  group=self.ds_process_group,
                                                  async_op=async_op)

        replicated_tensor = flat_tensor.narrow(0, 0, param.ds_numel).view(param.ds_shape)
        param.data = replicated_tensor.data
        return handle

    def _allgather_params_coalesced(self, param_list, hierarchy=0):
        """ blocking call
        avoid explicit memory copy in _allgather_params
        """
        if len(param_list) == 0:
            return
        # collect local tensors and partition sizes
        partition_sizes = []
        local_tensors = []
        for param in param_list:
            partition_sizes.append(param.ds_tensor.ds_numel)
            local_tensors.append(param.ds_tensor)

        # allocate memory for allgather params
        allgather_params = []
        for psize in partition_sizes:
            tensor_size = psize * self.world_size
            flat_tensor = torch.empty(tensor_size,
                                      dtype=param_list[0].dtype,
                                      device=self.local_device).view(-1)
            flat_tensor.requires_grad = False
            allgather_params.append(flat_tensor)

        # launch
        launch_handles = []
        # backend = get_backend(self.ds_process_group)
        # with _batch_p2p_manager(backend):
        for param_idx, param in enumerate(param_list):
            input_tensor = local_tensors[param_idx].view(-1)

            try:
                # try the _all_gather_base from Pytorch master
                h = all_gather(allgather_params[param_idx],
                               input_tensor,
                               group=self.ds_process_group,
                               async_op=True)
            except:
                output_list = []
                for i in range(self.world_size):
                    psize = partition_sizes[param_idx]
                    partition = allgather_params[param_idx].narrow(0, i * psize, psize)
                    output_list.append(partition)

                # back to old all_gather function signature
                h = all_gather(output_list,
                               input_tensor,
                               group=self.ds_process_group,
                               async_op=True)
            launch_handles.append(h)

        # Wait ensures the operation is enqueued, but not necessarily complete.
        launch_handles[-1].wait()

        # assign to param.data (not copy)
        for i, param in enumerate(param_list):
            gathered_tensor = allgather_params[i]
            param.data = gathered_tensor.narrow(0,
                                                0,
                                                param.ds_numel).view(param.ds_shape).data

        # guarantee the communication to be completed
        torch.cuda.synchronize()

        return None

    def _allgather_params(self, param_list, hierarchy=0):
        if len(param_list) == 0:
            return

        partition_size = sum([param.ds_tensor.ds_numel for param in param_list])

        tensor_size = partition_size * self.world_size
        flat_tensor = torch.empty(tensor_size,
                                  dtype=param_list[0].dtype,
                                  device=self.local_device)
        flat_tensor.requres_grad = False
        partitions = []
        for i in range(self.world_size):
            start = partition_size * i

            partitions.append(flat_tensor.narrow(0, start, partition_size))

            if i == self.rank:
                offset = 0
                for param in param_list:
                    param_numel = param.ds_tensor.ds_numel

                    partitions[i].narrow(0,
                                         offset,
                                         param_numel).copy_(param.ds_tensor.data)

                    offset += param_numel

        torch.distributed.all_gather(partitions,
                                     partitions[self.rank],
                                     group=self.ds_process_group,
                                     async_op=False)
        param_offset = 0

        for param in param_list:
            param_partition_size = param.ds_tensor.ds_numel
            param_size = param.ds_numel
            replicated_tensor = torch.empty(param.ds_shape,
                                            dtype=param.dtype,
                                            device=self.local_device)

            for i in range(self.world_size):

                start = i * partition_size

                param_start = i * param_partition_size

                if param_start < param_size:
                    numel_to_copy = min(param_size - param_start, param_partition_size)

                    part_to_copy = partitions[i].narrow(0, param_offset, numel_to_copy)

                    replicated_tensor.view(-1).narrow(0,
                                                      param_start,
                                                      numel_to_copy).copy_(part_to_copy)
            #param_offset += param.data.numel()
            param_offset += param.ds_tensor.ds_numel

            param.data = replicated_tensor.data

        return None

    def _reduce_scatter_gradients(self, param_list):
        #print_rank_0([param.grad for param in param_list])
        #assert any([param.grad is None for param in param_list]), "None gradients cannot be reduce scattered"

        handles_and_reduced_partitions = []
        for param in param_list:
            assert param.grad.numel(
            ) == param.ds_numel, f"{param.grad.numel()} != {param.ds_numel} Cannot reduce scatter gradients whose size is not same as the params"

            handles_and_reduced_partitions.append(self._reduce_scatter_gradient(param))

        for param, (handle, reduced_partition) in zip(param_list, handles_and_reduced_partitions):
            if handle is not None:
                handle.wait()

            # some ranks may have partitions that are padded to go beyond the grad size.
            # For these ranks the output of reduce scatter is a separate buffer and needs
            # to be copied in
            partition_size = param.ds_tensor.ds_numel
            start = self.rank * partition_size
            end = start + partition_size
            #print_rank_0("REduce scatter was executed for praam {param.ds_id}")
            if start < param.ds_numel and end > param.ds_numel:
                elements = param.ds_numel - start
                param.grad.view(-1).narrow(0,
                                           start,
                                           elements).copy_(
                                               reduced_partition.narrow(0,
                                                                        0,
                                                                        elements))

    def _reduce_scatter_gradient(self, param):

        partition_size = param.ds_tensor.ds_numel
        #output = torch.empty(partition_size, dtype=param.dtype, device=param.device)

        total_size = partition_size * self.world_size
        input_list = []

        for i in range(self.world_size):

            start = i * partition_size
            end = start + partition_size

            #print("before reduce scatter gradients")
            if start < param.ds_numel and end <= param.ds_numel:
                input = param.grad.view(-1).narrow(0, start, partition_size)
            else:
                input = torch.zeros(partition_size,
                                    dtype=param.dtype,
                                    device=param.device)

                if start < param.ds_numel:
                    elements = param.ds_numel - start
                    input.narrow(0,
                                 0,
                                 elements).copy_(
                                     param.grad.view(-1).narrow(0,
                                                                start,
                                                                elements))
            #print("after reduce scatter gradients")
            input_list.append(input)

        rank = torch.distributed.get_rank(group=self.ds_process_group)
        handle = torch.distributed.reduce_scatter(input_list[rank],
                                                  input_list,
                                                  group=self.ds_process_group,
                                                  async_op=True)

        return handle, input_list[rank]

    def _partition_gradients(self, param_list, partition_buffers=None, accumulate=False):
        if partition_buffers is None:
            partition_buffers = [None] * len(param_list)

        for param, partition_buffer in zip(param_list, partition_buffers):
            self._partition_gradient(param,
                                     partition_buffer=partition_buffer,
                                     accumulate=accumulate)

    def _partition_gradient(self, param, partition_buffer=None, accumulate=False):
        #import pdb;pdb.set_trace()
        # param.grad=None
        # param.grad.test()
        print_rank_0(
            f"Partitioning param {param.ds_id} gradient of size {param.grad.numel()} type {param.grad.dtype} part_size {param.ds_tensor.ds_numel}"
        )
        see_memory_usage("Before partitioning gradients", force=False)
        partition_size = param.ds_tensor.ds_numel

        if partition_buffer is None:
            assert not accumulate, "No buffer to accumulate to"
            partition_buffer = torch.zeros(partition_size,
                                           dtype=param.dtype,
                                           device=param.device)
        else:
            assert partition_buffer.numel(
            ) >= partition_size, f"The partition buffer size {partition_buffer.numel()} should match the size of param.ds_tensor {partition_size}"

        rank = torch.distributed.get_rank(group=self.ds_process_group)
        start = partition_size * rank
        end = start + partition_size

        dest_tensor_full_buffer = partition_buffer.view(-1).narrow(0, 0, partition_size)

        #print("before partition gradients")
        if start < param.ds_numel:
            elements = min(param.ds_numel - start, partition_size)

            dest_tensor = dest_tensor_full_buffer.narrow(0, 0, elements)
            src_tensor = param.grad.view(-1).narrow(0, start, elements)

            # just copy the grad partition to the buffer
            if not accumulate:
                dest_tensor.copy_(src_tensor)

            # if source and destination are on same device,
            # add to the provided buffer
            elif src_tensor.device == dest_tensor.device:
                dest_tensor.add_(src_tensor)

            # if source and destination are on different device, copy first to src
            # then add and move back to the destination. This seems to run faster
            # when src is gpu and dest is cpu
            # adding directly to cpu is very slow
            else:
                acc_tensor = torch.empty(src_tensor.numel(),
                                         dtype=param.dtype,
                                         device=param.device)

                acc_tensor.copy_(dest_tensor)
                acc_tensor.add_(src_tensor)
                dest_tensor.copy_(acc_tensor)

            # partition_buffer.view(-1).narrow(
            #     0,
            #     0,
            #     elements).copy_(param.grad.view(-1).narrow(0,
            #                                             start,
            #                                             elements))

        #print("after partition gradients")
        param.grad.data = dest_tensor_full_buffer.data
        see_memory_usage("After partitioning gradients", force=False)


class GatheredParameters:
    def __init__(self, params, modifier_rank=None, fwd_module=None, enabled=True):
        """A context that collects parameters that were partitioned via a
        :class:`deepspeed.zero.Init` context. The parameters are partitioned
        again upon exit.

        Args:
            params (``torch.nn.Parameter``): A single parameter or a list of parameters to collect.
                It's assumed that all parameters are zero params.
            modifier_rank (int, optional): If specified, this rank's parameter will be
                broadcasted on exit from the context. This argument is required if ``params`` are
                modified, so that all processes have a consistent view of the data. Defaults
                to ``None``.
            fwd_module (``torch.nn.Module``, optional): If specified, ``params`` will be
                registered as external parameters of ``fwd_module``. See :meth:`deepspeed.zero.register_external_parameter`.
            enabled (bool, optional): If ``False``, this context is a no-op. Defaults to ``True``.

        Important: Make sure to use ``modifier_rank`` that is not ``None`` (e.g. ``modifier_rank=0``)
        if you need the GPU memory allocated by gather to be released upon exit from the context manager.

        Examples
        ========

        #. Allocate a partitioned module, initialize its weight on rank 0, and update all
           processes.

            .. code-block:: python

                with deepspeed.zero.Init():
                    linear = torch.nn.Linear(1000,1000)

                with deepspeed.zero.GatheredParameters(linear.weight,
                                                       modifier_rank=0):
                    if torch.distributed.get_rank() == 0:
                        linear.weight.zero_()

                with deepspeed.zero.GatheredParameters(linear.weight,
                                                       modifier_rank=0):
                    if torch.distributed.get_rank() == 0:
                        linear.weight.zero_()

        #. Collect a partitioned weight to pass to another module during
           training. The parameter will be registered as an external parameter
           and made available during the backward pass.

            .. code-block:: python
                :emphasize-lines: 6

                def forward(self, input):
                    x = self.layer1(input)

                    # self.layer1.weight is required by self.layer2.forward
                    with deepspeed.zero.GatheredParameters(self.layer1.weight,
                                                           fwd_module=self):
                        y = self.layer2(x, self.layer1.weight)
                    return y


        #. Pretrained model loading

            .. code-block:: python

                with deepspeed.zero.Init():
                    model = MyModel()

                state_dict = torch.load(model_path, map_location="cpu")

                def load(module: nn.Module, prefix=""):
                    # because zero3 puts placeholders in model params, this context
                    # manager gathers (unpartitions) the params of the current layer, then loads from
                    # the state dict and then re-partitions them again
                    with deepspeed.zero.GatheredParameters(list(module.parameters(recurse=False)), modifier_rank=0):
                        if torch.distributed.get_rank() == 0:
                            module._load_from_state_dict(state_dict, prefix)

                    for name, child in module._modules.items():
                        if child is not None:
                            load(child, prefix + name + ".")

                load(model, prefix="")

        If this approach is not used, then the full model will first get copied to each GPU. For models
        bigger than the memory of a single gpu this method is required.
        """

        self.enabled = enabled
        if not enabled:
            return

        if not isinstance(params, list):
            params = [params]

        # enable if at least one is zero-param, otherwise a noop
        if not any(is_zero_param(p) for p in params):
            self.enabled = False
            return

        self.params = [p for p in params if hasattr(p, "ds_id")]
        self.src_rank = None
        if modifier_rank is not None:
            if self.params[0].ds_process_group == torch.distributed.group.WORLD:
                self.src_rank = modifier_rank
            else:
                # A group was specified; convert DP rank to global rank
                self.src_rank = _get_global_rank(self.params[0].ds_process_group,
                                                 modifier_rank)
        self.fwd_module = fwd_module
        if self.fwd_module is not None:
            # is a no-op if already registered
            for p in self.params:
                register_external_parameter(self.fwd_module, p)

    def __enter__(self):
        if not self.enabled:
            return
        self.params[0].all_gather(param_list=self.params)

    def __exit__(self, *exc):
        if not self.enabled:
            return
        if self.src_rank is None:
            return

        handles = [
            torch.distributed.broadcast(p,
                                        self.src_rank,
                                        group=p.ds_process_group,
                                        async_op=True) for p in self.params
        ]
        for h in handles:
            h.wait()
        self.params[0].partition(param_list=self.params, has_been_updated=True)<|MERGE_RESOLUTION|>--- conflicted
+++ resolved
@@ -731,13 +731,10 @@
                 see_memory_usage(
                     f'Before partitioning param {param.ds_id} {param.shape}',
                     force=False)
-<<<<<<< HEAD
-                #param.data does not store anything meaningful in partitioned state
+
+                # param.data does not store anything meaningful in partitioned state
                 param.data = torch.empty(1, dtype=self.dtype, device=param.device)
-=======
-                # param.data does not store anything meaningful in partitioned state
-                param.data = torch.ones(1, dtype=self.dtype).to(param.device)
->>>>>>> 86457c2d
+
                 see_memory_usage(f'After partitioning param {param.ds_id} {param.shape}',
                                  force=False)
 
