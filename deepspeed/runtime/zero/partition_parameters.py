--- conflicted
+++ resolved
@@ -303,15 +303,8 @@
                  mem_efficient_linear=True,
                  remote_device=None,
                  pin_memory=False,
-<<<<<<< HEAD
-                 deepspeed_config=None,
-                 param_dict=None,
-                 enabled=True,
-                 dtype=None):
-=======
                  config=None,
                  enabled=True):
->>>>>>> a8cf887d
         """A context to enable massive model construction for training with
         ZeRO-3. Models are automatically partitioned (or, sharded) across the
         system and converted to half precision.
