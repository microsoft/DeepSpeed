"""
"Copyright 2020 The Microsoft DeepSpeed Team.
Licensed under the MIT license.
"""

import math
import os
import sys
import types
from typing import Callable, Iterable
from enum import Enum
import functools
import itertools
from typing import List

import torch
from torch import Tensor
from deepspeed import comm as dist
from torch.nn import Module
from torch.nn import Parameter

from .linear import zero3_linear_wrap

import deepspeed
from ..utils import get_only_unique_item, see_memory_usage
from deepspeed.runtime.zero.utils import assert_ints_same_as_other_ranks
from deepspeed.runtime.zero.offload_config import OffloadDeviceEnum
from deepspeed.runtime.zero.config import PARAM_PERSISTENCE_THRESHOLD_DEFAULT
from deepspeed.utils import instrument_w_nvtx, logger
from deepspeed.comm.comm import init_distributed
from deepspeed.utils.debug import (debug_param2name_id_shape, debug_param2name_id_shape_device, debug_module2name,
                                   debug_param2name_id, debug_param2name_id_shape_status)
from deepspeed.accelerator import get_accelerator
from ..swap_tensor.partitioned_param_swapper import AsyncPartitionedParameterSwapper, PartitionedParamStatus

param_count = 0
partitioned_param_data_shape = [0]
zero_init_enabled = False


class NoGatherHandle:
    def __init__(self, param: Parameter) -> None:
        if param.ds_status != ZeroParamStatus.INFLIGHT:
            raise RuntimeError(f"expected param {param.ds_summary()} to be available")

        param.data = param.ds_tensor.data.to(
            device=get_accelerator().current_device_name(),
            non_blocking=True).view(param.ds_shape)
        self.__param = param

    def wait(self) -> None:
        get_accelerator().current_stream().synchronize()
        self.__param.ds_status = ZeroParamStatus.AVAILABLE


class NoGatherCoalescedHandle:
    def __init__(self, params: List[Parameter]) -> None:
        self.__params = params
        self.__complete = False

        for param in self.__params:
            if param.ds_status != ZeroParamStatus.INFLIGHT:
                raise RuntimeError(
                    f"expected param {param.ds_summary()} to not be available")
            param.data = param.ds_tensor.data.to(
                device=get_accelerator().current_device_name(),
                non_blocking=True).view(param.ds_shape)

    @instrument_w_nvtx
    def wait(self) -> None:
        if self.__complete:
            return

        get_accelerator().current_stream().synchronize()
        for param in self.__params:
            assert param.ds_status == ZeroParamStatus.INFLIGHT, f"expected param {param.ds_summary()} to be inflight"
            param.ds_status = ZeroParamStatus.AVAILABLE

        self.__complete = True


def _dist_allgather_fn(input_tensor: Tensor, output_tensor: Tensor, group=None):
    return instrument_w_nvtx(dist.allgather_fn)(output_tensor, input_tensor, group=group, async_op=True)


def print_rank_0(message, debug=False, force=False):
    rank = dist.get_rank()
    if rank == 0 and (debug or force):
        print(message)
    # other variations
    # - print for all ranks w/o interleaving
    # printflock(f"[{rank}] {message}")
    # - print to log file per rank
    # log_rank_file(rank, message)


def debug_rank0(msg: str) -> None:
    if dist.get_rank() == 0:
        logger.debug(msg)


def is_zero_param(parameter):
    if not torch.is_tensor(parameter):
        return False
    return hasattr(parameter, 'ds_id')


def _init_external_params(module):
    if not hasattr(module, '_external_params'):
        module._external_params = {}

        def external_parameters(self):
            return self._external_params.items()

        def all_parameters(self):
            return itertools.chain(self.named_parameters(self, recurse=False), external_parameters(self))

        module.ds_external_parameters = types.MethodType(external_parameters, module)
        module.all_parameters = types.MethodType(all_parameters, module)


def register_external_parameter(module, parameter):
    """Instruct DeepSpeed to coordinate ``parameter``'s collection and partitioning in
    the forward and backward passes of ``module``.

    This is used when a parameter is accessed outside of its owning module's
    ``forward()``. DeepSpeed must know to collect it from its partitioned
    state and when to release the memory.

    .. note::
        This is only applicable to training with ZeRO stage 3.

    Args:
        module (``torch.nn.Module``): The module that requires ``parameter`` in its forward pass.
        parameter (``torch.nn.Parameter``): The parameter to register.

    Raises:
        RuntimeError: If ``parameter`` is not of type ``torch.nn.Parameter``.


    Examples
    ========

    #. Register a weight that is used in another module's forward pass (line 6).
       Parameter ``layer1.weight`` is used by ``layer2`` (line 11).

        .. code-block:: python
            :linenos:
            :emphasize-lines: 6,11

            class ModuleZ3(torch.nn.Module):
                def __init__(self, *args):
                    super().__init__(self, *args)
                    self.layer1 = SomeLayer()
                    self.layer2 = OtherLayer()
                    deepspeed.zero.register_external_parameter(self, self.layer1.weight)

                def forward(self, input):
                    x = self.layer1(input)
                    # self.layer1.weight is required by self.layer2.forward
                    y = self.layer2(x, self.layer1.weight)
                    return y
    """
    if not isinstance(parameter, torch.nn.Parameter):
        raise RuntimeError('Parameter is not a torch.nn.Parameter')

    if not hasattr(module, '_external_params'):
        _init_external_params(module)

    key = id(parameter)
    module._external_params[key] = parameter


def unregister_external_parameter(module, parameter):
    """Reverses the effects of :meth:`register_external_parameter`.

    Args:
        module (``torch.nn.Module``): The module to affect.
        parameter (``torch.nn.Parameter``): The parameter to unregister.

    Raises:
        RuntimeError: If ``parameter`` is not of type ``torch.nn.Parameter``.
        RuntimeError: If ``parameter`` is not a registered external parameter of ``module``.
    """
    if not isinstance(parameter, torch.nn.Parameter):
        raise RuntimeError('Parameter is not a torch.nn.Parameter')

    if not hasattr(module, '_external_params') or id(parameter) not in module._external_params:
        raise RuntimeError('Parameter is not a registered external parameter of module.')

    key = id(parameter)
    del module._external_params[key]


class ZeroParamType(Enum):

    # same as regular pytorch parameters
    NORMAL = 1

    # parameters are partitioned across data parallel process
    PARTITIONED = 2

    # the parameter is held with a unique process rank
    # and is not available on all other process
    REMOTE = 3


class ZeroParamStatus(Enum):
    # parameters are fully present and ready for use on all processes
    AVAILABLE = 1

    # parameters are either partitioned or remote in some or all process
    NOT_AVAILABLE = 2

    # parameters are being gathered.
    INFLIGHT = 3


_orig_torch_empty = torch.empty
_orig_torch_zeros = torch.zeros
_orig_torch_ones = torch.ones
_orig_torch_full = torch.full


def zero_wrapper_for_fp_tensor_constructor(fn: Callable, target_fp_dtype: torch.dtype) -> Callable:

    def wrapped_fn(*args, **kwargs) -> Tensor:
        if kwargs.get("device", None) is None:
            kwargs['device'] = torch.device(get_accelerator().device_name(os.environ["LOCAL_RANK"]))
        tensor: Tensor = fn(*args, **kwargs)
        if tensor.is_floating_point():
            tensor = tensor.to(target_fp_dtype)

        return tensor

    return wrapped_fn


def get_new_tensor_fn_for_dtype(dtype: torch.dtype) -> Callable:

    def new_tensor(cls, *args) -> Tensor:
        device = torch.device(get_accelerator().device_name(os.environ["LOCAL_RANK"]))
        tensor = _orig_torch_empty(0, device=device).new_empty(*args)
        if tensor.is_floating_point():
            tensor = tensor.to(dtype)

        return tensor

    return new_tensor


# https://stackoverflow.com/a/63851681/9201239
def get_all_subclasses(cls):
    subclass_list = []

    def recurse(cl):
        for subclass in cl.__subclasses__():
            subclass_list.append(subclass)
            recurse(subclass)

    recurse(cls)

    return set(subclass_list)


@instrument_w_nvtx
def free_param(param: Parameter) -> None:
    """Free underlying storage of a parameter."""
    assert not param.ds_active_sub_modules, param.ds_summary()
    if get_accelerator().on_accelerator(param.data):
        # need to make sure that we don't free the parameter while it is still
        # being used for computation
        param.data.record_stream(get_accelerator().current_stream())
    # param.data doesn't store anything meaningful in partitioned state
    param.data = torch.empty(0, dtype=param.dtype, device=param.device)
    param.ds_status = ZeroParamStatus.NOT_AVAILABLE


reuse_buffers = False
temp_contiguous_tensor = None
empty_buffers = {}


# Inserts _post_init_method at the end of init method
# for all sub classes of torch.nn.Module
class InsertPostInitMethodToModuleSubClasses(object):

    def __init__(self, enabled=True, mem_efficient_linear=True, ds_config=None, dtype=None):
        self.mem_efficient_linear = mem_efficient_linear
        self.enabled = enabled
        self._set_dtype(ds_config, dtype)
        assert self.dtype in [
            torch.half, torch.bfloat16, torch.float
        ], f"Invalid data type {self.dtype}, allowed values are [torch.half, torch.bfloat16, torch.float]"

    def __enter__(self):
        global zero_init_enabled
        if not self.enabled:
            return
        zero_init_enabled = True

        def apply_with_gather(orig_module_apply_fn: Callable) -> Callable:
            """many models make use of child modules like Linear or Embedding which
            perform their own weight initialization in their __init__ methods,
            but will then have more weight initialization in a parent module's __init__
            method that modifies weights of child modules, which is typically done
            using the Module.apply method.

            since the Init context manager partitions child modules immediately after
            they are initialized, without modifying apply we would entirely skip
            any initialization done by parent modules.

            to get around this issue, we wrap the function passed to Module.apply
            so that the applied function is applied to child modules correctly.
            """

            def get_wrapped_fn_to_apply(fn_to_apply: Callable) -> Callable:
                if hasattr(fn_to_apply, "wrapped"):
                    return fn_to_apply

                @functools.wraps(fn_to_apply)
                def wrapped_fn_to_apply(module_to_apply_fn_to: Module) -> None:
                    """gathers parameters before calling apply function. afterwards
                    parameters are broadcasted to ensure consistency across all ranks
                    then re-partitioned.

                    takes the following steps:
                    1. allgathers parameters for the current module being worked on
                    2. calls the original function
                    3. broadcasts root rank's parameters to the other ranks
                    4. re-partitions the parameters
                    """
                    if not all(is_zero_param(p) for p in module_to_apply_fn_to.parameters(recurse=False)):
                        raise RuntimeError(f"not all parameters for {module_to_apply_fn_to.__class__.__name__}, "
                                           f"were zero params, is it possible that the parameters were "
                                           f"overwritten after they were initialized? "
                                           f"params: {[p for p in module_to_apply_fn_to.parameters(recurse=False)]} ")

                    params_to_apply_fn_to: Iterable[Parameter] = list(
                        sorted(module_to_apply_fn_to.parameters(recurse=False), key=lambda p: p.ds_id))

                    for param in params_to_apply_fn_to:
                        param.all_gather()

                    fn_to_apply(module_to_apply_fn_to)

                    for param in params_to_apply_fn_to:
                        dist.broadcast(param.data, 0, group=param.ds_process_group)

                    for param in params_to_apply_fn_to:
                        param.partition(has_been_updated=True)

                wrapped_fn_to_apply.wrapped = True

                return wrapped_fn_to_apply

            @functools.wraps(orig_module_apply_fn)
            def wrapped_apply(module: Module, fn_to_apply: Callable) -> None:
                orig_module_apply_fn(module, get_wrapped_fn_to_apply(fn_to_apply))

            return wrapped_apply

        def partition_after(f):

            @functools.wraps(f)
            def wrapper(module, *args, **kwargs):

                # important logic: We want to run post_init only after child's __init__ is
                # completed, and do nothing after __init__ of any of its parents and grandparents in
                # the inheritance ancestry. This way the partitioning will need to happen only once
                # when the whole object is ready to be partitioned and not before. This is because
                # often the child module will need to tweak the weights - for example running a
                # custom weights init function. So if a parent created the weights param, the child
                # won't need to gather it in order to tweak it

                print_rank_0(f'Before initializing {module.__class__.__name__}', force=False)

                is_child_module = False
                if not hasattr(module, "_ds_child_entered"):
                    # child's __init__ was called, since parents all see the same object they can now skip post_init
                    is_child_module = True
                    setattr(module, "_ds_child_entered", True)

                f(module, *args, **kwargs)

                if is_child_module:
                    # child's __init__ is done, now we can run a single post_init on the child object
                    delattr(module, "_ds_child_entered")

                    print_rank_0(f'Running post_init for {module.__class__.__name__}', force=False)
                    self._post_init_method(module)

                print_rank_0(f'After initializing followed by post init for {module.__class__.__name__}', force=False)

            return wrapper

        def _enable_class(cls):
            cls._old_init = cls.__init__
            cls.__init__ = partition_after(cls.__init__)

        def _init_subclass(cls, **kwargs):
            cls.__init__ = partition_after(cls.__init__)

        # Replace .__init__() for all existing subclasses of torch.nn.Module recursively
        for subclass in get_all_subclasses(torch.nn.modules.module.Module):
            # print(f"subclass={subclass.__module__}.{subclass.__qualname__}")
            _enable_class(subclass)

        # holding onto some methods so we can put them back the way they were in __exit__
        torch.nn.modules.module.Module._old_init_subclass = torch.nn.modules.module.Module.__init_subclass__
        torch.nn.modules.module.Module._old_apply = torch.nn.modules.module.Module.apply
        torch.Tensor.__old_new__ = torch.Tensor.__new__

        # Replace .__init__() for future subclasses of torch.nn.Module
        torch.nn.modules.module.Module.__init_subclass__ = classmethod(_init_subclass)
        torch.nn.modules.module.Module.apply = apply_with_gather(torch.nn.modules.module.Module._old_apply)

        torch.Tensor.__new__ = get_new_tensor_fn_for_dtype(self.dtype)
        torch.empty = zero_wrapper_for_fp_tensor_constructor(_orig_torch_empty, self.dtype)
        torch.zeros = zero_wrapper_for_fp_tensor_constructor(_orig_torch_zeros, self.dtype)
        torch.ones = zero_wrapper_for_fp_tensor_constructor(_orig_torch_ones, self.dtype)
        torch.full = zero_wrapper_for_fp_tensor_constructor(_orig_torch_full, self.dtype)

        if self.mem_efficient_linear:
            print_rank_0(
                "nn.functional.linear has been overridden with a more memory efficient version. This will persist unless manually reset.",
                force=False)
            self.linear_bk = torch.nn.functional.linear
            torch.nn.functional.linear = zero3_linear_wrap

    def __exit__(self, exc_type, exc_value, traceback):
        if not self.enabled:
            return

        shutdown_init_context()

        if dist.get_rank() == 0:
            logger.info("finished initializing model with %.2fB parameters", param_count / 1e9)

        # Now that we cleaned up the metaclass injection, raise the exception.
        if exc_type is not None:
            return False

    # To be implemented by inheriting classes
    def _post_init_method(self, module):
        pass

    def _set_dtype(self, ds_config, dtype):
        if ds_config is not None and dtype is None:
            if ds_config.bfloat16_enabled and ds_config.fp16_enabled:
                raise RuntimeError("bfloat16 and fp16 cannot be enabled at once")

            if ds_config.bfloat16_enabled:
                self.dtype = torch.bfloat16
            elif ds_config.fp16_enabled:
                self.dtype = torch.half
            else:
                self.dtype = torch.float
        else:
            self.dtype = dtype or torch.half


def shutdown_init_context():
    global zero_init_enabled

    if not zero_init_enabled:
        return

    def _disable_class(cls):
        cls.__init__ = cls._old_init

    # Replace .__init__() for all existing subclasses of torch.nn.Module
    for subclass in get_all_subclasses(torch.nn.modules.module.Module):
        _disable_class(subclass)

    # putting methods back the way we found them
    torch.nn.modules.module.Module.__init_subclass__ = torch.nn.modules.module.Module._old_init_subclass
    torch.nn.modules.module.Module.apply = torch.nn.modules.module.Module._old_apply

    torch.Tensor.__new__ = torch.Tensor.__old_new__
    torch.empty = _orig_torch_empty
    torch.zeros = _orig_torch_zeros
    torch.ones = _orig_torch_ones
    torch.full = _orig_torch_full

    # un doing it here will undo it during training
    # if self.mem_efficient_linear:
    #    torch.nn.functional.linear = self.linear_bk
    #        if self.mem_efficient_linear:
    #            torch.nn.functional.linear = self.linear_bk

    zero_init_enabled = False


class AllGatherHandle:

    def __init__(self, handle, param: Parameter) -> None:
        if param.ds_status != ZeroParamStatus.INFLIGHT:
            raise RuntimeError(f"expected param {param.ds_summary()} to be available")

        self.__handle = handle
        self.__param = param

    def wait(self) -> None:
        instrument_w_nvtx(self.__handle.wait)()
        self.__param.ds_status = ZeroParamStatus.AVAILABLE


class AllGatherCoalescedHandle:

    def __init__(
        self,
        allgather_handle,
        params: List[Parameter],
        partitions: List[Tensor],
        world_size: int,
    ) -> None:
        self.__allgather_handle = allgather_handle
        self.__params = params
        self.__partitions = partitions
        self.__world_size = world_size
        self.__complete = False

        for param in self.__params:
            if param.ds_status != ZeroParamStatus.INFLIGHT:
                raise RuntimeError(f"expected param {param.ds_summary()} to not be available")

    @instrument_w_nvtx
    def wait(self) -> None:
        if self.__complete:
            return

        instrument_w_nvtx(self.__allgather_handle.wait)()

        # split the single tensor out into individual tensors
        param_offset = 0
        for param in self.__params:
            assert param.ds_status == ZeroParamStatus.INFLIGHT, f"expected param {param.ds_summary()} to be inflight"
            partitions: List[Tensor] = []
            for rank in range(self.__world_size):
                param_start = rank * param.ds_tensor.ds_numel
                if param_start < param.ds_numel:
                    part_to_copy = self.__partitions[rank].narrow(
                        0, param_offset, min(param.ds_numel - param_start, param.ds_tensor.ds_numel))
                    partitions.append(part_to_copy)
            param.data = instrument_w_nvtx(torch.cat)(partitions).view(param.ds_shape)
            param.ds_status = ZeroParamStatus.AVAILABLE

            for part_to_copy in partitions:
                part_to_copy.record_stream(get_accelerator().current_stream())

            param_offset += param.ds_tensor.ds_numel

        self.__complete = True


def _no_gather_coalesced(params: Iterable[Parameter]) -> AllGatherCoalescedHandle:
    for param in params:
        if param.ds_status != ZeroParamStatus.NOT_AVAILABLE:
            raise RuntimeError(param.ds_summary())
        param.ds_status = ZeroParamStatus.INFLIGHT

    params = sorted(params, key=lambda p: p.ds_id)
    if len(params) == 1:
        param, = params
        return NoGatherHandle(param)
    return NoGatherCoalescedHandle(params)


# Replaces all parameters in module with Scattered Parameters
class Init(InsertPostInitMethodToModuleSubClasses):
    param_id = 0
    param_persistence_threshold = PARAM_PERSISTENCE_THRESHOLD_DEFAULT
    model_persistence_threshold = sys.maxsize
    num_persisted_parameters = 0
    num_persisted_elements = 0

    def __init__(self,
                 module=None,
                 data_parallel_group=None,
                 mem_efficient_linear=True,
                 remote_device=None,
                 pin_memory=False,
                 config_dict_or_path=None,
                 config=None,
                 enabled=True,
                 dtype=None,
                 mpu=None):
        """A context to enable massive model construction for training with
        ZeRO-3. Models are automatically partitioned (or, sharded) across the
        system and converted to half precision.

        Args:
            module (``torch.nn.Module``, optional): If provided, partition the model as
                if it was constructed in the context.
            data_parallel_group (``deepspeed.comm`` process group, optional):
                The group of processes to partition among. Defaults to all processes.
            mem_efficient_linear (bool, optional): Replace
                torch.nn.functional.linear with an implementation that allows
                DeepSpeed to partition parameters. Defaults to ``True``.
            remote_device (string, optional): The initial device to store model
                weights e.g., ``cpu``, ``nvme``. Passing ``"cpu"`` will create the model in CPU
                memory. The model may still be moved to GPU based on the
                offload settings for training. Defaults to param offload device if a config is
                defined, otherwise GPU.
            pin_memory (bool, optional): Potentially increase performance by
                using pinned memory for model weights. ``remote_device`` must be
                ``"cpu"``. Defaults to pin_memory value in config, otherwise ``False``.
            config_dict_or_path (dict or ``json file``, optional): If provided, provides configuration
                for swapping fp16 params to NVMe.
            config (dict or ``json file``, optional): Deprecated, use config_dict_or_path instead.
            enabled (bool, optional): If ``False``, this context has no
                effect. Defaults to ``True``.
            dtype (``dtype``, optional): Can be used to change the data type of the parameters.
                Supported options are ``torch.half`` and ``torch.float``. Defaults to ``None``
            mpu (``object``, optional): A model parallelism unit object that implements get_{model,data}_parallel_{rank,group,world_size}.

        This context accelerates model initialization and enables models that
        are too large to allocate in their entirety in CPU memory. It has the
        following effects:

        #. allocates tensors to either GPU or CPU memory or NVMe
        #. converts floating point tensors to half precision
        #. immediately partitions tensors among the group of data-parallel devices
        #. (*optional*) replaces ``torch.nn.functional.linear`` with a more
           memory-efficient implementation

        These modifications allow for models that exceed the size of local CPU/GPU
        memory/NVMe, but fit within the total NVMe capacity (*i.e.*, aggregate CPU
        or GPU memory or NVMe) across all nodes. Consider initializing a model with one
        trillion parameters, whose weights occupy two terabytes (TB) in half
        precision. The initial CPU allocation in full precision requires 4TB of
        memory *per process*, and so a system with 8 GPUs per node would need 32TB of
        CPU memory due to data-parallel redundancies. Instead, by immediately
        partitioning tensors we remove the redundancies. The result is that
        regardless of the number of GPUs, we still only require the original 4TB. This
        allows for a linear increase in model size with the aggregate system memory.
        For example, if a node has 1TB of memory and 8 GPUs, we could fit a trillion
        parameter model with 4 nodes and 32 GPUs.

        Important: If the fp16 weights of the model can't fit onto a single GPU memory
        this feature must be used.

        .. note::
            Initializes ``deepspeed.comm`` if it has not already been done so.
            See :meth:`deepspeed.init_distributed` for more information.

        .. note::
            Can also be used as a decorator:

            .. code-block:: python

                @deepspeed.zero.Init()
                def get_model():
                    return MyLargeModel()

        .. note::
            Only applicable to training with ZeRO-3.

        Examples
        --------

        #. Allocate a model and partition it among all processes:

            .. code-block:: python

                with deepspeed.zero.Init():
                    model = MyLargeModel()


        #. Allocate a model in pinned CPU memory and partition it among a subgroup of processes:

            .. code-block:: python

                with deepspeed.zero.Init(data_parallel_group=mpu.get_data_parallel_group(),
                                         remote_device="cpu",
                                         pin_memory=True):
                    model = MyLargeModel()


        #. Partition an already-allocated model in CPU memory:

            .. code-block:: python

                model = deepspeed.zero.Init(module=model)
        """
        if config is not None:
            config_dict_or_path = config
            logger.warning(
                f'zero.Init: the `config` argument is deprecated. Please use `config_dict_or_path` instead.')

        _ds_config = deepspeed.runtime.config.DeepSpeedConfig(config_dict_or_path,
                                                              mpu) if config_dict_or_path is not None else None
        super().__init__(enabled=enabled, mem_efficient_linear=mem_efficient_linear, ds_config=_ds_config, dtype=dtype)
        if not dist.is_initialized():
            init_distributed()
            assert dist.is_initialized(), "Parameters cannot be scattered without initializing deepspeed.comm"
        if data_parallel_group is None:
            self.ds_process_group = dist.get_world_group()
        else:
            self.ds_process_group = data_parallel_group

        self.rank = dist.get_rank(group=self.ds_process_group)
        self.world_size = dist.get_world_size(group=self.ds_process_group)

        # Local device is the device where the parameters are consumed, must be default device.
        # It is the device where parameters are fully instantiated using allgather
        self.local_device = torch.device(get_accelerator().device_name(os.environ["LOCAL_RANK"]))
        get_accelerator().set_device(self.local_device)

        if _ds_config is not None:
            self._update_persist_config(_ds_config)

            if _ds_config.zero_config.offload_param is not None:
                remote_device = _ds_config.zero_config.offload_param.device
                pin_memory = _ds_config.zero_config.offload_param.pin_memory

        self._validate_remote_device(remote_device, _ds_config)

        # Remote device is the device where parameter partitions are stored
        # It can be same as local_device or it could be CPU or NVMe.
        self.remote_device = self.local_device if remote_device in [None, OffloadDeviceEnum.none] else remote_device
        self.pin_memory = pin_memory if (self.remote_device in [OffloadDeviceEnum.cpu, OffloadDeviceEnum.nvme
                                                                ]) else False

        # Enable fp16 param swapping to NVMe
        if self.remote_device == OffloadDeviceEnum.nvme:
            self.param_swapper = AsyncPartitionedParameterSwapper(_ds_config, self.dtype)
        else:
            self.param_swapper = None

        # If we are provided an already-allocated module to prepare.
        if module is not None:
            assert isinstance(module, torch.nn.Module)
            self._convert_to_zero_parameters(module.parameters(recurse=True))

        self.use_all_gather_base = False
        if dist.has_allgather_base():
            self.use_all_gather_base = True
        else:
            logger.info(f"_all_gather_base API is not available in torch {torch.__version__}")

    def _update_persist_config(self, ds_config):
        Init.param_persistence_threshold = ds_config.zero_config.param_persistence_threshold
        Init.model_persistence_threshold = ds_config.zero_config.model_persistence_threshold // self.world_size

    def _convert_to_zero_parameters(self, param_list):
        for param in param_list:
            if is_zero_param(param):
                continue
            self._convert_to_deepspeed_param(param)
            param.partition()

    def _validate_remote_device(self, remote_device, ds_config):
        if ds_config is not None:
            if remote_device in [None, OffloadDeviceEnum.cpu]:
                if ds_config.zero_config.offload_param is not None:
                    offload_param_device = ds_config.zero_config.offload_param.device
                    assert offload_param_device != OffloadDeviceEnum.nvme, \
                        f"'device' in DeepSpeed Config cannot be {offload_param_device} if remote device is {remote_device}."

            if remote_device == OffloadDeviceEnum.nvme:
                assert ds_config.zero_config.offload_param is not None, \
                f'"offload_param" must be defined in DeepSpeed Config if remote device is {OffloadDeviceEnum.nvme}.'

                assert ds_config.zero_config.offload_param.nvme_path is not None, \
                f'"nvme_path" in DeepSpeed Config cannot be None if remote device is {OffloadDeviceEnum.nvme}'

    def _post_init_method(self, module):
        #see_memory_usage(f"Before converting parmas in {module.__class__.__name__}", force=False)
        print_rank_0(f'Converting Params in {module.__class__.__name__}', force=False)
        see_memory_usage(f"Before converting and partitioning parmas in {module.__class__.__name__}", force=False)

        global param_count
        for name, param in module.named_parameters(recurse=False):
            param_count += param.numel()
            if not is_zero_param(param):
                self._convert_to_deepspeed_param(param)
                print_rank_0(
                    f"Partitioning param {debug_param2name_id_shape(param)} module={debug_module2name(module)}")

                if get_accelerator().on_accelerator(param):
                    dist.broadcast(param, 0, self.ds_process_group)
                else:
                    if dist.get_rank() == 0:
                        logger.warn(f"param `{name}` in {module.__class__.__name__} "
                                    f"not on GPU so was not broadcasted from rank 0")

                param.partition()
        see_memory_usage(
            f"Param count {param_count}. After converting and partitioning parmas in {module.__class__.__name__}",
            force=False)

    def _convert_to_deepspeed_param(self, param):

        # Partitioned, Normal, Remote
        param.ds_param_type = ZeroParamType.PARTITIONED

        # Replicated vs Partitioned vs Inflight
        param.ds_status = ZeroParamStatus.AVAILABLE

        # Stores the shape of the original tensor
        param.ds_shape = param.shape

        # Stores the number of elements in the original parameter without padding
        param.ds_numel = param.numel()

        # Stores the partitioned copy of the tensor
        param.ds_tensor = None

        # Keeps track of how many active sub-modules need this param at any given point in time
        param.ds_active_sub_modules = set()

        # If this flag is true, then the parameters are replicated throughput training
        # And only partitioned before the step
        if param.ds_numel <= Init.param_persistence_threshold and Init.num_persisted_elements + param.ds_numel <= Init.model_persistence_threshold:
            param.ds_persist = True
            Init.num_persisted_parameters += 1
            Init.num_persisted_elements += param.ds_numel
        else:
            param.ds_persist = False

        param.is_external_param = False

        # The group that the parameter is scattered across.
        param.ds_process_group = self.ds_process_group

        # This is set to the Async Param swapper if remote device is nvme
        # else this is set to None
        param.nvme_swapper = self.param_swapper

        # DeepSpeed Param ID
        param.ds_id = Init.param_id
        Init.param_id += 1

        def all_gather(param_list=None, async_op=False, hierarchy=0):
            cls = param
            if param_list is None:
                param_list = [cls]
            return self._all_gather(param_list, async_op=async_op, hierarchy=hierarchy)

        @instrument_w_nvtx
        def all_gather_coalesced(params: Iterable[Parameter], safe_mode: bool = False) -> AllGatherCoalescedHandle:

            # fetches from nvme if the partition is not available and in nvme
            self._ensure_availability_of_partitioned_params(params)

            if self.world_size == 1:
                return _no_gather_coalesced(params)

            for param in params:
                if param.ds_status != ZeroParamStatus.NOT_AVAILABLE:
                    raise RuntimeError(param.ds_summary())
                param.ds_status = ZeroParamStatus.INFLIGHT

            # ensure that each rank has params in same order. the allgather
            # is done by flattening the parameter list into a single tensor that
            # can be allgathered in a single call - this means that if each rank
            # gives a list of the same parameters in a different order we will
            # silently get incorrect parameter values, and have very difficult
            # to debug correctness issues.
            params = sorted(params, key=lambda p: p.ds_id)

            debug_rank0(f"-allgather_coalesced: {[p.ds_id for p in params]}")

            if safe_mode:
                # ensure that same list (with same ordering) of parameters are
                # being allgathered across all ranks, otherwise could mix
                # data between tensors.
                assert_ints_same_as_other_ranks([p.ds_id for p in params])
                # ensure that tensors from each rank agree on the same ds_numel
                # otherwise could mix data between tensors.
                assert_ints_same_as_other_ranks([p.ds_tensor.ds_numel for p in params])

            if len(params) == 1:
                # have an opportunity to avoid some intermediate memory allocations
                param, = params
                param_buffer = torch.empty(
                    math.ceil(param.ds_numel / self.world_size) * self.world_size,
                    dtype=param.dtype,
                    device=get_accelerator().current_device_name(),
                    requires_grad=False,
                )
                handle = _dist_allgather_fn(param.ds_tensor.to(get_accelerator().current_device_name()), param_buffer,
                                            self.ds_process_group)
                param.data = param_buffer.narrow(0, 0, param.ds_numel).view(param.ds_shape).to(param.device)
                return AllGatherHandle(handle, param)
            else:
                partition_sz = sum(p.ds_tensor.ds_numel for p in params)
                flat_tensor = torch.empty(partition_sz * self.world_size,
                                          dtype=get_only_unique_item(p.dtype for p in params),
                                          device=get_accelerator().current_device_name(),
                                          requires_grad=False)
                partitions: List[Parameter] = []
                for i in range(self.world_size):
                    partitions.append(flat_tensor.narrow(0, partition_sz * i, partition_sz))

                instrument_w_nvtx(torch.cat)([p.ds_tensor.to(get_accelerator().current_device_name()) for p in params],
                                             out=partitions[self.rank])
                handle = _dist_allgather_fn(partitions[self.rank], flat_tensor, self.ds_process_group)

                return AllGatherCoalescedHandle(
                    allgather_handle=handle,
                    params=params,
                    partitions=partitions,
                    world_size=self.world_size,
                )

        def partition(param_list=None, hierarchy=0, has_been_updated=False):
            cls = param
            print_rank_0(f"{'--'*hierarchy}----Partitioning param {debug_param2name_id_shape_device(cls)}")
            if param_list is None:
                param_list = [cls]
            self._partition(param_list, has_been_updated=has_been_updated)

        def reduce_gradients_at_owner(param_list=None, hierarchy=0):
            cls = param
            if param_list is None:
                param_list = [cls]
            print_rank_0(
                f"{'--'*hierarchy}----Reducing Gradients for param with ids {[param.ds_id for param in param_list]} to owner"
            )
            self._reduce_scatter_gradients(param_list)

        def partition_gradients(param_list=None, partition_buffers=None, hierarchy=0, accumulate=False):
            cls = param
            print_rank_0(
                f"{'--'*hierarchy}----Partitioning param gradient with id {debug_param2name_id_shape_device(cls)}")
            if param_list is None:
                param_list = [cls]
                if isinstance(partition_buffers, torch.Tensor):
                    partition_buffers = [partition_buffers]

            self._partition_gradients(param_list, partition_buffers=partition_buffers, accumulate=accumulate)

        def aligned_size():
            return self._aligned_size(param)

        def padding_size():
            return self._padding_size(param)

        def partition_numel():
            return self._partition_numel(param)

        def item_override():
            param.all_gather()
            return param._orig_item()

        def ds_summary(slf: torch.Tensor, use_debug_name: bool = False) -> dict:
            return {
                "id": debug_param2name_id(slf) if use_debug_name else slf.ds_id,
                "status": slf.ds_status.name,
                "numel": slf.numel(),
                "ds_numel": slf.ds_numel,
                "shape": tuple(slf.shape),
                "ds_shape": tuple(slf.ds_shape),
                "requires_grad": slf.requires_grad,
                "grad_shape": tuple(slf.grad.shape) if slf.grad is not None else None,
                "persist": slf.ds_persist,
                "active_sub_modules": slf.ds_active_sub_modules,
            }

        def convert_to_zero_parameters(param_list):
            self._convert_to_zero_parameters(param_list)

        def allgather_before(func: Callable) -> Callable:

            def wrapped(*args, **kwargs):
                param.all_gather()
                return func(*args, **kwargs)

            return wrapped

        # Collectives for gathering and partitioning parameters
        param.all_gather = all_gather
        param.all_gather_coalesced = all_gather_coalesced
        param.partition = partition

        # Collective for averaging gradients
        param.reduce_gradients_at_owner = reduce_gradients_at_owner
        param.partition_gradients = partition_gradients

        # Partitioning size utilities
        param.aligned_size = aligned_size
        param.padding_size = padding_size
        param.partition_numel = partition_numel
        param.ds_summary = types.MethodType(ds_summary, param)

        param.item = allgather_before(param.item)

        param.convert_to_zero_parameters = convert_to_zero_parameters

    def _aligned_size(self, param):
        return param.ds_numel + self._padding_size(param)

    def _padding_size(self, param):
        remainder = param.ds_numel % self.world_size
        return (self.world_size - remainder) if remainder else 0

    def _partition_numel(self, param):
        return param.ds_tensor.ds_numel

    def _ensure_availability_of_partitioned_params(self, params):
        swap_in_list = []
        swap_in_flight = []
        for param in params:
            if param.ds_tensor.status == PartitionedParamStatus.NOT_AVAILABLE:
                assert param.ds_tensor.final_location == OffloadDeviceEnum.nvme and param.ds_status == ZeroParamStatus.NOT_AVAILABLE
                swap_in_list.append(param)
            if param.ds_tensor.status == PartitionedParamStatus.INFLIGHT:
                assert param.ds_tensor.final_location == OffloadDeviceEnum.nvme and param.ds_status == ZeroParamStatus.NOT_AVAILABLE
                swap_in_flight.append(param)
        if len(swap_in_list) > 0:
            swap_in_list[0].nvme_swapper.swap_in(swap_in_list, async_op=False)
        elif len(swap_in_flight) > 0:
            swap_in_flight[0].nvme_swapper.synchronize_reads()

    @instrument_w_nvtx
    def _all_gather(self, param_list, async_op=False, hierarchy=None):

        # fetches from nvme if the partition is not available and in nvme
        self._ensure_availability_of_partitioned_params(param_list)

        handles = []
        all_gather_list = []
        for param in param_list:
            if param.ds_status == ZeroParamStatus.NOT_AVAILABLE:
                if async_op:
                    handle = self._allgather_param(param, async_op=async_op, hierarchy=hierarchy)
                    param.ds_status = ZeroParamStatus.INFLIGHT  # if async_op else ZeroParamStatus.AVAILABLE
                    handles.append(handle)
                else:
                    all_gather_list.append(param)

        if not async_op:
            if len(param_list) == 1:
                ret_value = self._allgather_params(all_gather_list, hierarchy=hierarchy)
            else:
                ret_value = self._allgather_params_coalesced(all_gather_list, hierarchy)

            for param in all_gather_list:
                param.ds_status = ZeroParamStatus.AVAILABLE
            return ret_value

        return handles

    def _partition(self, param_list, force=False, has_been_updated=False):
        for param in param_list:
            #print_rank_0(f"Before Partitioning Param {param.ds_id}")
            # self._param_status(param)
            self._partition_param(param, has_been_updated=has_been_updated)
            param.ds_status = ZeroParamStatus.NOT_AVAILABLE
            # if param.ds_tensor is not None:
            #    assert id(param.data) == id(param.ds_tensor.data), \
            #    "After the parameters are initially partitioned, make sure we are not recreating the partition."
            #print_rank_0(f"After Partitioning Param {param.ds_id}")
            # self._param_status(param)

    @instrument_w_nvtx
    def _partition_param(self, param, buffer=None, has_been_updated=False):
        assert param.ds_status is not ZeroParamStatus.INFLIGHT, f" {param} Cannot partition a param in flight"

        global reuse_buffers
        #print_rank_0(f"Param id {param.ds_id} status is {param.ds_status}")
        if param.ds_status is ZeroParamStatus.AVAILABLE:
            print_rank_0(f"Partitioning param id {param.ds_id} reuse buffers {reuse_buffers}", force=False)
            # if reuse_buffers and False:
            #     numel = buffer.numel()
            #     buffer = param.data.view(-1)
            #     print_rank_0(
            #         "Returning buffer for param {param.ds_id} with numel {param.ds_numel} to empty buffers",
            #         force=False)
            #     if numel in empty_buffers:
            #         empty_buffers[numel].append(buffer)

            # if deepspeed.comm.get_rank():
            #    print(f"Releasing {param.data.numel()}")
            if param.ds_tensor is not None and not has_been_updated:

                #param.data = param.ds_tensor.data

                see_memory_usage(f'Before partitioning param {param.ds_id} {param.shape}', force=False)
                # param.data does not store anything meaningful in partitioned state
                free_param(param)
                see_memory_usage(f'After partitioning param {param.ds_id} {param.shape}', force=False)

                if param.ds_tensor.final_location == OffloadDeviceEnum.nvme:
                    print_rank_0(f"Param {param.ds_id} partition released since it exists in nvme", force=False)
                    param.nvme_swapper.remove_partition_and_release_buffers([param])

                return

            tensor_size = self._aligned_size(param)
            partition_size = tensor_size // self.world_size

            if param.ds_tensor is None:
                final_location = None
                if self.remote_device == OffloadDeviceEnum.nvme and self.param_swapper.swappable_tensor(
                        numel=partition_size):
                    final_location = OffloadDeviceEnum.nvme
                    buffer = self.param_swapper.get_buffer(param, partition_size)
                    partitioned_tensor = torch.empty(0, dtype=param.dtype, device=buffer.device)
                    partitioned_tensor.data = buffer.data
                    print_rank_0(f"ID {param.ds_id} Initializing partition for the first time for nvme offload.")

                else:
<<<<<<< HEAD
                    if param.ds_persist:
                        device = self.local_device
                    elif self.remote_device == OffloadDeviceEnum.nvme:
                        device = OffloadDeviceEnum.cpu
                    else:
                        device = self.remote_device

                    partitioned_tensor = torch.empty(partition_size,
                                                     dtype=param.dtype,
                                                     device=device)

                    if device == OffloadDeviceEnum.cpu and self.pin_memory:
                        partitioned_tensor = get_accelerator().pin_memory(
                            partitioned_tensor)
=======
                    partitioned_tensor = torch.empty(partition_size,
                                                     dtype=param.dtype,
                                                     device=OffloadDeviceEnum.cpu if self.remote_device
                                                     == OffloadDeviceEnum.nvme else self.remote_device)
                    if self.pin_memory:
                        partitioned_tensor = get_accelerator().pin_memory(partitioned_tensor)
>>>>>>> 91d63e02

                partitioned_tensor.requires_grad = False
                param.ds_tensor = partitioned_tensor
                param.ds_tensor.ds_numel = partition_size
                param.ds_tensor.status = PartitionedParamStatus.AVAILABLE
                param.ds_tensor.final_location = final_location

            start = partition_size * self.rank
            end = start + partition_size

            one_dim_param = param.contiguous().view(-1)

            if start < param.ds_numel and end <= param.ds_numel:
                src_tensor = one_dim_param.narrow(0, start, partition_size)

                param.ds_tensor.copy_(src_tensor)
                #partitioned_tensor = src_tensor.clone().detach().to(self.remote_device)

            else:
                # partitioned_tensor = torch.zeros(partition_size,
                #                                  dtype=param.dtype,
                #                                  device=self.remote_device )

                if start < param.ds_numel:
                    elements_to_copy = param.ds_numel - start
                    param.ds_tensor.narrow(0, 0,
                                           elements_to_copy).copy_(one_dim_param.narrow(0, start, elements_to_copy))

            #print(f"Remote device {self.remote_device}")

            #param.ds_tensor = partitioned_tensor

            #param.data = param.ds_tensor.data

            # param.data does not store anything meaningful in partitioned state

            see_memory_usage(f'Before partitioning param {param.ds_id} {param.shape}', force=False)
            free_param(param)
            see_memory_usage(f'After partitioning param {param.ds_id} {param.shape}', force=False)

            if param.ds_tensor.final_location == OffloadDeviceEnum.nvme:
                self.param_swapper.swap_out_and_release([param])
                print_rank_0(f"ID {param.ds_id} Offloaded to nvme offload and buffers released.")
                see_memory_usage(f"ID {param.ds_id} Offloaded to nvme offload and buffers released.", force=False)

            print_rank_0(f"ID {param.ds_id} partitioned type {param.dtype} dev {param.device} shape {param.shape}")

    def _param_status(self, param):
        if param.ds_tensor is not None:
            print_rank_0(
                f"Param id {param.ds_id}, param status: {param.ds_status}, param numel {param.ds_numel}, partitioned numel {param.ds_tensor.numel()}, data numel {param.data.numel()}"
            )
        else:
            print_rank_0(
                f"Param id {param.ds_id}, param status: {param.ds_status}, param numel {param.ds_numel}, partitioned ds_tensor {param.ds_tensor}, data numel {param.data.numel()}"
            )

    def _allgather_param(self, param, async_op=False, hierarchy=0):

        partition_size = param.ds_tensor.ds_numel

        tensor_size = partition_size * self.world_size
        aligned_param_size = self._aligned_size(param)
        assert tensor_size == aligned_param_size, f'param id {param.ds_id} aligned size {aligned_param_size} does not match tensor size {tensor_size}'

        print_rank_0(
            f"{'--'* hierarchy}---- Before allocating allgather param {debug_param2name_id_shape_status(param)} partition size={partition_size}"
        )

        see_memory_usage(
            f'Before allocate allgather param {debug_param2name_id_shape_status(param)} partition_size={partition_size} ',
            force=False)
        flat_tensor = torch.zeros(aligned_param_size, dtype=param.dtype, device=param.device).view(-1)
        see_memory_usage(
            f'After allocate allgather param {debug_param2name_id_shape_status(param)} {aligned_param_size} {partition_size} ',
            force=False)

        get_accelerator().synchronize()

        print_rank_0(
            f"{'--'* hierarchy}----allgather param with {debug_param2name_id_shape_status(param)} partition size={partition_size}"
        )
        #        if not flat_tensor.numel() > 100000:
        #            replicated_tensor = flat_tensor.narrow(0,
        #                                                   0,
        #                                                   param.ds_numel).view(param.ds_shape)
        #            param.data = replicated_tensor.data
        #            return None
        if self.use_all_gather_base:
            # try the _all_gather_base on PyTorch master branch
            handle = dist.all_gather_base(flat_tensor,
                                          param.ds_tensor.to(get_accelerator().device_name()),
                                          group=self.ds_process_group,
                                          async_op=async_op)
        else:
            partitions = []
            for i in range(self.world_size):
                partitions.append(flat_tensor.narrow(0, partition_size * i, partition_size))

                if i == dist.get_rank(group=self.ds_process_group):
                    partitions[i].data.copy_(param.ds_tensor.data, non_blocking=True)

            handle = dist.all_gather(partitions, partitions[self.rank], group=self.ds_process_group, async_op=async_op)

        replicated_tensor = flat_tensor.narrow(0, 0, param.ds_numel).view(param.ds_shape)
        param.data = replicated_tensor.data
        return handle

    def _allgather_params_coalesced(self, param_list, hierarchy=0):
        """ blocking call
        avoid explicit memory copy in _allgather_params
        """
        if len(param_list) == 0:
            return

        if self.world_size == 1:
            handle = _no_gather_coalesced(param_list)
            handle.wait()
            return None

        # collect local tensors and partition sizes
        partition_sizes = []
        local_tensors = []
        for param in param_list:
            partition_sizes.append(param.ds_tensor.ds_numel)
            local_tensors.append(param.ds_tensor.to(get_accelerator().device_name()))

        # allocate memory for allgather params
        allgather_params = []
        for psize in partition_sizes:
            tensor_size = psize * self.world_size
            flat_tensor = torch.empty(tensor_size, dtype=param_list[0].dtype, device=self.local_device).view(-1)
            flat_tensor.requires_grad = False
            allgather_params.append(flat_tensor)

        # launch
        launch_handles = []
        # backend = get_backend(self.ds_process_group)
        # with _batch_p2p_manager(backend):
        for param_idx, param in enumerate(param_list):
            input_tensor = local_tensors[param_idx].view(-1)

            if self.use_all_gather_base:
                # try the _all_gather_base from Pytorch master
                h = dist.all_gather_base(allgather_params[param_idx],
                                         input_tensor,
                                         group=self.ds_process_group,
                                         async_op=True)
            else:
                output_list = []
                for i in range(self.world_size):
                    psize = partition_sizes[param_idx]
                    partition = allgather_params[param_idx].narrow(0, i * psize, psize)
                    output_list.append(partition)
                    if not get_accelerator().on_accelerator(partition):
                        logger.warning(
                            f'param {param_idx}, partition {i} is not on CUDA, partition shape {partition.size()}')

                # back to old all_gather function signature
                h = dist.all_gather(output_list, input_tensor, group=self.ds_process_group, async_op=True)
            launch_handles.append(h)

        # Wait ensures the operation is enqueued, but not necessarily complete.
        launch_handles[-1].wait()

        # assign to param.data (not copy)
        for i, param in enumerate(param_list):
            gathered_tensor = allgather_params[i]
            param.data = gathered_tensor.narrow(0, 0, param.ds_numel).view(param.ds_shape).data

        # guarantee the communication to be completed
        get_accelerator().synchronize()

        return None

    def _allgather_params(self, param_list, hierarchy=0):
        if len(param_list) == 0:
            return

        partition_size = sum([param.ds_tensor.ds_numel for param in param_list])

        tensor_size = partition_size * self.world_size
        flat_tensor = torch.empty(tensor_size, dtype=param_list[0].dtype, device=self.local_device)
        flat_tensor.requires_grad = False
        partitions = []
        for i in range(self.world_size):
            start = partition_size * i

            partitions.append(flat_tensor.narrow(0, start, partition_size))

            if i == self.rank:
                offset = 0
                for param in param_list:
                    param_numel = param.ds_tensor.ds_numel

                    partitions[i].narrow(0, offset, param_numel).copy_(param.ds_tensor.data)

                    offset += param_numel

        dist.all_gather(partitions, partitions[self.rank], group=self.ds_process_group, async_op=False)
        param_offset = 0

        for param in param_list:
            param_partition_size = param.ds_tensor.ds_numel
            param_size = param.ds_numel
            replicated_tensor = torch.empty(param.ds_shape, dtype=param.dtype, device=self.local_device)

            for i in range(self.world_size):

                start = i * partition_size

                param_start = i * param_partition_size

                if param_start < param_size:
                    numel_to_copy = min(param_size - param_start, param_partition_size)

                    part_to_copy = partitions[i].narrow(0, param_offset, numel_to_copy)

                    replicated_tensor.view(-1).narrow(0, param_start, numel_to_copy).copy_(part_to_copy)
            #param_offset += param.data.numel()
            param_offset += param.ds_tensor.ds_numel

            param.data = replicated_tensor.data

        return None

    def _reduce_scatter_gradients(self, param_list):
        #print_rank_0([param.grad for param in param_list])
        #assert any([param.grad is None for param in param_list]), "None gradients cannot be reduce scattered"

        handles_and_reduced_partitions = []
        for param in param_list:
            assert param.grad.numel(
            ) == param.ds_numel, f"{param.grad.numel()} != {param.ds_numel} Cannot reduce scatter gradients whose size is not same as the params"

            handles_and_reduced_partitions.append(self._reduce_scatter_gradient(param))

        for param, (handle, reduced_partition) in zip(param_list, handles_and_reduced_partitions):
            if handle is not None:
                handle.wait()

            # some ranks may have partitions that are padded to go beyond the grad size.
            # For these ranks the output of reduce scatter is a separate buffer and needs
            # to be copied in
            partition_size = param.ds_tensor.ds_numel
            start = self.rank * partition_size
            end = start + partition_size
            #print_rank_0("REduce scatter was executed for praam {param.ds_id}")
            if start < param.ds_numel and end > param.ds_numel:
                elements = param.ds_numel - start
                param.grad.view(-1).narrow(0, start, elements).copy_(reduced_partition.narrow(0, 0, elements))

    def _reduce_scatter_gradient(self, param):

        partition_size = param.ds_tensor.ds_numel
        #output = torch.empty(partition_size, dtype=param.dtype, device=param.device)

        total_size = partition_size * self.world_size
        input_list = []

        for i in range(self.world_size):

            start = i * partition_size
            end = start + partition_size

            #print("before reduce scatter gradients")
            if start < param.ds_numel and end <= param.ds_numel:
                input = param.grad.view(-1).narrow(0, start, partition_size)
            else:
                input = torch.zeros(partition_size, dtype=param.dtype, device=param.device)

                if start < param.ds_numel:
                    elements = param.ds_numel - start
                    input.narrow(0, 0, elements).copy_(param.grad.view(-1).narrow(0, start, elements))
            #print("after reduce scatter gradients")
            input_list.append(input)

        rank = dist.get_rank(group=self.ds_process_group)
        handle = dist.reduce_scatter(input_list[rank], input_list, group=self.ds_process_group, async_op=True)

        return handle, input_list[rank]

    def _partition_gradients(self, param_list, partition_buffers=None, accumulate=False):
        if partition_buffers is None:
            partition_buffers = [None] * len(param_list)

        for param, partition_buffer in zip(param_list, partition_buffers):
            self._partition_gradient(param, partition_buffer=partition_buffer, accumulate=accumulate)

    def _partition_gradient(self, param, partition_buffer=None, accumulate=False):
        #import pdb;pdb.set_trace()
        # param.grad=None
        # param.grad.test()
        print_rank_0(
            f"Partitioning param {param.ds_id} gradient of size {param.grad.numel()} type {param.grad.dtype} part_size {param.ds_tensor.ds_numel}"
        )
        see_memory_usage("Before partitioning gradients", force=False)
        partition_size = param.ds_tensor.ds_numel

        if partition_buffer is None:
            assert not accumulate, "No buffer to accumulate to"
            partition_buffer = torch.zeros(partition_size, dtype=param.dtype, device=param.device)
        else:
            assert partition_buffer.numel(
            ) >= partition_size, f"The partition buffer size {partition_buffer.numel()} should match the size of param.ds_tensor {partition_size}"

        rank = dist.get_rank(group=self.ds_process_group)
        start = partition_size * rank
        end = start + partition_size

        dest_tensor_full_buffer = partition_buffer.view(-1).narrow(0, 0, partition_size)

        #print("before partition gradients")
        if start < param.ds_numel:
            elements = min(param.ds_numel - start, partition_size)

            dest_tensor = dest_tensor_full_buffer.narrow(0, 0, elements)
            src_tensor = param.grad.view(-1).narrow(0, start, elements)

            # just copy the grad partition to the buffer
            if not accumulate:
                dest_tensor.copy_(src_tensor)

            # if source and destination are on same device,
            # add to the provided buffer
            elif src_tensor.device == dest_tensor.device:
                dest_tensor.add_(src_tensor)

            # if source and destination are on different device, copy first to src
            # then add and move back to the destination. This seems to run faster
            # when src is gpu and dest is cpu
            # adding directly to cpu is very slow
            else:
                acc_tensor = torch.empty(src_tensor.numel(), dtype=param.dtype, device=param.device)

                acc_tensor.copy_(dest_tensor)
                acc_tensor.add_(src_tensor)
                dest_tensor.copy_(acc_tensor)

            # partition_buffer.view(-1).narrow(
            #     0,
            #     0,
            #     elements).copy_(param.grad.view(-1).narrow(0,
            #                                             start,
            #                                             elements))

        #print("after partition gradients")
        param.grad.data = dest_tensor_full_buffer.data
        see_memory_usage("After partitioning gradients", force=False)


class GatheredParameters:

    def __init__(self, params, modifier_rank=None, fwd_module=None, enabled=True):
        """A context that collects parameters that were partitioned via a
        :class:`deepspeed.zero.Init` context. The parameters are partitioned
        again upon exit.

        Args:
            params (``torch.nn.Parameter``): A single parameter, or an iterable of parameters (list, tuple, generator) of parameters to collect.
                It's assumed that all parameters are zero params.
            modifier_rank (int, optional): If specified, this rank's parameter will be
                broadcasted on exit from the context. This argument is required if ``params`` are
                modified, so that all processes have a consistent view of the data. Defaults
                to ``None``.
            fwd_module (``torch.nn.Module``, optional): If specified, ``params`` will be
                registered as external parameters of ``fwd_module``. See :meth:`deepspeed.zero.register_external_parameter`.
            enabled (bool, optional): If ``False``, this context is a no-op. Defaults to ``True``.

        Important: Make sure to use ``modifier_rank`` that is not ``None`` (e.g., ``modifier_rank=0``)
        if you need the GPU memory allocated by gather to be released upon exit from the context manager.

        Important: if ``params`` isn't an iterable of parameters or a single parameter it'll be silently ignored!

        Examples
        ========

        #. Allocate a partitioned module, initialize its weight on rank 0, and update all
           processes.

            .. code-block:: python

                with deepspeed.zero.Init():
                    linear = torch.nn.Linear(1000,1000)

                with deepspeed.zero.GatheredParameters(linear.weight,
                                                       modifier_rank=0):
                    if deepspeed.comm.get_rank() == 0:
                        linear.weight.zero_()

                with deepspeed.zero.GatheredParameters(linear.weight,
                                                       modifier_rank=0):
                    if deepspeed.comm.get_rank() == 0:
                        linear.weight.zero_()

        #. Collect a partitioned weight to pass to another module during
           training. The parameter will be registered as an external parameter
           and made available during the backward pass.

            .. code-block:: python
                :emphasize-lines: 6

                def forward(self, input):
                    x = self.layer1(input)

                    # self.layer1.weight is required by self.layer2.forward
                    with deepspeed.zero.GatheredParameters(self.layer1.weight,
                                                           fwd_module=self):
                        y = self.layer2(x, self.layer1.weight)
                    return y


        #. Pretrained model loading

            .. code-block:: python

                with deepspeed.zero.Init():
                    model = MyModel()

                state_dict = torch.load(model_path, map_location="cpu")

                def load(module: nn.Module, prefix=""):
                    # because zero3 puts placeholders in model params, this context
                    # manager gathers (unpartitions) the params of the current layer, then loads from
                    # the state dict and then re-partitions them again
                    with deepspeed.zero.GatheredParameters(list(module.parameters(recurse=False)), modifier_rank=0):
                        if deepspeed.comm.get_rank() == 0:
                            module._load_from_state_dict(state_dict, prefix)

                    for name, child in module._modules.items():
                        if child is not None:
                            load(child, prefix + name + ".")

                load(model, prefix="")

        If this approach is not used, then the full model will first be copied to each GPU. For models
        bigger than the memory of a single GPU, this method is required.
        """

        self.enabled = enabled
        if not enabled:
            return

        if isinstance(params, Iterable) and not isinstance(params, torch.Tensor):
            # deal with generators like model.parameters()
            # must convert to list to be able to iterate more than once if we get a generator
            params = list(params)
        else:
            # single param
            params = [params]

        # enable if at least one is zero-param, otherwise a noop
        if not any(is_zero_param(p) for p in params):
            self.enabled = False
            return

        self.params = [p for p in params if hasattr(p, "ds_id")]
        self.src_rank = None
        if modifier_rank is not None:
            if self.params[0].ds_process_group == dist.get_world_group():
                self.src_rank = modifier_rank
            else:
                # A group was specified; convert DP rank to global rank
                self.src_rank = dist.get_global_rank(self.params[0].ds_process_group, modifier_rank)
        self.fwd_module = fwd_module
        if self.fwd_module is not None:
            # is a no-op if already registered
            for p in self.params:
                register_external_parameter(self.fwd_module, p)

    def __enter__(self):
        if not self.enabled:
            return
        self.params[0].all_gather(param_list=self.params)

    def __exit__(self, *exc):
        if not self.enabled:
            return
        if self.src_rank is None:
            self.params[0].partition(param_list=self.params, has_been_updated=False)
            return

        handles = [dist.broadcast(p, self.src_rank, group=p.ds_process_group, async_op=True) for p in self.params]
        for h in handles:
            h.wait()
        self.params[0].partition(param_list=self.params, has_been_updated=True)<|MERGE_RESOLUTION|>--- conflicted
+++ resolved
@@ -1104,7 +1104,6 @@
                     print_rank_0(f"ID {param.ds_id} Initializing partition for the first time for nvme offload.")
 
                 else:
-<<<<<<< HEAD
                     if param.ds_persist:
                         device = self.local_device
                     elif self.remote_device == OffloadDeviceEnum.nvme:
@@ -1119,14 +1118,6 @@
                     if device == OffloadDeviceEnum.cpu and self.pin_memory:
                         partitioned_tensor = get_accelerator().pin_memory(
                             partitioned_tensor)
-=======
-                    partitioned_tensor = torch.empty(partition_size,
-                                                     dtype=param.dtype,
-                                                     device=OffloadDeviceEnum.cpu if self.remote_device
-                                                     == OffloadDeviceEnum.nvme else self.remote_device)
-                    if self.pin_memory:
-                        partitioned_tensor = get_accelerator().pin_memory(partitioned_tensor)
->>>>>>> 91d63e02
 
                 partitioned_tensor.requires_grad = False
                 param.ds_tensor = partitioned_tensor
