--- conflicted
+++ resolved
@@ -223,12 +223,7 @@
         self.mem_efficient_linear = mem_efficient_linear
         self.enabled = enabled
         self._set_dtype(ds_config, dtype)
-<<<<<<< HEAD
-        assert self.dtype in [
-            torch.half, torch.float], f"Invalid data type {self.dtype}, allowed values are [torch.half, torch.float]"
-=======
         assert self.dtype in [torch.half, torch.float], f"Invalid data type {self.dtype}, allowed values are [torch.half, torch.float]"
->>>>>>> c6d1418d
 
     def __enter__(self):
         if not self.enabled:
@@ -384,11 +379,7 @@
                 effect. Defaults to ``True``.
             dtype (``dtype``, optional): Can be used to change the data type of the parameters.
                 Supported options are ``torch.half`` and ``torch.float``. Defaults to ``None``
-<<<<<<< HEAD
-            mpu (``object``, optional): A model parallelism unit object that implements get_{model,data}_parallel_{rank,group,wolrd_size}
-=======
             mpu (``object``, optional): A model parallelism unit object that implements get_{model,data}_parallel_{rank,group,world_size}.
->>>>>>> c6d1418d
 
         This context accelerates model initialization and enables models that
         are too large to allocate in their entirety in CPU memory. It has the
@@ -509,13 +500,8 @@
                 self._convert_to_deepspeed_param(param)
                 param.partition()
 
-<<<<<<< HEAD
-    def _validate_remote_device(self, remote_device, _ds_config):
-        if _ds_config is not None:
-=======
     def _validate_remote_device(self, remote_device, ds_config):
         if ds_config is not None:
->>>>>>> c6d1418d
             if remote_device in [None, OFFLOAD_CPU_DEVICE]:
                 if ds_config.zero_config.offload_param is not None:
                     offload_param_device = ds_config.zero_config.offload_param[
@@ -524,19 +510,11 @@
                         f"{OFFLOAD_PARAM_DEVICE} in DeepSpeed Config cannot be {offload_param_device} if remote device is {remote_device}."
 
             if remote_device == OFFLOAD_NVME_DEVICE:
-<<<<<<< HEAD
-                assert _ds_config.zero_config.offload_param is not None, \
-                    f'{OFFLOAD_PARAM} must be defined in DeepSpeed Config if remote device is {OFFLOAD_NVME_DEVICE}.'
-
-                assert _ds_config.zero_config.offload_param[OFFLOAD_PARAM_NVME_PATH] is not None, \
-                    f'{OFFLOAD_PARAM_NVME_PATH} in DeepSpeed Config cannot be None if remote device is {OFFLOAD_NVME_DEVICE}'
-=======
                 assert ds_config.zero_config.offload_param is not None, \
                 f'{OFFLOAD_PARAM} must be defined in DeepSpeed Config if remote device is {OFFLOAD_NVME_DEVICE}.'
 
                 assert ds_config.zero_config.offload_param[OFFLOAD_PARAM_NVME_PATH] is not None, \
                 f'{OFFLOAD_PARAM_NVME_PATH} in DeepSpeed Config cannot be None if remote device is {OFFLOAD_NVME_DEVICE}'
->>>>>>> c6d1418d
 
     def _post_init_method(self, module):
         #see_memory_usage(f"Before converting parmas in {module.__class__.__name__}", force=False)
