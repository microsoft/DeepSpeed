"""
"Copyright 2020 The Microsoft DeepSpeed Team.
Licensed under the MIT license.
"""

import math
import os
import types
from typing import Callable, Iterable
from enum import Enum
import functools
import itertools
from typing import List

import torch
from torch import Tensor
from deepspeed import comm as dist
from torch.nn import Module
from torch.nn import Parameter

from .linear import zero3_linear_wrap

import deepspeed
from ..utils import get_only_unique_item, see_memory_usage
from deepspeed.runtime.zero.utils import assert_ints_same_as_other_ranks
from deepspeed.runtime.zero.offload_config import OffloadDeviceEnum
from deepspeed.utils import instrument_w_nvtx, logger
from deepspeed.comm.comm import init_distributed
from deepspeed.utils.debug import (debug_param2name_id_shape,
                                   debug_param2name_id_shape_device,
                                   debug_module2name,
                                   debug_param2name_id,
<<<<<<< HEAD
                                   debug_param2name_id_shape_status,
                                   printflock,
                                   log_rank_file)
from deepspeed.utils.logging import logger
from deepspeed.accelerator import literal_device, on_accel_device
from deepspeed.accelerator import runtime as accel_runtime

=======
                                   debug_param2name_id_shape_status)
>>>>>>> 0f5c2012
from ..swap_tensor.partitioned_param_swapper import AsyncPartitionedParameterSwapper, PartitionedParamStatus

param_count = 0
partitioned_param_data_shape = [0]
zero_init_enabled = False


def _dist_allgather_fn(input_tensor: Tensor, output_tensor: Tensor, group=None):
    return instrument_w_nvtx(dist.allgather_fn)(output_tensor,
                                                input_tensor,
                                                group=group,
                                                async_op=True)


def print_rank_0(message, debug=False, force=False):
    rank = dist.get_rank()
    if rank == 0 and (debug or force):
        print(message)
    # other variations
    # - print for all ranks w/o interleaving
    # printflock(f"[{rank}] {message}")
    # - print to log file per rank
    # log_rank_file(rank, message)


def debug_rank0(msg: str) -> None:
    if dist.get_rank() == 0:
        logger.debug(msg)


def is_zero_param(parameter):
    if not torch.is_tensor(parameter):
        return False
    return hasattr(parameter, 'ds_id')


def _init_external_params(module):
    if not hasattr(module, '_external_params'):
        module._external_params = {}

        def external_parameters(self):
            return self._external_params.items()

        def all_parameters(self):
            return itertools.chain(self.named_parameters(self,
                                                         recurse=False),
                                   external_parameters(self))

        module.ds_external_parameters = types.MethodType(external_parameters, module)
        module.all_parameters = types.MethodType(all_parameters, module)


def register_external_parameter(module, parameter):
    """Instruct DeepSpeed to coordinate ``parameter``'s collection and partitioning in
    the forward and backward passes of ``module``.

    This is used when a parameter is accessed outside of its owning module's
    ``forward()``. DeepSpeed must know to collect it from its partitioned
    state and when to release the memory.

    .. note::
        This is only applicable to training with ZeRO stage 3.

    Args:
        module (``torch.nn.Module``): The module that requires ``parameter`` in its forward pass.
        parameter (``torch.nn.Parameter``): The parameter to register.

    Raises:
        RuntimeError: If ``parameter`` is not of type ``torch.nn.Parameter``.


    Examples
    ========

    #. Register a weight that is used in another module's forward pass (line 6).
       Parameter ``layer1.weight`` is used by ``layer2`` (line 11).

        .. code-block:: python
            :linenos:
            :emphasize-lines: 6,11

            class ModuleZ3(torch.nn.Module):
                def __init__(self, *args):
                    super().__init__(self, *args)
                    self.layer1 = SomeLayer()
                    self.layer2 = OtherLayer()
                    deepspeed.zero.register_external_parameter(self, self.layer1.weight)

                def forward(self, input):
                    x = self.layer1(input)
                    # self.layer1.weight is required by self.layer2.forward
                    y = self.layer2(x, self.layer1.weight)
                    return y
    """
    if not isinstance(parameter, torch.nn.Parameter):
        raise RuntimeError('Parameter is not a torch.nn.Parameter')

    if not hasattr(module, '_external_params'):
        _init_external_params(module)

    key = id(parameter)
    module._external_params[key] = parameter


def unregister_external_parameter(module, parameter):
    """Reverses the effects of :meth:`register_external_parameter`.

    Args:
        module (``torch.nn.Module``): The module to affect.
        parameter (``torch.nn.Parameter``): The parameter to unregister.

    Raises:
        RuntimeError: If ``parameter`` is not of type ``torch.nn.Parameter``.
        RuntimeError: If ``parameter`` is not a registered external parameter of ``module``.
    """
    if not isinstance(parameter, torch.nn.Parameter):
        raise RuntimeError('Parameter is not a torch.nn.Parameter')

    if not hasattr(module,
                   '_external_params') or id(parameter) not in module._external_params:
        raise RuntimeError('Parameter is not a registered external parameter of module.')

    key = id(parameter)
    del module._external_params[key]


class ZeroParamType(Enum):

    # same as regular pytorch parameters
    NORMAL = 1

    # parameters are partitioned across data parallel process
    PARTITIONED = 2

    # the parameter is held with a unique process rank
    # and is not available on all other process
    REMOTE = 3


class ZeroParamStatus(Enum):
    # parameters are fully present and ready for use on all processes
    AVAILABLE = 1

    # parameters are either partitioned or remote in some or all process
    NOT_AVAILABLE = 2

    # parameters are being gathered.
    INFLIGHT = 3


_orig_torch_empty = torch.empty
_orig_torch_zeros = torch.zeros
_orig_torch_ones = torch.ones
_orig_torch_full = torch.full


def zero_wrapper_for_fp_tensor_constructor(fn: Callable,
                                           target_fp_dtype: torch.dtype) -> Callable:
    def wrapped_fn(*args, **kwargs) -> Tensor:
        if kwargs.get("device", None) is None:
            kwargs['device'] = torch.device(literal_device(os.environ["LOCAL_RANK"]))
        tensor: Tensor = fn(*args, **kwargs)
        if tensor.is_floating_point():
            tensor = tensor.to(target_fp_dtype)

        return tensor

    return wrapped_fn


def get_new_tensor_fn_for_dtype(dtype: torch.dtype) -> Callable:
    def new_tensor(cls, *args) -> Tensor:
        device = torch.device(literal_device(os.environ["LOCAL_RANK"]))
        tensor = _orig_torch_empty(0, device=device).new_empty(*args)
        if tensor.is_floating_point():
            tensor = tensor.to(dtype)

        return tensor

    return new_tensor


# https://stackoverflow.com/a/63851681/9201239
def get_all_subclasses(cls):
    subclass_list = []

    def recurse(cl):
        for subclass in cl.__subclasses__():
            subclass_list.append(subclass)
            recurse(subclass)

    recurse(cls)

    return set(subclass_list)


@instrument_w_nvtx
def free_param(param: Parameter) -> None:
    """Free underlying storage of a parameter."""
    assert not param.ds_active_sub_modules, param.ds_summary()
    if on_accel_device(param.data):
        # need to make sure that we don't free the parameter while it is still
        # being used for computation
        param.data.record_stream(accel_runtime.current_stream())
    # param.data doesn't store anything meaningful in partitioned state
    param.data = torch.empty(0, dtype=param.dtype, device=param.device)
    param.ds_status = ZeroParamStatus.NOT_AVAILABLE


reuse_buffers = False
temp_contiguous_tensor = None
empty_buffers = {}


# Inserts _post_init_method at the end of init method
# for all sub classes of torch.nn.Module
class InsertPostInitMethodToModuleSubClasses(object):
    def __init__(self,
                 enabled=True,
                 mem_efficient_linear=True,
                 ds_config=None,
                 dtype=None):
        self.mem_efficient_linear = mem_efficient_linear
        self.enabled = enabled
        self._set_dtype(ds_config, dtype)
        assert self.dtype in [torch.half, torch.bfloat16, torch.float], f"Invalid data type {self.dtype}, allowed values are [torch.half, torch.bfloat16, torch.float]"

    def __enter__(self):
        global zero_init_enabled
        if not self.enabled:
            return
        zero_init_enabled = True

        def apply_with_gather(orig_module_apply_fn: Callable) -> Callable:
            """many models make use of child modules like Linear or Embedding which
            perform their own weight initialization in their __init__ methods,
            but will then have more weight initialization in a parent module's __init__
            method that modifies weights of child modules, which is typically done
            using the Module.apply method.

            since the Init context manager partitions child modules immediately after
            they are initialized, without modifying apply we would entirely skip
            any initialization done by parent modules.

            to get around this issue, we wrap the function passed to Module.apply
            so that the applied function is applied to child modules correctly.
            """
            def get_wrapped_fn_to_apply(fn_to_apply: Callable) -> Callable:
                if hasattr(fn_to_apply, "wrapped"):
                    return fn_to_apply

                @functools.wraps(fn_to_apply)
                def wrapped_fn_to_apply(module_to_apply_fn_to: Module) -> None:
                    """gathers parameters before calling apply function. afterwards
                    parameters are broadcasted to ensure consistency across all ranks
                    then re-partitioned.

                    takes the following steps:
                    1. allgathers parameters for the current module being worked on
                    2. calls the original function
                    3. broadcasts root rank's parameters to the other ranks
                    4. re-partitions the parameters
                    """
                    if not all(
                            is_zero_param(p)
                            for p in module_to_apply_fn_to.parameters(recurse=False)):
                        raise RuntimeError(
                            f"not all parameters for {module_to_apply_fn_to.__class__.__name__}, "
                            f"were zero params, is it possible that the parameters were "
                            f"overwritten after they were initialized? "
                            f"params: {[p for p in module_to_apply_fn_to.parameters(recurse=False)]} "
                        )

                    params_to_apply_fn_to: Iterable[Parameter] = list(
                        sorted(module_to_apply_fn_to.parameters(recurse=False),
                               key=lambda p: p.ds_id))

                    for param in params_to_apply_fn_to:
                        param.all_gather()

                    fn_to_apply(module_to_apply_fn_to)

                    for param in params_to_apply_fn_to:
                        dist.broadcast(param.data, 0, group=param.ds_process_group)

                    for param in params_to_apply_fn_to:
                        param.partition(has_been_updated=True)

                wrapped_fn_to_apply.wrapped = True

                return wrapped_fn_to_apply

            @functools.wraps(orig_module_apply_fn)
            def wrapped_apply(module: Module, fn_to_apply: Callable) -> None:
                orig_module_apply_fn(module, get_wrapped_fn_to_apply(fn_to_apply))

            return wrapped_apply

        def partition_after(f):
            @functools.wraps(f)
            def wrapper(module, *args, **kwargs):

                # important logic: We want to run post_init only after child's __init__ is
                # completed, and do nothing after __init__ of any of its parents and grandparents in
                # the inheritance ancestry. This way the partitioning will need to happen only once
                # when the whole object is ready to be partitioned and not before. This is because
                # often the child module will need to tweak the weights - for example running a
                # custom weights init function. So if a parent created the weights param, the child
                # won't need to gather it in order to tweak it

                print_rank_0(f'Before initializing {module.__class__.__name__}',
                             force=False)

                is_child_module = False
                if not hasattr(module, "_ds_child_entered"):
                    # child's __init__ was called, since parents all see the same object they can now skip post_init
                    is_child_module = True
                    setattr(module, "_ds_child_entered", True)

                f(module, *args, **kwargs)

                if is_child_module:
                    # child's __init__ is done, now we can run a single post_init on the child object
                    delattr(module, "_ds_child_entered")

                    print_rank_0(f'Running post_init for {module.__class__.__name__}',
                                 force=False)
                    self._post_init_method(module)

                print_rank_0(
                    f'After initializing followed by post init for {module.__class__.__name__}',
                    force=False)

            return wrapper

        def _enable_class(cls):
            cls._old_init = cls.__init__
            cls.__init__ = partition_after(cls.__init__)

        def _init_subclass(cls, **kwargs):
            cls.__init__ = partition_after(cls.__init__)

        # Replace .__init__() for all existing subclasses of torch.nn.Module recursively
        for subclass in get_all_subclasses(torch.nn.modules.module.Module):
            # print(f"subclass={subclass.__module__}.{subclass.__qualname__}")
            _enable_class(subclass)

        # holding onto some methods so we can put them back the way they were in __exit__
        torch.nn.modules.module.Module._old_init_subclass = torch.nn.modules.module.Module.__init_subclass__
        torch.nn.modules.module.Module._old_apply = torch.nn.modules.module.Module.apply
        torch.Tensor.__old_new__ = torch.Tensor.__new__

        # Replace .__init__() for future subclasses of torch.nn.Module
        torch.nn.modules.module.Module.__init_subclass__ = classmethod(_init_subclass)
        torch.nn.modules.module.Module.apply = apply_with_gather(
            torch.nn.modules.module.Module._old_apply)

        torch.Tensor.__new__ = get_new_tensor_fn_for_dtype(self.dtype)
        torch.empty = zero_wrapper_for_fp_tensor_constructor(_orig_torch_empty,
                                                             self.dtype)
        torch.zeros = zero_wrapper_for_fp_tensor_constructor(_orig_torch_zeros,
                                                             self.dtype)
        torch.ones = zero_wrapper_for_fp_tensor_constructor(_orig_torch_ones, self.dtype)
        torch.full = zero_wrapper_for_fp_tensor_constructor(_orig_torch_full, self.dtype)

        if self.mem_efficient_linear:
            print_rank_0(
                "nn.functional.linear has been overridden with a more memory efficient version. This will persist unless manually reset.",
                force=False)
            self.linear_bk = torch.nn.functional.linear
            torch.nn.functional.linear = zero3_linear_wrap

    def __exit__(self, exc_type, exc_value, traceback):
        if not self.enabled:
            return

        shutdown_init_context()

        if dist.get_rank() == 0:
            logger.info("finished initializing model with %.2fB parameters",
                        param_count / 1e9)

        # Now that we cleaned up the metaclass injection, raise the exception.
        if exc_type is not None:
            return False

    # To be implemented by inheriting classes
    def _post_init_method(self, module):
        pass

    def _set_dtype(self, ds_config, dtype):
        if ds_config is not None and dtype is None:
            if ds_config.bfloat16_enabled and ds_config.fp16_enabled:
                raise RuntimeError("bfloat16 and fp16 cannot be enabled at once")

            if ds_config.bfloat16_enabled:
                self.dtype = torch.bfloat16
            elif ds_config.fp16_enabled:
                self.dtype = torch.half
            else:
                self.dtype = torch.float
        else:
            self.dtype = dtype or torch.half


def shutdown_init_context():
    global zero_init_enabled

    if not zero_init_enabled:
        return

    def _disable_class(cls):
        cls.__init__ = cls._old_init

    # Replace .__init__() for all existing subclasses of torch.nn.Module
    for subclass in get_all_subclasses(torch.nn.modules.module.Module):
        _disable_class(subclass)

    # putting methods back the way we found them
    torch.nn.modules.module.Module.__init_subclass__ = torch.nn.modules.module.Module._old_init_subclass
    torch.nn.modules.module.Module.apply = torch.nn.modules.module.Module._old_apply

    torch.Tensor.__new__ = torch.Tensor.__old_new__
    torch.empty = _orig_torch_empty
    torch.zeros = _orig_torch_zeros
    torch.ones = _orig_torch_ones
    torch.full = _orig_torch_full

    # un doing it here will undo it during training
    # if self.mem_efficient_linear:
    #    torch.nn.functional.linear = self.linear_bk
    #        if self.mem_efficient_linear:
    #            torch.nn.functional.linear = self.linear_bk

    zero_init_enabled = False


class AllGatherHandle:
    def __init__(self, handle, param: Parameter) -> None:
        if param.ds_status != ZeroParamStatus.INFLIGHT:
            raise RuntimeError(f"expected param {param.ds_summary()} to be available")

        self.__handle = handle
        self.__param = param

    def wait(self) -> None:
        instrument_w_nvtx(self.__handle.wait)()
        self.__param.ds_status = ZeroParamStatus.AVAILABLE


class AllGatherCoalescedHandle:
    def __init__(
        self,
        allgather_handle,
        params: List[Parameter],
        partitions: List[Tensor],
        world_size: int,
    ) -> None:
        self.__allgather_handle = allgather_handle
        self.__params = params
        self.__partitions = partitions
        self.__world_size = world_size
        self.__complete = False

        for param in self.__params:
            if param.ds_status != ZeroParamStatus.INFLIGHT:
                raise RuntimeError(
                    f"expected param {param.ds_summary()} to not be available")

    @instrument_w_nvtx
    def wait(self) -> None:
        if self.__complete:
            return

        instrument_w_nvtx(self.__allgather_handle.wait)()

        # split the single tensor out into individual tensors
        param_offset = 0
        for param in self.__params:
            assert param.ds_status == ZeroParamStatus.INFLIGHT, f"expected param {param.ds_summary()} to be inflight"
            partitions: List[Tensor] = []
            for rank in range(self.__world_size):
                param_start = rank * param.ds_tensor.ds_numel
                if param_start < param.ds_numel:
                    part_to_copy = self.__partitions[rank].narrow(
                        0,
                        param_offset,
                        min(param.ds_numel - param_start,
                            param.ds_tensor.ds_numel))
                    partitions.append(part_to_copy)

            param.data = instrument_w_nvtx(torch.cat)(partitions).view(param.ds_shape)
            param.ds_status = ZeroParamStatus.AVAILABLE

            for part_to_copy in partitions:
                part_to_copy.record_stream(accel_runtime.current_stream())

            param_offset += param.ds_tensor.ds_numel

        self.__complete = True


# Replaces all parameters in module with Scattered Parameters
class Init(InsertPostInitMethodToModuleSubClasses):
    param_id = 0

    def __init__(self,
                 module=None,
                 data_parallel_group=None,
                 mem_efficient_linear=True,
                 remote_device=None,
                 pin_memory=False,
                 config_dict_or_path=None,
                 config=None,
                 enabled=True,
                 dtype=None,
                 mpu=None):
        """A context to enable massive model construction for training with
        ZeRO-3. Models are automatically partitioned (or, sharded) across the
        system and converted to half precision.

        Args:
            module (``torch.nn.Module``, optional): If provided, partition the model as
                if it was constructed in the context.
            data_parallel_group (``deepspeed.comm`` process group, optional):
                The group of processes to partition among. Defaults to all processes.
            mem_efficient_linear (bool, optional): Replace
                torch.nn.functional.linear with an implementation that allows
                DeepSpeed to partition parameters. Defaults to ``True``.
            remote_device (string, optional): The initial device to store model
                weights e.g., ``cpu``, ``nvme``. Passing ``"cpu"`` will create the model in CPU
                memory. The model may still be moved to GPU based on the
                offload settings for training. Defaults to param offload device if a config is
                defined, otherwise GPU.
            pin_memory (bool, optional): Potentially increase performance by
                using pinned memory for model weights. ``remote_device`` must be
                ``"cpu"``. Defaults to pin_memory value in config, otherwise ``False``.
            config_dict_or_path (dict or ``json file``, optional): If provided, provides configuration
                for swapping fp16 params to NVMe.
            config (dict or ``json file``, optional): Deprecated, use config_dict_or_path instead.
            enabled (bool, optional): If ``False``, this context has no
                effect. Defaults to ``True``.
            dtype (``dtype``, optional): Can be used to change the data type of the parameters.
                Supported options are ``torch.half`` and ``torch.float``. Defaults to ``None``
            mpu (``object``, optional): A model parallelism unit object that implements get_{model,data}_parallel_{rank,group,world_size}.

        This context accelerates model initialization and enables models that
        are too large to allocate in their entirety in CPU memory. It has the
        following effects:

        #. allocates tensors to either GPU or CPU memory or NVMe
        #. converts floating point tensors to half precision
        #. immediately partitions tensors among the group of data-parallel devices
        #. (*optional*) replaces ``torch.nn.functional.linear`` with a more
           memory-efficient implementation

        These modifications allow for models that exceed the size of local CPU/GPU
        memory/NVMe, but fit within the total NVMe capacity (*i.e.*, aggregate CPU
        or GPU memory or NVMe) across all nodes. Consider initializing a model with one
        trillion parameters, whose weights occupy two terabytes (TB) in half
        precision. The initial CPU allocation in full precision requires 4TB of
        memory *per process*, and so a system with 8 GPUs per node would need 32TB of
        CPU memory due to data-parallel redundancies. Instead, by immediately
        partitioning tensors we remove the redundancies. The result is that
        regardless of the number of GPUs, we still only require the original 4TB. This
        allows for a linear increase in model size with the aggregate system memory.
        For example, if a node has 1TB of memory and 8 GPUs, we could fit a trillion
        parameter model with 4 nodes and 32 GPUs.

        Important: If the fp16 weights of the model can't fit onto a single GPU memory
        this feature must be used.

        .. note::
            Initializes ``deepspeed.comm`` if it has not already been done so.
            See :meth:`deepseed.init_distributed` for more information.

        .. note::
            Can also be used as a decorator:

            .. code-block:: python

                @deepspeed.zero.Init()
                def get_model():
                    return MyLargeModel()

        .. note::
            Only applicable to training with ZeRO-3.

        Examples
        --------

        #. Allocate a model and partition it among all processes:

            .. code-block:: python

                with deepspeed.zero.Init():
                    model = MyLargeModel()


        #. Allocate a model in pinned CPU memory and partition it among a subgroup of processes:

            .. code-block:: python

                with deepspeed.zero.Init(data_parallel_group=mpu.get_data_parallel_group(),
                                         remote_device="cpu",
                                         pin_memory=True):
                    model = MyLargeModel()


        #. Partition an already-allocated model in CPU memory:

            .. code-block:: python

                model = deepspeed.zero.Init(module=model)
        """
        if config is not None:
            config_dict_or_path = config
            logger.warning(
                f'zero.Init: the `config` argument is deprecated. Please use `config_dict_or_path` instead.'
            )

        _ds_config = deepspeed.runtime.config.DeepSpeedConfig(
            config_dict_or_path,
            mpu) if config_dict_or_path is not None else None
        super().__init__(enabled=enabled,
                         mem_efficient_linear=mem_efficient_linear,
                         ds_config=_ds_config,
                         dtype=dtype)
        if not dist.is_initialized():
            init_distributed()
            assert dist.is_initialized(), "Parameters cannot be scattered without initializing deepspeed.comm"
        if data_parallel_group is None:
            self.ds_process_group = dist.get_world_group()
        else:
            self.ds_process_group = data_parallel_group

        self.rank = dist.get_rank(group=self.ds_process_group)
        self.world_size = dist.get_world_size(group=self.ds_process_group)

        # Local device is the device where the parameters are consumed, must be default device.
        # It is the device where parameters are fully instantiated using allgather
        self.local_device = torch.device(literal_device(os.environ["LOCAL_RANK"]))
        accel_runtime.set_device(self.local_device)

        if _ds_config is not None and _ds_config.zero_config.offload_param is not None:
            remote_device = _ds_config.zero_config.offload_param.device
            pin_memory = _ds_config.zero_config.offload_param.pin_memory

        self._validate_remote_device(remote_device, _ds_config)

        # Remote device is the device where parameter partitions are stored
        # It can be same as local_device or it could be CPU or NVMe.
        self.remote_device = self.local_device if remote_device in [
            None,
            OffloadDeviceEnum.none
        ] else remote_device
        self.pin_memory = pin_memory if (
            self.remote_device in [OffloadDeviceEnum.cpu,
                                   OffloadDeviceEnum.nvme]) else False

        # Enable fp16 param swapping to NVMe
        if self.remote_device == OffloadDeviceEnum.nvme:
            self.param_swapper = AsyncPartitionedParameterSwapper(_ds_config, self.dtype)
        else:
            self.param_swapper = None

        # If we are provided an already-allocated module to prepare.
        if module is not None:
            assert isinstance(module, torch.nn.Module)
            self._convert_to_zero_parameters(module.parameters(recurse=True))

        self.use_all_gather_base = False
        if dist.has_allgather_base():
            self.use_all_gather_base = True
        else:
            logger.info(
                f"_all_gather_base API is not available in torch {torch.__version__}")

    def _convert_to_zero_parameters(self, param_list):
        for param in param_list:
            if is_zero_param(param):
                continue
            self._convert_to_deepspeed_param(param)
            param.partition()

    def _validate_remote_device(self, remote_device, ds_config):
        if ds_config is not None:
            if remote_device in [None, OffloadDeviceEnum.cpu]:
                if ds_config.zero_config.offload_param is not None:
                    offload_param_device = ds_config.zero_config.offload_param.device
                    assert offload_param_device != OffloadDeviceEnum.nvme, \
                        f"'device' in DeepSpeed Config cannot be {offload_param_device} if remote device is {remote_device}."

            if remote_device == OffloadDeviceEnum.nvme:
                assert ds_config.zero_config.offload_param is not None, \
                f'"offload_param" must be defined in DeepSpeed Config if remote device is {OffloadDeviceEnum.nvme}.'

                assert ds_config.zero_config.offload_param.nvme_path is not None, \
                f'"nvme_path" in DeepSpeed Config cannot be None if remote device is {OffloadDeviceEnum.nvme}'

    def _post_init_method(self, module):
        #see_memory_usage(f"Before converting parmas in {module.__class__.__name__}", force=False)
        print_rank_0(f'Converting Params in {module.__class__.__name__}', force=False)
        see_memory_usage(
            f"Before converting and partitioning parmas in {module.__class__.__name__}",
            force=False)

        global param_count
        for name, param in module.named_parameters(recurse=False):
            param_count += param.numel()
            if not is_zero_param(param):
                self._convert_to_deepspeed_param(param)
                print_rank_0(
                    f"Partitioning param {debug_param2name_id_shape(param)} module={debug_module2name(module)}"
                )

<<<<<<< HEAD
                if on_accel_device(param):
                    torch.distributed.broadcast(param, 0, self.ds_process_group)
=======
                if param.is_cuda:
                    dist.broadcast(param, 0, self.ds_process_group)
>>>>>>> 0f5c2012
                else:
                    if dist.get_rank() == 0:
                        logger.warn(f"param `{name}` in {module.__class__.__name__} "
                                    f"not on GPU so was not broadcasted from rank 0")

                param.partition()
        see_memory_usage(
            f"Param count {param_count}. After converting and partitioning parmas in {module.__class__.__name__}",
            force=False)

    def _convert_to_deepspeed_param(self, param):

        # Partitioned, Normal, Remote
        param.ds_param_type = ZeroParamType.PARTITIONED

        # Replicated vs Partitioned vs Inflight
        param.ds_status = ZeroParamStatus.AVAILABLE

        # Stores the shape of the original tensor
        param.ds_shape = param.shape

        # Stores the number of elements in the original parameter without padding
        param.ds_numel = param.numel()

        # Stores the partitioned copy of the tensor
        param.ds_tensor = None

        # Keeps track of how many active sub-modules need this param at any given point in time
        param.ds_active_sub_modules = set()

        # If this flag is true, then the parameters are replicated throughput training
        # And only partitioned before the step
        param.ds_persist = False

        param.is_external_param = False

        # The group that the parameter is scattered across.
        param.ds_process_group = self.ds_process_group

        # This is set to the Async Param swapper if remote device is nvme
        # else this is set to None
        param.nvme_swapper = self.param_swapper

        # DeepSpeed Param ID
        param.ds_id = Init.param_id
        Init.param_id += 1

        def all_gather(param_list=None, async_op=False, hierarchy=0):
            cls = param
            if param_list is None:
                param_list = [cls]
            return self._all_gather(param_list, async_op=async_op, hierarchy=hierarchy)

        @instrument_w_nvtx
        def all_gather_coalesced(params: Iterable[Parameter],
                                 safe_mode: bool = False) -> AllGatherCoalescedHandle:

            # fetches from nvme if the partition is not available and in nvme
            self._ensure_availability_of_partitioned_params(params)

            for param in params:
                if param.ds_status != ZeroParamStatus.NOT_AVAILABLE:
                    raise RuntimeError(param.ds_summary())
                param.ds_status = ZeroParamStatus.INFLIGHT

            # ensure that each rank has params in same order. the allgather
            # is done by flattening the parameter list into a single tensor that
            # can be allgathered in a single call - this means that if each rank
            # gives a list of the same parameters in a different order we will
            # silently get incorrect parameter values, and have very difficult
            # to debug correctness issues.
            params = sorted(params, key=lambda p: p.ds_id)

            debug_rank0(f"-allgather_coalesced: {[p.ds_id for p in params]}")

            if safe_mode:
                # ensure that same list (with same ordering) of parameters are
                # being allgathered across all ranks, otherwise could mix
                # data between tensors.
                assert_ints_same_as_other_ranks([p.ds_id for p in params])
                # ensure that tensors from each rank agree on the same ds_numel
                # otherwise could mix data between tensors.
                assert_ints_same_as_other_ranks([p.ds_tensor.ds_numel for p in params])

            if len(params) == 1:
                # have an opportunity to avoid some intermediate memory allocations
                param, = params
                param_buffer = torch.empty(
                    math.ceil(param.ds_numel / self.world_size) * self.world_size,
                    dtype=param.dtype,
                    device=accel_runtime.current_device(),
                    requires_grad=False,
                )
<<<<<<< HEAD
                handle = torch_allgather_fn(
                    param.ds_tensor.to(accel_runtime.current_device()),
=======
                handle = _dist_allgather_fn(
                    param.ds_tensor.to(torch.cuda.current_device()),
>>>>>>> 0f5c2012
                    param_buffer,
                    self.ds_process_group)
                param.data = param_buffer.narrow(0,
                                                 0,
                                                 param.ds_numel).view(param.ds_shape).to(
                                                     param.device)
                return AllGatherHandle(handle, param)
            else:
                partition_sz = sum(p.ds_tensor.ds_numel for p in params)
                flat_tensor = torch.empty(partition_sz * self.world_size,
                                          dtype=get_only_unique_item(p.dtype
                                                                     for p in params),
                                          device=accel_runtime.current_device(),
                                          requires_grad=False)
                partitions: List[Parameter] = []
                for i in range(self.world_size):
                    partitions.append(
                        flat_tensor.narrow(0,
                                           partition_sz * i,
                                           partition_sz))

                instrument_w_nvtx(torch.cat)(
                    [p.ds_tensor.to(accel_runtime.current_device()) for p in params],
                    out=partitions[self.rank])
                handle = _dist_allgather_fn(partitions[self.rank],
                                            flat_tensor,
                                            self.ds_process_group)

                return AllGatherCoalescedHandle(
                    allgather_handle=handle,
                    params=params,
                    partitions=partitions,
                    world_size=self.world_size,
                )

        def partition(param_list=None, hierarchy=0, has_been_updated=False):
            cls = param
            print_rank_0(
                f"{'--'*hierarchy}----Partitioning param {debug_param2name_id_shape_device(cls)}"
            )
            if param_list is None:
                param_list = [cls]
            self._partition(param_list, has_been_updated=has_been_updated)

        def reduce_gradients_at_owner(param_list=None, hierarchy=0):
            cls = param
            if param_list is None:
                param_list = [cls]
            print_rank_0(
                f"{'--'*hierarchy}----Reducing Gradients for param with ids {[param.ds_id for param in param_list]} to owner"
            )
            self._reduce_scatter_gradients(param_list)

        def partition_gradients(param_list=None,
                                partition_buffers=None,
                                hierarchy=0,
                                accumulate=False):
            cls = param
            print_rank_0(
                f"{'--'*hierarchy}----Partitioning param gradient with id {debug_param2name_id_shape_device(cls)}"
            )
            if param_list is None:
                param_list = [cls]
                if isinstance(partition_buffers, torch.Tensor):
                    partition_buffers = [partition_buffers]

            self._partition_gradients(param_list,
                                      partition_buffers=partition_buffers,
                                      accumulate=accumulate)

        def aligned_size():
            return self._aligned_size(param)

        def padding_size():
            return self._padding_size(param)

        def partition_numel():
            return self._partition_numel(param)

        def item_override():
            param.all_gather()
            return param._orig_item()

        def ds_summary(slf: torch.Tensor, use_debug_name: bool = False) -> dict:
            return {
                "id": debug_param2name_id(slf) if use_debug_name else slf.ds_id,
                "status": slf.ds_status.name,
                "numel": slf.numel(),
                "ds_numel": slf.ds_numel,
                "shape": tuple(slf.shape),
                "ds_shape": tuple(slf.ds_shape),
                "requires_grad": slf.requires_grad,
                "grad_shape": tuple(slf.grad.shape) if slf.grad is not None else None,
                "persist": slf.ds_persist,
                "active_sub_modules": slf.ds_active_sub_modules,
            }

        def convert_to_zero_parameters(param_list):
            self._convert_to_zero_parameters(param_list)

        def allgather_before(func: Callable) -> Callable:
            def wrapped(*args, **kwargs):
                param.all_gather()
                return func(*args, **kwargs)

            return wrapped

        # Collectives for gathering and partitioning parameters
        param.all_gather = all_gather
        param.all_gather_coalesced = all_gather_coalesced
        param.partition = partition

        # Collective for averaging gradients
        param.reduce_gradients_at_owner = reduce_gradients_at_owner
        param.partition_gradients = partition_gradients

        # Partitioning size utilities
        param.aligned_size = aligned_size
        param.padding_size = padding_size
        param.partition_numel = partition_numel
        param.ds_summary = types.MethodType(ds_summary, param)

        param.item = allgather_before(param.item)

        param.convert_to_zero_parameters = convert_to_zero_parameters

    def _aligned_size(self, param):
        return param.ds_numel + self._padding_size(param)

    def _padding_size(self, param):
        remainder = param.ds_numel % self.world_size
        return (self.world_size - remainder) if remainder else 0

    def _partition_numel(self, param):
        return param.ds_tensor.ds_numel

    def _ensure_availability_of_partitioned_params(self, params):
        swap_in_list = []
        swap_in_flight = []
        for param in params:
            if param.ds_tensor.status == PartitionedParamStatus.NOT_AVAILABLE:
                assert param.ds_tensor.final_location == OffloadDeviceEnum.nvme and param.ds_status == ZeroParamStatus.NOT_AVAILABLE
                swap_in_list.append(param)
            if param.ds_tensor.status == PartitionedParamStatus.INFLIGHT:
                assert param.ds_tensor.final_location == OffloadDeviceEnum.nvme and param.ds_status == ZeroParamStatus.NOT_AVAILABLE
                swap_in_flight.append(param)
        if len(swap_in_list) > 0:
            swap_in_list[0].nvme_swapper.swap_in(swap_in_list, async_op=False)
        elif len(swap_in_flight) > 0:
            swap_in_flight[0].nvme_swapper.synchronize_reads()

    @instrument_w_nvtx
    def _all_gather(self, param_list, async_op=False, hierarchy=None):

        # fetches from nvme if the partition is not available and in nvme
        self._ensure_availability_of_partitioned_params(param_list)

        handles = []
        all_gather_list = []
        for param in param_list:
            if param.ds_status == ZeroParamStatus.NOT_AVAILABLE:
                if async_op:
                    handle = self._allgather_param(param,
                                                   async_op=async_op,
                                                   hierarchy=hierarchy)
                    param.ds_status = ZeroParamStatus.INFLIGHT  # if async_op else ZeroParamStatus.AVAILABLE
                    handles.append(handle)
                else:
                    all_gather_list.append(param)

        if not async_op:
            if len(param_list) == 1:
                ret_value = self._allgather_params(all_gather_list, hierarchy=hierarchy)
            else:
                ret_value = self._allgather_params_coalesced(all_gather_list, hierarchy)

            for param in all_gather_list:
                param.ds_status = ZeroParamStatus.AVAILABLE
            return ret_value

        return handles

    def _partition(self, param_list, force=False, has_been_updated=False):
        for param in param_list:
            #print_rank_0(f"Before Partitioning Param {param.ds_id}")
            # self._param_status(param)
            self._partition_param(param, has_been_updated=has_been_updated)
            param.ds_status = ZeroParamStatus.NOT_AVAILABLE
            # if param.ds_tensor is not None:
            #    assert id(param.data) == id(param.ds_tensor.data), \
            #    "After the parameters are initially partitioned, make sure we are not recreating the partition."
            #print_rank_0(f"After Partitioning Param {param.ds_id}")
            # self._param_status(param)

    @instrument_w_nvtx
    def _partition_param(self, param, buffer=None, has_been_updated=False):
        assert param.ds_status is not ZeroParamStatus.INFLIGHT, f" {param} Cannot partition a param in flight"

        global reuse_buffers
        #print_rank_0(f"Param id {param.ds_id} status is {param.ds_status}")
        if param.ds_status is ZeroParamStatus.AVAILABLE:
            print_rank_0(
                f"Partitioning param id {param.ds_id} reuse buffers {reuse_buffers}",
                force=False)
            # if reuse_buffers and False:
            #     numel = buffer.numel()
            #     buffer = param.data.view(-1)
            #     print_rank_0(
            #         "Returning buffer for param {param.ds_id} with numel {param.ds_numel} to empty buffers",
            #         force=False)
            #     if numel in empty_buffers:
            #         empty_buffers[numel].append(buffer)

            # if deepspeed.comm.get_rank():
            #    print(f"Releasing {param.data.numel()}")
            if param.ds_tensor is not None and not has_been_updated:

                #param.data = param.ds_tensor.data

                see_memory_usage(
                    f'Before partitioning param {param.ds_id} {param.shape}',
                    force=False)
                # param.data does not store anything meaningful in partitioned state
                free_param(param)
                see_memory_usage(f'After partitioning param {param.ds_id} {param.shape}',
                                 force=False)

                if param.ds_tensor.final_location == OffloadDeviceEnum.nvme:
                    print_rank_0(
                        f"Param {param.ds_id} partition released since it exists in nvme",
                        force=False)
                    param.nvme_swapper.remove_partition_and_release_buffers([param])

                return

            tensor_size = self._aligned_size(param)
            partition_size = tensor_size // self.world_size

            if param.ds_tensor is None:
                final_location = None
                if self.remote_device == OffloadDeviceEnum.nvme and self.param_swapper.swappable_tensor(
                        numel=partition_size):
                    final_location = OffloadDeviceEnum.nvme
                    buffer = self.param_swapper.get_buffer(param, partition_size)
                    partitioned_tensor = torch.empty(0,
                                                     dtype=param.dtype,
                                                     device=buffer.device)
                    partitioned_tensor.data = buffer.data
                    print_rank_0(
                        f"ID {param.ds_id} Initializing partition for the first time for nvme offload."
                    )

                else:
                    partitioned_tensor = torch.empty(
                        partition_size,
                        dtype=param.dtype,
                        device=OffloadDeviceEnum.cpu if self.remote_device
                        == OffloadDeviceEnum.nvme else self.remote_device)
                    if self.pin_memory:
                        partitioned_tensor = partitioned_tensor.pin_memory()

                partitioned_tensor.requires_grad = False
                param.ds_tensor = partitioned_tensor
                param.ds_tensor.ds_numel = partition_size
                param.ds_tensor.status = PartitionedParamStatus.AVAILABLE
                param.ds_tensor.final_location = final_location

            start = partition_size * self.rank
            end = start + partition_size

            one_dim_param = param.contiguous().view(-1)

            if start < param.ds_numel and end <= param.ds_numel:
                src_tensor = one_dim_param.narrow(0, start, partition_size)

                param.ds_tensor.copy_(src_tensor)
                #partitioned_tensor = src_tensor.clone().detach().to(self.remote_device)

            else:
                # partitioned_tensor = torch.zeros(partition_size,
                #                                  dtype=param.dtype,
                #                                  device=self.remote_device )

                if start < param.ds_numel:
                    elements_to_copy = param.ds_numel - start
                    param.ds_tensor.narrow(0,
                                           0,
                                           elements_to_copy).copy_(
                                               one_dim_param.narrow(
                                                   0,
                                                   start,
                                                   elements_to_copy))

            #print(f"Remote device {self.remote_device}")

            #param.ds_tensor = partitioned_tensor

            #param.data = param.ds_tensor.data

            # param.data does not store anything meaningful in partitioned state

            see_memory_usage(f'Before partitioning param {param.ds_id} {param.shape}',
                             force=False)
            free_param(param)
            see_memory_usage(f'After partitioning param {param.ds_id} {param.shape}',
                             force=False)

            if param.ds_tensor.final_location == OffloadDeviceEnum.nvme:
                self.param_swapper.swap_out_and_release([param])
                print_rank_0(
                    f"ID {param.ds_id} Offloaded to nvme offload and buffers released.")
                see_memory_usage(
                    f"ID {param.ds_id} Offloaded to nvme offload and buffers released.",
                    force=False)

            print_rank_0(
                f"ID {param.ds_id} partitioned type {param.dtype} dev {param.device} shape {param.shape}"
            )

    def _param_status(self, param):
        if param.ds_tensor is not None:
            print_rank_0(
                f"Param id {param.ds_id}, param status: {param.ds_status}, param numel {param.ds_numel}, partitioned numel {param.ds_tensor.numel()}, data numel {param.data.numel()}"
            )
        else:
            print_rank_0(
                f"Param id {param.ds_id}, param status: {param.ds_status}, param numel {param.ds_numel}, partitioned ds_tensor {param.ds_tensor}, data numel {param.data.numel()}"
            )

    def _allgather_param(self, param, async_op=False, hierarchy=0):

        partition_size = param.ds_tensor.ds_numel

        tensor_size = partition_size * self.world_size
        aligned_param_size = self._aligned_size(param)
        assert tensor_size == aligned_param_size, f'param id {param.ds_id} aligned size {aligned_param_size} does not match tensor size {tensor_size}'

        print_rank_0(
            f"{'--'* hierarchy}---- Before allocating allgather param {debug_param2name_id_shape_status(param)} partition size={partition_size}"
        )

        see_memory_usage(
            f'Before allocate allgather param {debug_param2name_id_shape_status(param)} partition_size={partition_size} ',
            force=False)
        flat_tensor = torch.zeros(aligned_param_size,
                                  dtype=param.dtype,
                                  device=param.device).view(-1)
        see_memory_usage(
            f'After allocate allgather param {debug_param2name_id_shape_status(param)} {aligned_param_size} {partition_size} ',
            force=False)

        accel_runtime.synchronize()

        print_rank_0(
            f"{'--'* hierarchy}----allgather param with {debug_param2name_id_shape_status(param)} partition size={partition_size}"
        )
        #        if not flat_tensor.numel() > 100000:
        #            replicated_tensor = flat_tensor.narrow(0,
        #                                                   0,
        #                                                   param.ds_numel).view(param.ds_shape)
        #            param.data = replicated_tensor.data
        #            return None
        if self.use_all_gather_base:
            # try the _all_gather_base on PyTorch master branch
<<<<<<< HEAD
            handle = dist._all_gather_base(flat_tensor,
                                           param.ds_tensor.to(literal_device()),
                                           group=self.ds_process_group,
                                           async_op=async_op)
=======
            handle = dist.all_gather_base(flat_tensor,
                                          param.ds_tensor.cuda(),
                                          group=self.ds_process_group,
                                          async_op=async_op)
>>>>>>> 0f5c2012
        else:
            partitions = []
            for i in range(self.world_size):
                partitions.append(
                    flat_tensor.narrow(0,
                                       partition_size * i,
                                       partition_size))

                if i == dist.get_rank(group=self.ds_process_group):
                    partitions[i].data.copy_(param.ds_tensor.data, non_blocking=True)

            handle = dist.all_gather(partitions,
                                     partitions[self.rank],
                                     group=self.ds_process_group,
                                     async_op=async_op)

        replicated_tensor = flat_tensor.narrow(0, 0, param.ds_numel).view(param.ds_shape)
        param.data = replicated_tensor.data
        return handle

    def _allgather_params_coalesced(self, param_list, hierarchy=0):
        """ blocking call
        avoid explicit memory copy in _allgather_params
        """
        if len(param_list) == 0:
            return
        # collect local tensors and partition sizes
        partition_sizes = []
        local_tensors = []
        for param in param_list:
            partition_sizes.append(param.ds_tensor.ds_numel)
            local_tensors.append(param.ds_tensor.to(literal_device()))

        # allocate memory for allgather params
        allgather_params = []
        for psize in partition_sizes:
            tensor_size = psize * self.world_size
            flat_tensor = torch.empty(tensor_size,
                                      dtype=param_list[0].dtype,
                                      device=self.local_device).view(-1)
            flat_tensor.requires_grad = False
            allgather_params.append(flat_tensor)

        # launch
        launch_handles = []
        # backend = get_backend(self.ds_process_group)
        # with _batch_p2p_manager(backend):
        for param_idx, param in enumerate(param_list):
            input_tensor = local_tensors[param_idx].view(-1)

            if self.use_all_gather_base:
                # try the _all_gather_base from Pytorch master
                h = dist.all_gather_base(allgather_params[param_idx],
                                         input_tensor,
                                         group=self.ds_process_group,
                                         async_op=True)
            else:
                output_list = []
                for i in range(self.world_size):
                    psize = partition_sizes[param_idx]
                    partition = allgather_params[param_idx].narrow(0, i * psize, psize)
                    output_list.append(partition)
                    if not on_accel_device(partition):
                        logger.warning(
                            f'param {param_idx}, partition {i} is not on CUDA, partition shape {partition.size()}'
                        )

                # back to old all_gather function signature
                h = dist.all_gather(output_list,
                                    input_tensor,
                                    group=self.ds_process_group,
                                    async_op=True)
            launch_handles.append(h)

        # Wait ensures the operation is enqueued, but not necessarily complete.
        launch_handles[-1].wait()

        # assign to param.data (not copy)
        for i, param in enumerate(param_list):
            gathered_tensor = allgather_params[i]
            param.data = gathered_tensor.narrow(0,
                                                0,
                                                param.ds_numel).view(param.ds_shape).data

        # guarantee the communication to be completed
        accel_runtime.synchronize()

        return None

    def _allgather_params(self, param_list, hierarchy=0):
        if len(param_list) == 0:
            return

        partition_size = sum([param.ds_tensor.ds_numel for param in param_list])

        tensor_size = partition_size * self.world_size
        flat_tensor = torch.empty(tensor_size,
                                  dtype=param_list[0].dtype,
                                  device=self.local_device)
        flat_tensor.requres_grad = False
        partitions = []
        for i in range(self.world_size):
            start = partition_size * i

            partitions.append(flat_tensor.narrow(0, start, partition_size))

            if i == self.rank:
                offset = 0
                for param in param_list:
                    param_numel = param.ds_tensor.ds_numel

                    partitions[i].narrow(0,
                                         offset,
                                         param_numel).copy_(param.ds_tensor.data)

                    offset += param_numel

        dist.all_gather(partitions,
                        partitions[self.rank],
                        group=self.ds_process_group,
                        async_op=False)
        param_offset = 0

        for param in param_list:
            param_partition_size = param.ds_tensor.ds_numel
            param_size = param.ds_numel
            replicated_tensor = torch.empty(param.ds_shape,
                                            dtype=param.dtype,
                                            device=self.local_device)

            for i in range(self.world_size):

                start = i * partition_size

                param_start = i * param_partition_size

                if param_start < param_size:
                    numel_to_copy = min(param_size - param_start, param_partition_size)

                    part_to_copy = partitions[i].narrow(0, param_offset, numel_to_copy)

                    replicated_tensor.view(-1).narrow(0,
                                                      param_start,
                                                      numel_to_copy).copy_(part_to_copy)
            #param_offset += param.data.numel()
            param_offset += param.ds_tensor.ds_numel

            param.data = replicated_tensor.data

        return None

    def _reduce_scatter_gradients(self, param_list):
        #print_rank_0([param.grad for param in param_list])
        #assert any([param.grad is None for param in param_list]), "None gradients cannot be reduce scattered"

        handles_and_reduced_partitions = []
        for param in param_list:
            assert param.grad.numel(
            ) == param.ds_numel, f"{param.grad.numel()} != {param.ds_numel} Cannot reduce scatter gradients whose size is not same as the params"

            handles_and_reduced_partitions.append(self._reduce_scatter_gradient(param))

        for param, (handle, reduced_partition) in zip(param_list, handles_and_reduced_partitions):
            if handle is not None:
                handle.wait()

            # some ranks may have partitions that are padded to go beyond the grad size.
            # For these ranks the output of reduce scatter is a separate buffer and needs
            # to be copied in
            partition_size = param.ds_tensor.ds_numel
            start = self.rank * partition_size
            end = start + partition_size
            #print_rank_0("REduce scatter was executed for praam {param.ds_id}")
            if start < param.ds_numel and end > param.ds_numel:
                elements = param.ds_numel - start
                param.grad.view(-1).narrow(0,
                                           start,
                                           elements).copy_(
                                               reduced_partition.narrow(0,
                                                                        0,
                                                                        elements))

    def _reduce_scatter_gradient(self, param):

        partition_size = param.ds_tensor.ds_numel
        #output = torch.empty(partition_size, dtype=param.dtype, device=param.device)

        total_size = partition_size * self.world_size
        input_list = []

        for i in range(self.world_size):

            start = i * partition_size
            end = start + partition_size

            #print("before reduce scatter gradients")
            if start < param.ds_numel and end <= param.ds_numel:
                input = param.grad.view(-1).narrow(0, start, partition_size)
            else:
                input = torch.zeros(partition_size,
                                    dtype=param.dtype,
                                    device=param.device)

                if start < param.ds_numel:
                    elements = param.ds_numel - start
                    input.narrow(0,
                                 0,
                                 elements).copy_(
                                     param.grad.view(-1).narrow(0,
                                                                start,
                                                                elements))
            #print("after reduce scatter gradients")
            input_list.append(input)

        rank = dist.get_rank(group=self.ds_process_group)
        handle = dist.reduce_scatter(input_list[rank],
                                     input_list,
                                     group=self.ds_process_group,
                                     async_op=True)

        return handle, input_list[rank]

    def _partition_gradients(self, param_list, partition_buffers=None, accumulate=False):
        if partition_buffers is None:
            partition_buffers = [None] * len(param_list)

        for param, partition_buffer in zip(param_list, partition_buffers):
            self._partition_gradient(param,
                                     partition_buffer=partition_buffer,
                                     accumulate=accumulate)

    def _partition_gradient(self, param, partition_buffer=None, accumulate=False):
        #import pdb;pdb.set_trace()
        # param.grad=None
        # param.grad.test()
        print_rank_0(
            f"Partitioning param {param.ds_id} gradient of size {param.grad.numel()} type {param.grad.dtype} part_size {param.ds_tensor.ds_numel}"
        )
        see_memory_usage("Before partitioning gradients", force=False)
        partition_size = param.ds_tensor.ds_numel

        if partition_buffer is None:
            assert not accumulate, "No buffer to accumulate to"
            partition_buffer = torch.zeros(partition_size,
                                           dtype=param.dtype,
                                           device=param.device)
        else:
            assert partition_buffer.numel(
            ) >= partition_size, f"The partition buffer size {partition_buffer.numel()} should match the size of param.ds_tensor {partition_size}"

        rank = dist.get_rank(group=self.ds_process_group)
        start = partition_size * rank
        end = start + partition_size

        dest_tensor_full_buffer = partition_buffer.view(-1).narrow(0, 0, partition_size)

        #print("before partition gradients")
        if start < param.ds_numel:
            elements = min(param.ds_numel - start, partition_size)

            dest_tensor = dest_tensor_full_buffer.narrow(0, 0, elements)
            src_tensor = param.grad.view(-1).narrow(0, start, elements)

            # just copy the grad partition to the buffer
            if not accumulate:
                dest_tensor.copy_(src_tensor)

            # if source and destination are on same device,
            # add to the provided buffer
            elif src_tensor.device == dest_tensor.device:
                dest_tensor.add_(src_tensor)

            # if source and destination are on different device, copy first to src
            # then add and move back to the destination. This seems to run faster
            # when src is gpu and dest is cpu
            # adding directly to cpu is very slow
            else:
                acc_tensor = torch.empty(src_tensor.numel(),
                                         dtype=param.dtype,
                                         device=param.device)

                acc_tensor.copy_(dest_tensor)
                acc_tensor.add_(src_tensor)
                dest_tensor.copy_(acc_tensor)

            # partition_buffer.view(-1).narrow(
            #     0,
            #     0,
            #     elements).copy_(param.grad.view(-1).narrow(0,
            #                                             start,
            #                                             elements))

        #print("after partition gradients")
        param.grad.data = dest_tensor_full_buffer.data
        see_memory_usage("After partitioning gradients", force=False)


class GatheredParameters:
    def __init__(self, params, modifier_rank=None, fwd_module=None, enabled=True):
        """A context that collects parameters that were partitioned via a
        :class:`deepspeed.zero.Init` context. The parameters are partitioned
        again upon exit.

        Args:
            params (``torch.nn.Parameter``): A single parameter, a list, or a tuple of parameters to collect.
                It's assumed that all parameters are zero params.
            modifier_rank (int, optional): If specified, this rank's parameter will be
                broadcasted on exit from the context. This argument is required if ``params`` are
                modified, so that all processes have a consistent view of the data. Defaults
                to ``None``.
            fwd_module (``torch.nn.Module``, optional): If specified, ``params`` will be
                registered as external parameters of ``fwd_module``. See :meth:`deepspeed.zero.register_external_parameter`.
            enabled (bool, optional): If ``False``, this context is a no-op. Defaults to ``True``.

        Important: Make sure to use ``modifier_rank`` that is not ``None`` (e.g., ``modifier_rank=0``)
        if you need the GPU memory allocated by gather to be released upon exit from the context manager.

        Examples
        ========

        #. Allocate a partitioned module, initialize its weight on rank 0, and update all
           processes.

            .. code-block:: python

                with deepspeed.zero.Init():
                    linear = torch.nn.Linear(1000,1000)

                with deepspeed.zero.GatheredParameters(linear.weight,
                                                       modifier_rank=0):
                    if deepspeed.comm.get_rank() == 0:
                        linear.weight.zero_()

                with deepspeed.zero.GatheredParameters(linear.weight,
                                                       modifier_rank=0):
                    if deepspeed.comm.get_rank() == 0:
                        linear.weight.zero_()

        #. Collect a partitioned weight to pass to another module during
           training. The parameter will be registered as an external parameter
           and made available during the backward pass.

            .. code-block:: python
                :emphasize-lines: 6

                def forward(self, input):
                    x = self.layer1(input)

                    # self.layer1.weight is required by self.layer2.forward
                    with deepspeed.zero.GatheredParameters(self.layer1.weight,
                                                           fwd_module=self):
                        y = self.layer2(x, self.layer1.weight)
                    return y


        #. Pretrained model loading

            .. code-block:: python

                with deepspeed.zero.Init():
                    model = MyModel()

                state_dict = torch.load(model_path, map_location="cpu")

                def load(module: nn.Module, prefix=""):
                    # because zero3 puts placeholders in model params, this context
                    # manager gathers (unpartitions) the params of the current layer, then loads from
                    # the state dict and then re-partitions them again
                    with deepspeed.zero.GatheredParameters(list(module.parameters(recurse=False)), modifier_rank=0):
                        if deepspeed.comm.get_rank() == 0:
                            module._load_from_state_dict(state_dict, prefix)

                    for name, child in module._modules.items():
                        if child is not None:
                            load(child, prefix + name + ".")

                load(model, prefix="")

        If this approach is not used, then the full model will first be copied to each GPU. For models
        bigger than the memory of a single GPU, this method is required.
        """

        self.enabled = enabled
        if not enabled:
            return

        if not (isinstance(params, list) or isinstance(params, tuple)):
            params = [params]

        # enable if at least one is zero-param, otherwise a noop
        if not any(is_zero_param(p) for p in params):
            self.enabled = False
            return

        self.params = [p for p in params if hasattr(p, "ds_id")]
        self.src_rank = None
        if modifier_rank is not None:
            if self.params[0].ds_process_group == dist.get_world_group():
                self.src_rank = modifier_rank
            else:
                # A group was specified; convert DP rank to global rank
                self.src_rank = dist.get_global_rank(self.params[0].ds_process_group,
                                                     modifier_rank)
        self.fwd_module = fwd_module
        if self.fwd_module is not None:
            # is a no-op if already registered
            for p in self.params:
                register_external_parameter(self.fwd_module, p)

    def __enter__(self):
        if not self.enabled:
            return
        self.params[0].all_gather(param_list=self.params)

    def __exit__(self, *exc):
        if not self.enabled:
            return
        if self.src_rank is None:
            return

        handles = [
            dist.broadcast(p,
                           self.src_rank,
                           group=p.ds_process_group,
                           async_op=True) for p in self.params
        ]
        for h in handles:
            h.wait()
        self.params[0].partition(param_list=self.params, has_been_updated=True)<|MERGE_RESOLUTION|>--- conflicted
+++ resolved
@@ -30,17 +30,9 @@
                                    debug_param2name_id_shape_device,
                                    debug_module2name,
                                    debug_param2name_id,
-<<<<<<< HEAD
-                                   debug_param2name_id_shape_status,
-                                   printflock,
-                                   log_rank_file)
-from deepspeed.utils.logging import logger
+                                   debug_param2name_id_shape_status)
 from deepspeed.accelerator import literal_device, on_accel_device
 from deepspeed.accelerator import runtime as accel_runtime
-
-=======
-                                   debug_param2name_id_shape_status)
->>>>>>> 0f5c2012
 from ..swap_tensor.partitioned_param_swapper import AsyncPartitionedParameterSwapper, PartitionedParamStatus
 
 param_count = 0
@@ -757,13 +749,8 @@
                     f"Partitioning param {debug_param2name_id_shape(param)} module={debug_module2name(module)}"
                 )
 
-<<<<<<< HEAD
                 if on_accel_device(param):
-                    torch.distributed.broadcast(param, 0, self.ds_process_group)
-=======
-                if param.is_cuda:
                     dist.broadcast(param, 0, self.ds_process_group)
->>>>>>> 0f5c2012
                 else:
                     if dist.get_rank() == 0:
                         logger.warn(f"param `{name}` in {module.__class__.__name__} "
@@ -857,13 +844,8 @@
                     device=accel_runtime.current_device(),
                     requires_grad=False,
                 )
-<<<<<<< HEAD
-                handle = torch_allgather_fn(
+                handle = _dist_allgather_fn(
                     param.ds_tensor.to(accel_runtime.current_device()),
-=======
-                handle = _dist_allgather_fn(
-                    param.ds_tensor.to(torch.cuda.current_device()),
->>>>>>> 0f5c2012
                     param_buffer,
                     self.ds_process_group)
                 param.data = param_buffer.narrow(0,
@@ -1228,17 +1210,10 @@
         #            return None
         if self.use_all_gather_base:
             # try the _all_gather_base on PyTorch master branch
-<<<<<<< HEAD
-            handle = dist._all_gather_base(flat_tensor,
-                                           param.ds_tensor.to(literal_device()),
-                                           group=self.ds_process_group,
-                                           async_op=async_op)
-=======
             handle = dist.all_gather_base(flat_tensor,
-                                          param.ds_tensor.cuda(),
+                                          param.ds_tensor.to(literal_device()),
                                           group=self.ds_process_group,
                                           async_op=async_op)
->>>>>>> 0f5c2012
         else:
             partitions = []
             for i in range(self.world_size):
