--- conflicted
+++ resolved
@@ -25,13 +25,10 @@
 import deepspeed
 from ..utils import get_only_unique_item, see_memory_usage
 from deepspeed.runtime.zero.utils import assert_ints_same_as_other_ranks
-<<<<<<< HEAD
 from deepspeed.runtime.zero.config import OffloadDeviceEnum
 from deepspeed.utils import init_distributed, instrument_w_nvtx, logger
-=======
 from deepspeed.utils import instrument_w_nvtx, logger
 from deepspeed.comm.comm import init_distributed
->>>>>>> e9a68701
 from deepspeed.utils.debug import (debug_param2name_id_shape,
                                    debug_param2name_id_shape_device,
                                    debug_module2name,
