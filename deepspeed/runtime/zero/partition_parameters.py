--- conflicted
+++ resolved
@@ -43,20 +43,12 @@
 partitioned_param_data_shape = [0]
 
 
-<<<<<<< HEAD
 def _dist_allgather_fn(input_tensor: Tensor, output_tensor: Tensor, group, log_name):
     return instrument_w_nvtx(dist.allgather_fn)(output_tensor,
                                                 input_tensor,
                                                 group=group,
                                                 async_op=True,
                                                 log_name=log_name)
-=======
-def _dist_allgather_fn(input_tensor: Tensor, output_tensor: Tensor, group):
-    return instrument_w_nvtx(dist.allgather_fn)(output_tensor,
-                                                input_tensor,
-                                                group=group,
-                                                async_op=True)
->>>>>>> 25b2fc29
 
 
 def print_rank_0(message, debug=False, force=False):
@@ -326,14 +318,7 @@
                     fn_to_apply(module_to_apply_fn_to)
 
                     for param in params_to_apply_fn_to:
-<<<<<<< HEAD
-                        dist.broadcast(param.data,
-                                       0,
-                                       group=param.ds_process_group,
-                                       log_name='broadcast_post_init_method')
-=======
                         dist.broadcast(param.data, 0, group=param.ds_process_group)
->>>>>>> 25b2fc29
 
                     for param in params_to_apply_fn_to:
                         param.partition(has_been_updated=True)
@@ -753,14 +738,7 @@
                 )
 
                 if param.is_cuda:
-<<<<<<< HEAD
-                    dist.broadcast(param,
-                                   0,
-                                   self.ds_process_group,
-                                   log_name='broadcast_internal_post_init_method')
-=======
                     dist.broadcast(param, 0, self.ds_process_group)
->>>>>>> 25b2fc29
                 else:
                     if dist.get_rank() == 0:
                         logger.warn(f"param `{name}` in {module.__class__.__name__} "
@@ -1229,12 +1207,7 @@
             handle = dist.all_gather_base(flat_tensor,
                                           param.ds_tensor.cuda(),
                                           group=self.ds_process_group,
-<<<<<<< HEAD
-                                          async_op=async_op,
-                                          log_name='all_gather_base_param')
-=======
                                           async_op=async_op)
->>>>>>> 25b2fc29
         else:
             partitions = []
             for i in range(self.world_size):
@@ -1291,12 +1264,7 @@
                 h = dist.all_gather_base(allgather_params[param_idx],
                                          input_tensor,
                                          group=self.ds_process_group,
-<<<<<<< HEAD
-                                         async_op=True,
-                                         log_name='all_gather_base_params_coalesced')
-=======
                                          async_op=True)
->>>>>>> 25b2fc29
             else:
                 output_list = []
                 for i in range(self.world_size):
@@ -1362,12 +1330,7 @@
         dist.all_gather(partitions,
                         partitions[self.rank],
                         group=self.ds_process_group,
-<<<<<<< HEAD
-                        async_op=False,
-                        log_name='all_gather_params')
-=======
                         async_op=False)
->>>>>>> 25b2fc29
         param_offset = 0
 
         for param in param_list:
@@ -1465,12 +1428,7 @@
         handle = dist.reduce_scatter(input_list[rank],
                                      input_list,
                                      group=self.ds_process_group,
-<<<<<<< HEAD
-                                     async_op=True,
-                                     log_name='reduce_scatter_gradients')
-=======
                                      async_op=True)
->>>>>>> 25b2fc29
 
         return handle, input_list[rank]
 
@@ -1676,12 +1634,7 @@
             dist.broadcast(p,
                            self.src_rank,
                            group=p.ds_process_group,
-<<<<<<< HEAD
-                           async_op=True,
-                           log_name='broadcast_gathered_params') for p in self.params
-=======
                            async_op=True) for p in self.params
->>>>>>> 25b2fc29
         ]
         for h in handles:
             h.wait()
