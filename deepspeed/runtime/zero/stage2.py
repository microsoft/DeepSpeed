'''
Copyright 2019 The Microsoft DeepSpeed Team
'''

import torch
from torch.distributed.distributed_c10d import _get_global_rank
import torch.distributed as dist
import math
from torch._six import inf
from torch.autograd import Variable
from packaging import version as pkg_version

import collections

from deepspeed.runtime.fp16.loss_scaler import LossScaler, DynamicLossScaler
from deepspeed.runtime.utils import bwc_tensor_model_parallel_rank, get_global_norm, see_memory_usage, is_model_parallel_parameter
from deepspeed.runtime.zero.config import ZERO_OPTIMIZATION_GRADIENTS
from deepspeed.ops.adam import DeepSpeedCPUAdam
from deepspeed.ops.op_builder import UtilsBuilder
from deepspeed.utils import logger
from deepspeed.moe.utils import is_moe_param
from deepspeed.git_version_info import version

# Toggle this to true to enable correctness test
# with gradient partitioning and without
pg_correctness_test = False


def input(msg):
    return


def split_half_float_double(tensors):
    dtypes = [
        "torch.cuda.HalfTensor",
        "torch.cuda.FloatTensor",
        "torch.cuda.DoubleTensor",
        "torch.cuda.BFloat16Tensor"
    ]
    buckets = []
    for i, dtype in enumerate(dtypes):
        bucket = [t for t in tensors if t.type() == dtype]
        if bucket:
            buckets.append(bucket)
    return buckets


def isclose(a, b, rtol=1e-09, atol=0.0):
    return abs(a - b) <= max(rtol * max(abs(a), abs(b)), atol)


def lcm(x, y):
    from fractions import gcd  # or can import gcd from `math` in Python 3
    return x * y // gcd(x, y)


def get_alignment_padding(tensor_list, alignment):
    num_elements = sum([tensor.numel() for tensor in tensor_list])
    remainder = num_elements % alignment
    return (alignment - remainder) if remainder else remainder


def move_to_cpu(tensor_list):
    for tensor in tensor_list:
        tensor.data = tensor.data.cpu()


def print_rank_msg(msg):
    print(f"rank {dist.get_rank()} - {msg}")


class FP16_DeepSpeedZeroOptimizer(object):
    """
    DeepSpeedZeroOptimizer designed to reduce the memory footprint
    required for training large deep learning models.

    For more details please see ZeRO: Memory Optimization Towards Training A Trillion Parameter Models
    https://arxiv.org/abs/1910.02054

    For usage examples, refer to TODO: DeepSpeed Tutorial

    """
    def __init__(self,
                 init_optimizer,
                 timers,
                 static_loss_scale=1.0,
                 dynamic_loss_scale=False,
                 dynamic_loss_args=None,
                 verbose=True,
                 contiguous_gradients=True,
                 reduce_bucket_size=500000000,
                 allgather_bucket_size=5000000000,
                 dp_process_group=None,
                 expert_parallel_group=None,
                 expert_data_parallel_group=None,
                 reduce_scatter=True,
                 overlap_comm=False,
                 cpu_offload=False,
                 mpu=None,
                 clip_grad=0.0,
                 allreduce_always_fp32=False,
                 postscale_gradients=True,
                 gradient_predivide_factor=1.0,
                 gradient_accumulation_steps=1,
                 ignore_unused_parameters=True,
                 partition_grads=True,
                 round_robin_gradients=False,
                 has_moe_layers=False,
                 fp16_master_weights_and_gradients=False):

        if dist.get_rank() == 0:
            logger.info(f"Reduce bucket size {reduce_bucket_size}")
            logger.info(f"Allgather bucket size {allgather_bucket_size}")
            logger.info(f"CPU Offload: {cpu_offload}")
            logger.info(f'Round robin gradient partitioning: {round_robin_gradients}')
        # The fused optimizer does all the work. We need this layer for two reason:
        # 1. maintain same user API from apex.fp16_utils
        # 2. keep common stuff here in case we need to add ne552w fused optimizer later

        # differences from apex.fp16_utils:
        # - assume all model params in fp16
        # - assume all params requires grad
        # - flat by groups, not keeping state. TODO: remove state explicitly?
        # - master gard and unflat master weight never exist. TODO: a way to save out unflat master?
        if not torch.cuda.is_available:
            raise SystemError("Cannot use fp16 without CUDA.")
        self.optimizer = init_optimizer

        # Load pre-built or JIT compile (un)flatten ops
        util_ops = UtilsBuilder().load()
        self.flatten = util_ops.flatten
        self.unflatten = util_ops.unflatten

        # ZeRO stage 1 (False) or 2 (True)
        self.partition_gradients = partition_grads

        self.timers = timers

        self.reduce_scatter = reduce_scatter

        self.overlap_comm = overlap_comm

        self.cpu_offload = cpu_offload

        self.deepspeed_adam_offload = cpu_offload

        self.device = torch.cuda.current_device() if not self.cpu_offload else 'cpu'

        self.dp_process_group = dp_process_group

        #expert parallel group
        self.ep_process_group = expert_parallel_group

        #data parallel group for experts
        self.expert_dp_process_group = expert_data_parallel_group

        #data parallel size for non-experts
        dp_size = dist.get_world_size(group=self.dp_process_group)

        #For MoE models this maybe different for different param group
        #It will be modified during MoE setup later in the init
        self.real_dp_process_group = [
            dp_process_group for i in range(len(self.optimizer.param_groups))
        ]
        self.partition_count = [dp_size for i in range(len(self.optimizer.param_groups))]

        self.is_gradient_accumulation_boundary = True

        # CPU-Offload requires contiguous gradients
        self.contiguous_gradients = contiguous_gradients or cpu_offload

        self.has_moe_layers = has_moe_layers

        if self.has_moe_layers:
            self._configure_moe_settings()
        self._global_grad_norm = 0.

        if mpu is None:
            self.model_parallel_group = None
            self.model_parallel_rank = 0
        else:
            self.model_parallel_group = mpu.get_model_parallel_group()
            self.model_parallel_rank = bwc_tensor_model_parallel_rank(mpu)

        self.overflow = False
        self.clip_grad = clip_grad
        self.allreduce_always_fp32 = allreduce_always_fp32
        self.gradient_predivide_factor = gradient_predivide_factor
        self.postscale_gradients = postscale_gradients
        self.gradient_accumulation_steps = gradient_accumulation_steps
        self.micro_step_id = 0
        self.ignore_unused_parameters = ignore_unused_parameters
        self.round_robin_gradients = round_robin_gradients

        self.extra_large_param_to_reduce = None
        self.fp16_master_weights_and_gradients = fp16_master_weights_and_gradients

        if self.fp16_master_weights_and_gradients:
            assert self.cpu_offload and type(self.optimizer) in [DeepSpeedCPUAdam], f"fp16_master_and_gradients requires optimizer to support keeping fp16 master and gradients while keeping the optimizer states in fp32. Currently only supported using ZeRO-Offload with DeepSpeedCPUAdam. But current setting is ZeRO-Offload:{self.cpu_offload} and optimizer type {type(self.optimizer)}. Either disable fp16_master_weights_and_gradients or enable ZeRO-2 Offload with DeepSpeedCPUAdam"

        if self.reduce_scatter:
            assert not self.allreduce_always_fp32, "allreduce_always_fp32 is not yet supported with ZeRO-2 with reduce scatter enabled"
            assert self.gradient_predivide_factor == 1.0, "gradient_predivide_factor != 1.0 is not yet supported with ZeRO-2 with reduce scatter enabled"
            assert self.postscale_gradients, "pre-scale gradients is not yet supported with ZeRO-2 with reduce scatter enabled"

        # param flattened by groups
        self.bit16_groups = []
        self.bit16_groups_flat = []

        # param partitioned by data parallel degree
        # this will contain a list of equal sized tensors
        # each of which will be updated by a different process
        self.parallel_partitioned_bit16_groups = []

        # a single 32-bit partition of the parallel partitioned parameters
        # that this process will update
        self.single_partition_of_fp32_groups = []

        # param partition info

        # These are the parameters in each group that will not be updated by this process directly
        self.params_not_in_partition = []

        # These are the parameters that will be updated by this process directly
        self.params_in_partition = []

        # Offset from the first parameter in the the self.params_in_partition
        # the parameter boundaries may not align with partition boundaries
        # so we need to keep track of the offset
        self.first_offset = []

        # number of elements per partition in each group
        self.partition_size = []

        #align nccl all-gather send buffers to 4-bye boundary
        self.nccl_start_alignment_factor = 2  # 4-byte alignment/sizeof(fp16) = 2

        assert (allgather_bucket_size % self.nccl_start_alignment_factor == 0), f"allgather_bucket_size must be a multiple of nccl_start_alignment_factor, {self.nccl_start_alignment_factor} "

        self.all_reduce_print = False
        self.dtype = self.optimizer.param_groups[0]['params'][0].dtype

        self.round_robin_bit16_groups = []
        self.round_robin_bit16_indices = []

        # padding on each partition for alignment purposes
        self.groups_padding = []
        # loop to deal with groups
        for i, param_group in enumerate(self.optimizer.param_groups):
            partition_id = dist.get_rank(group=self.real_dp_process_group[i])

            # push this group to list before modify
            # TODO: Explore simplification that avoids the extra book-keeping by pushing the reordered group
            self.bit16_groups.append(param_group['params'])

            # Record padding required to align group to world size
            if partition_id == dist.get_world_size(
                    group=self.real_dp_process_group[i]) - 1:
                padding = get_alignment_padding(self.bit16_groups[i],
                                                self.partition_count[i])
            else:
                padding = 0
            self.groups_padding.append(padding)

            # not sure why apex was cloning the weights before flattening
            # removing cloning here

            see_memory_usage(f"Before moving param group {i} to CPU")
            # move all the parameters to cpu to free up GPU space for creating flat buffer
            move_to_cpu(self.bit16_groups[i])
            see_memory_usage(f"After moving param group {i} to CPU", force=False)

            # Reorder group parameters for load balancing of gradient partitioning during backward among ranks.
            # This ensures that gradients are reduced in a fashion such that ownership round robins among the ranks.
            # For example, rather than 3 gradients (g_n+2, g_n+1, g_n) that are reduced consecutively belonging
            # to the same rank, instead they will belong to 3 ranks (r_m+2, r_m+1, r_m).
            if self.round_robin_gradients:
                round_robin_tensors, round_robin_indices = self._round_robin_reorder(
                    self.bit16_groups[i],
                    dist.get_world_size(group=self.real_dp_process_group[i])
                )
            else:
                round_robin_tensors = self.bit16_groups[i]
                round_robin_indices = list(range(len(self.bit16_groups[i])))

            self.round_robin_bit16_groups.append(round_robin_tensors)
            self.round_robin_bit16_indices.append(round_robin_indices)

            # create flat buffer in CPU and move to GPU
            self.bit16_groups_flat.append(
                self.flatten_dense_tensors_aligned(
                    self.round_robin_bit16_groups[i],
                    self.nccl_start_alignment_factor *
                    dist.get_world_size(group=self.real_dp_process_group[i])).cuda(
                        torch.cuda.current_device()))
            see_memory_usage(f"After flattening and moving param group {i} to GPU",
                             force=False)

            if dist.get_rank(group=self.real_dp_process_group[i]) == 0:
                see_memory_usage(
                    f"After Flattening and after emptying param group {i} cache",
                    force=False)

            # set model bit16 weight to slices of flattened buffer
            self._update_model_bit16_weights(i)

            # divide the flat weights into near equal partition equal to the data parallel degree
            # each process will compute on a different part of the partition
            data_parallel_partitions = self.get_data_parallel_partitions(
                self.bit16_groups_flat[i],
                i)
            self.parallel_partitioned_bit16_groups.append(data_parallel_partitions)

            # verify that data partition start locations are 4-byte aligned
            for partitioned_data in data_parallel_partitions:
                assert (partitioned_data.data_ptr() %
                        (2 * self.nccl_start_alignment_factor) == 0)

            # a partition of the fp32 master weights that will be updated by this process
            if not fp16_master_weights_and_gradients:
                self.single_partition_of_fp32_groups.append(
                    self.parallel_partitioned_bit16_groups[i][partition_id].to(
                        self.device).clone().float().detach())
            else:
                self.single_partition_of_fp32_groups.append(
                    self.parallel_partitioned_bit16_groups[i][partition_id].to(
                        self.device).clone().half().detach())

            # modify optimizer of have flat master weight
            self.single_partition_of_fp32_groups[
                i].requires_grad = True  # keep this in case internal optimizer uses it
            param_group['params'] = [self.single_partition_of_fp32_groups[i]]

            partition_size = len(self.bit16_groups_flat[i]) / dist.get_world_size(
                group=self.real_dp_process_group[i])
            params_in_partition, params_not_in_partition, first_offset = self.get_partition_info(
                self.round_robin_bit16_groups[i],
                partition_size,
                partition_id)

            self.partition_size.append(partition_size)
            self.params_in_partition.append(params_in_partition)
            self.params_not_in_partition.append(params_not_in_partition)
            self.first_offset.append(first_offset)

        for rank in range(dist.get_world_size()):
            if dist.get_rank() == rank:
                print(
                    f"Rank: {rank} partition count {self.partition_count} and sizes{[(p.numel(), self.is_moe_param_group[i] if hasattr(self, 'is_moe_param_group') else False) for i,p in enumerate(self.single_partition_of_fp32_groups)]} "
                )
                dist.barrier()
        #exit(0)
        self.reduce_bucket_size = int(reduce_bucket_size)
        self.allgather_bucket_size = int(allgather_bucket_size)

        self.reduction_event = torch.cuda.Event(enable_timing=False, blocking=False)
        self.reduction_stream = torch.cuda.Stream()
        self.cpu_computation_stream = torch.cuda.Stream()
        self.copy_grad_stream = torch.cuda.Stream()
        self.callback_queued = False

        self.param_dict = {}

        # map between param_id and bool to specify if a param is in this partition
        self.is_param_in_current_partition = {}

        self.grads_in_ipg_bucket = []
        self.params_in_ipg_bucket = []
        self.elements_in_ipg_bucket = 0
        self.params_already_reduced = []
        self._release_ipg_buffers()
        self.previous_reduced_grads = None
        self.ipg_bucket_has_moe_params = False

        # simplified param id
        self.param_id = {}

        #interesting code: unique ids being assigned to individual paramters
        largest_param_numel = 0
        count = 0
        for i, params_group in enumerate(self.bit16_groups):
            for param in params_group:
                unique_id = id(param)
                self.param_id[unique_id] = count
                self.param_dict[count] = param
                self.params_already_reduced.append(False)
                if param.numel() > largest_param_numel:
                    largest_param_numel = param.numel()
                count = count + 1

        for param_group in self.params_in_partition:
            for param in param_group:
                self.is_param_in_current_partition[self.get_param_id(param)] = True

        for param_group in self.params_not_in_partition:
            for param in param_group:
                self.is_param_in_current_partition[self.get_param_id(param)] = False

        if self.cpu_offload:
            self.accumulated_grads_in_cpu = {}
            self.norm_for_param_grads = {}
            self.local_overflow = False
            self.grad_position = {}
            self.temp_grad_buffer_for_cpu_offload = torch.zeros(
                largest_param_numel,
                device=self.device,
                dtype=self.dtype).pin_memory()
            self.temp_grad_buffer_for_gpu_offload = torch.zeros(
                largest_param_numel,
                device=torch.cuda.current_device(),
                dtype=self.dtype)
            for i, params_group in enumerate(self.bit16_groups):
                self.get_grad_position(i,
                                       self.params_in_partition[i],
                                       self.first_offset[i],
                                       self.partition_size[i])

        # mapping from parameter to partition that it belongs to
        self.param_to_partition_ids = {}

        # stores if a partition has been reduced in this step
        self.is_partition_reduced = {}

        # number of grads in partition that still need to be computed
        self.remaining_grads_in_partition = {}

        # total number of grads in partition
        self.total_grads_in_partition = {}

        # stores if a grad in a partition has been computed or not
        self.is_grad_computed = {}

        # stores the offset at which a parameter gradient needs to be inserted in a partition
        self.grad_partition_insertion_offset = {}

        # the offset in the gradient at which it must be inserted at the beginning of the partition
        self.grad_start_offset = {}

        # will store the averaged gradients required by this partition
        self.averaged_gradients = {}

        # store index of first parameter in each partition
        self.first_param_index_in_partition = {}

        # initializes all data structures for implementing gradient partitioning
        self.initialize_gradient_partitioning_data_structures()

        # resets the data structure value for the next backward propagation
        self.reset_partition_gradient_structures()

        # creates backward hooks for gradient partitioning
        if self.partition_gradients or self.overlap_comm:
            self.create_reduce_and_remove_grad_hooks()

        # we may have a way of fusing dynamic scale. Do not support for now
        if self.dtype == torch.float or self.dtype == torch.bfloat16 or not dynamic_loss_scale:
            loss_scale_value = 1.0 if (
                (self.dtype == torch.float) or
                (self.dtype == torch.bfloat16)) else static_loss_scale

            self.dynamic_loss_scale = False
            self.loss_scaler = LossScaler(scale=loss_scale_value)
            cur_iter = 0
        else:
            if dynamic_loss_args is None:
                self.loss_scaler = DynamicLossScaler()
            else:
                self.loss_scaler = DynamicLossScaler(**dynamic_loss_args)

            self.dynamic_loss_scale = True

        see_memory_usage("Before initializing optimizer states", force=True)
        self.initialize_optimizer_states()
        see_memory_usage("After initializing optimizer states", force=True)

        if dist.get_rank() == 0:
            logger.info(f"optimizer state initialized")

        if dist.get_rank(group=self.dp_process_group) == 0:
            see_memory_usage(f"After initializing ZeRO optimizer", force=True)

    def _configure_moe_settings(self):
        assert self.contiguous_gradients, "Contiguous Gradients in ZeRO Stage 2 must be set to True for MoE. Other code paths are not tested with MoE"
        assert self.reduce_scatter, "Reduce Scatter in ZeRO Stage 2 must be set to True for MoE. Other code paths are not tested with MoE"

        def is_moe_group(group):
            return 'moe' in group and group['moe']

        assert any([is_moe_group(group) for group in self.optimizer.param_groups]), "The model has moe layers, but None of the param groups are marked as MoE. Create a param group with 'moe' key set to True before creating optimizer"
        self.is_moe_param_group = []
        for i, group in enumerate(self.optimizer.param_groups):
            if is_moe_group(group):
                assert all([is_moe_param(param) for param in group['params']]), "All params in MoE group must be MoE params"
                self.real_dp_process_group[i] = self.expert_dp_process_group
                self.partition_count[i] = dist.get_world_size(
                    group=self.expert_dp_process_group)
                self.is_moe_param_group.append(True)
            else:
                self.is_moe_param_group.append(False)

        assert self.expert_dp_process_group is not None, "Expert data parallel group should be configured with MoE"
        assert self.ep_process_group is not None, "Expert parallel group should be configured with MoE"

    def _update_model_bit16_weights(self, group_index):
        updated_params = self.unflatten(self.bit16_groups_flat[group_index],
                                        self.round_robin_bit16_groups[group_index])
        for p, q in zip(self.round_robin_bit16_groups[group_index], updated_params):
            p.data = q.data

        # set model fp16 weight to slices of reordered flattened buffer
        for param_index, param in enumerate(self.bit16_groups[group_index]):
            new_index = self.round_robin_bit16_indices[group_index][param_index]
            param.data = self.round_robin_bit16_groups[group_index][new_index].data

    def _round_robin_reorder(self, tensor_list, num_partitions):

        # disable round robin if need to debug something
        # return tensor_list, list(range(len(tensor_list)))

        partition_tensors = {}

        for i, tensor in enumerate(tensor_list):
            j = i % num_partitions
            if not j in partition_tensors:
                partition_tensors[j] = []
            partition_tensors[j].append((i, tensor))

        reordered_tensors = []
        reordered_indices = {}

        for partition_index in partition_tensors.keys():
            for i, (original_index, tensor) in enumerate(partition_tensors[partition_index]):
                reordered_indices[original_index] = len(reordered_tensors)
                reordered_tensors.append(tensor)

        return reordered_tensors, reordered_indices

    def _release_ipg_buffers(self):
        if self.contiguous_gradients:
            self.ipg_buffer = None
            self.grads_in_partition = None
            self.grads_in_partition_offset = 0

    def initialize_optimizer_states(self):

        for i, group in enumerate(self.bit16_groups):
            single_grad_partition = torch.zeros(
                int(self.partition_size[i]),
                dtype=self.single_partition_of_fp32_groups[i].dtype,
                device=self.device)
            self.single_partition_of_fp32_groups[
                i].grad = single_grad_partition.pin_memory(
                ) if self.cpu_offload else single_grad_partition

        self.optimizer.step()

        if not self.cpu_offload:
            for group in self.single_partition_of_fp32_groups:
                group.grad = None  #class init

        return

    #########################################################################
    #################### ZeRO Stage 1 - reduce gradients ####################
    #########################################################################
    def reduce_gradients(self, pipeline_parallel=False):
        world_size = dist.get_world_size(self.dp_process_group)
        my_rank = dist.get_rank(self.dp_process_group)

        # with PP we must create ipg buffer, since backward is handled outside zero
        if pipeline_parallel and self.contiguous_gradients:
            self.ipg_buffer = []
            buf_0 = torch.empty(int(self.reduce_bucket_size),
                                dtype=self.dtype,
                                device=torch.cuda.current_device())
            self.ipg_buffer.append(buf_0)
            self.ipg_index = 0

        if not self.overlap_comm:
            for i, group in enumerate(self.bit16_groups):
                for param in group:
                    if param.grad is not None:
                        self.reduce_ready_partitions_and_remove_grads(param, i)
        # reduce any pending grads in either hook/non-hook case
        self.overlapping_partition_gradients_reduce_epilogue()

    #########################################################################
    #########################ZeRO Partition Gradients########################
    #########################################################################

    def get_first_param_index(self, group_id, param_group, partition_id):
        for index, param in enumerate(param_group):
            param_id = self.get_param_id(param)
            if partition_id in self.param_to_partition_ids[group_id][param_id]:
                return index
        return None

    def initialize_gradient_partitioning_data_structures(self):

        for i, param_group in enumerate(self.round_robin_bit16_groups):
            total_partitions = dist.get_world_size(group=self.real_dp_process_group[i])

            self.param_to_partition_ids[i] = {}
            self.is_partition_reduced[i] = {}
            self.total_grads_in_partition[i] = {}
            self.remaining_grads_in_partition[i] = {}
            self.is_grad_computed[i] = {}
            self.grad_partition_insertion_offset[i] = {}
            self.grad_start_offset[i] = {}
            self.first_param_index_in_partition[i] = {}

            for partition_id in range(total_partitions):
                self.is_grad_computed[i][partition_id] = {}
                self.grad_partition_insertion_offset[i][partition_id] = {}
                self.grad_start_offset[i][partition_id] = {}
                self.total_grads_in_partition[i][partition_id] = 0
                self.initialize_gradient_partition(i, param_group, partition_id)
                self.is_partition_reduced[i][partition_id] = False
                self.first_param_index_in_partition[i][
                    partition_id] = self.get_first_param_index(
                        i,
                        param_group,
                        partition_id)

    def independent_gradient_partition_epilogue(self):
        self.report_ipg_memory_usage(f"In ipg_epilogue before reduce_ipg_grads", 0)
        self.reduce_ipg_grads()
        self.report_ipg_memory_usage(f"In ipg_epilogue after reduce_ipg_grads", 0)

        # if dist.get_rank() == 0:
        #    logger.info("Params already reduced %s", self.params_already_reduced)
        for i in range(len(self.params_already_reduced)):
            self.params_already_reduced[i] = False

        if self.overlap_comm:
            torch.cuda.synchronize()
            # It is safe to clear previously reduced grads of other partitions
            self._clear_previous_reduced_grads()

        if self.cpu_offload is False:
            for i, _ in enumerate(self.bit16_groups):

                if not i in self.averaged_gradients or self.averaged_gradients[i] is None:
                    self.averaged_gradients[i] = self.get_flat_partition(
                        self.params_in_partition[i],
                        self.first_offset[i],
                        self.partition_size[i],
                        dtype=self.dtype,
                        device=torch.cuda.current_device(),
                        return_tensor_list=True)
                else:
                    avg_new = self.get_flat_partition(self.params_in_partition[i],
                                                      self.first_offset[i],
                                                      self.partition_size[i],
                                                      dtype=self.dtype,
                                                      device=torch.cuda.current_device(),
                                                      return_tensor_list=True)

                    for accumulated_grad, new_avg_grad in zip(self.averaged_gradients[i], avg_new):
                        accumulated_grad.add_(new_avg_grad)

        self._release_ipg_buffers()

        # No need to keep the gradients anymore.
        # All gradients required by the step
        # are in self.averaged_gradients
        self.zero_grad()
        see_memory_usage(f"End ipg_epilogue")

    # resets all partition to no reduced
    # sets remaining grads to the total number of grads in each partition
    # set is grad computed to false for all grads in partition
    def reset_partition_gradient_structures(self):
        for i, _ in enumerate(self.bit16_groups):
            total_partitions = dist.get_world_size(group=self.real_dp_process_group[i])
            for partition_id in range(total_partitions):
                self.is_partition_reduced[i][partition_id] = False
                self.remaining_grads_in_partition[i][
                    partition_id] = self.total_grads_in_partition[i][partition_id]

                for param_id in self.is_grad_computed[i][partition_id]:
                    self.is_grad_computed[i][partition_id][param_id] = False

    def initialize_gradient_partition(self, i, param_group, partition_id):
        def set_key_value_list(dictionary, key, value):
            if key in dictionary:
                dictionary[key].append(value)
            else:
                dictionary[key] = [value]

        def increment_value(dictionary, key):
            if key in dictionary:
                dictionary[key] += 1
            else:
                dictionary[key] = 1

        partition_size = self.partition_size[i]

        start_index = partition_size * partition_id
        end_index = partition_size * (partition_id + 1)

        current_index = 0
        first_offset = 0

        for param in param_group:

            param_size = param.numel()
            param_id = self.get_param_id(param)

            if (current_index >= start_index and current_index < end_index):
                set_key_value_list(self.param_to_partition_ids[i],
                                   param_id,
                                   partition_id)
                increment_value(self.total_grads_in_partition[i], partition_id)

                self.is_grad_computed[i][partition_id][param_id] = False

                self.grad_partition_insertion_offset[i][partition_id][
                    param_id] = current_index - start_index
                self.grad_start_offset[i][partition_id][param_id] = 0

            elif start_index > current_index and start_index < (current_index +
                                                                param_size):
                assert (first_offset == 0), "This can happen either zero or only once as this must be the first tensor in the partition"
                first_offset = start_index - current_index

                set_key_value_list(self.param_to_partition_ids[i],
                                   param_id,
                                   partition_id)
                increment_value(self.total_grads_in_partition[i], partition_id)

                self.is_grad_computed[i][partition_id][param_id] = False

                self.grad_partition_insertion_offset[i][partition_id][param_id] = 0
                self.grad_start_offset[i][partition_id][param_id] = first_offset

            current_index = current_index + param_size

    def overlapping_partition_gradients_reduce_epilogue(self):
        self.independent_gradient_partition_epilogue()

    def create_reduce_and_remove_grad_hooks(self):
        self.grad_accs = []
        for i, param_group in enumerate(self.bit16_groups):
            for param in param_group:
                if param.requires_grad:

                    def wrapper(param, i):
                        param_tmp = param.expand_as(param)
                        grad_acc = param_tmp.grad_fn.next_functions[0][0]

                        def reduce_partition_and_remove_grads(*notneeded):
                            self.reduce_ready_partitions_and_remove_grads(param, i)

                        grad_acc.register_hook(reduce_partition_and_remove_grads)
                        self.grad_accs.append(grad_acc)

                    wrapper(param, i)

    def get_param_id(self, param):
        unique_id = id(param)
        return self.param_id[unique_id]

    def report_ipg_memory_usage(self, tag, param_elems):
        elem_count = self.elements_in_ipg_bucket + param_elems
        percent_of_bucket_size = (100.0 * elem_count) // self.reduce_bucket_size
        see_memory_usage(
            f"{tag}: elems in_bucket {self.elements_in_ipg_bucket} param {param_elems} max_percent {percent_of_bucket_size}"
        )

    # create a flat tensor aligned at the alignment boundary
    def flatten_dense_tensors_aligned(self, tensor_list, alignment):
        num_elements = sum(t.numel() for t in tensor_list)
        remaining = num_elements % alignment

        if remaining:
            elements_to_add = alignment - remaining
            pad_tensor = torch.zeros(elements_to_add,
                                     device=tensor_list[0].device,
                                     dtype=tensor_list[0].dtype)
            padded_tensor_list = tensor_list + [pad_tensor]
        else:
            padded_tensor_list = tensor_list

        return self.flatten(padded_tensor_list)

    ############### Independent Partition Gradient ########################
    def reduce_independent_p_g_buckets_and_remove_grads(self, param, i):
        if self.elements_in_ipg_bucket + param.numel() > self.reduce_bucket_size:
            self.report_ipg_memory_usage("In ipg_remove_grads before reduce_ipg_grads",
                                         param.numel())
            self.reduce_ipg_grads()
            if self.contiguous_gradients and self.overlap_comm:
                # Swap ipg_index between 0 and 1
                self.ipg_index = 1 - self.ipg_index
            self.report_ipg_memory_usage("In ipg_remove_grads after reduce_ipg_grads",
                                         param.numel())

        param_id = self.get_param_id(param)
        assert self.params_already_reduced[param_id] == False, \
            f"The parameter {param_id} has already been reduced. \
            Gradient computed twice for this partition. \
            Multiple gradient reduction is currently not supported"

        if param.numel() > self.reduce_bucket_size:
            self.extra_large_param_to_reduce = param

        elif self.contiguous_gradients:
            # keeping the gradients contiguous to prevent memory fragmentation, and avoid flattening
            new_grad_tensor = self.ipg_buffer[self.ipg_index].narrow(
                0,
                self.elements_in_ipg_bucket,
                param.numel())
            new_grad_tensor.copy_(param.grad.view(-1))
            param.grad.data = new_grad_tensor.data.view_as(param.grad)

        self.elements_in_ipg_bucket += param.numel()

        assert param.grad is not None, f"rank {dist.get_rank()} - Invalid to reduce Param {param_id} with None gradient"

        self.grads_in_ipg_bucket.append(param.grad)
        self.params_in_ipg_bucket.append((i, param, param_id))

        #make sure the average tensor function knows how to average the gradients
        if is_moe_param(param):
            self.ipg_bucket_has_moe_params = True

        self.report_ipg_memory_usage("End ipg_remove_grads", 0)

    def print_rank_0(self, message):
        if dist.get_rank() == 0:
            logger.info(message)

    def gradient_reduction_w_predivide(self, tensor):

        dp_world_size = dist.get_world_size(group=self.dp_process_group)

        tensor_to_allreduce = tensor

        if self.allreduce_always_fp32:
            tensor_to_allreduce = tensor.float()

        if self.postscale_gradients:
            if self.gradient_predivide_factor != 1.0:
                tensor_to_allreduce.mul_(1. / self.gradient_predivide_factor)

            dist.all_reduce(tensor_to_allreduce, group=self.dp_process_group)

            if self.gradient_predivide_factor != dp_world_size:
                tensor_to_allreduce.mul_(self.gradient_predivide_factor / dp_world_size)
        else:
            tensor_to_allreduce.div_(dp_world_size)
            dist.all_reduce(tensor_to_allreduce, group=self.dp_process_group)

        if self.allreduce_always_fp32 and tensor is not tensor_to_allreduce:
            tensor.copy_(tensor_to_allreduce)

        return tensor

    def average_tensor(self, tensor):
        if self.overlap_comm:
            torch.cuda.synchronize()
            stream = self.reduction_stream
        else:
            stream = torch.cuda.current_stream()

        with torch.cuda.stream(stream):
            if not self.reduce_scatter:
                self.gradient_reduction_w_predivide(tensor)
                return

            # Accumulate destination ranks and bucket offsets for each gradient slice.
            # Note: potential future optimization, record access pattern of parameters
            # in backward pass and partition gradients w.r.t. access pattern so that our
            # bucket is guaranteed to be contiguous w.r.t. ranks
            rank_and_offsets = []
            real_dp_process_group = []
            curr_size = 0
            prev_id = -1

            process_group = self.dp_process_group
            # count = 0
            for i, param, param_id in self.params_in_ipg_bucket:

                process_group = self.dp_process_group
                #Averages gradients at parameter level if ipg has a moe param
                #Otherwise averaging is done at the entire buffer level at the end of the loop
                if self.ipg_bucket_has_moe_params:
                    process_group = self.expert_dp_process_group if is_moe_param(
                        param) else self.dp_process_group
                    param.grad.data.div_(dist.get_world_size(group=process_group))

                partition_ids = self.param_to_partition_ids[i][param_id]
                partition_size = self.partition_size[i]
                # Get all partition ids + their offsets
                partition_ids_w_offsets = []
                for partition_id in partition_ids:
                    offset = self.grad_start_offset[i][partition_id][param_id]
                    partition_ids_w_offsets.append((partition_id, offset))
                partition_ids_w_offsets.sort(key=lambda t: t[1])

                # Calculate rank and offsets for grad slices
                for idx in range(len(partition_ids_w_offsets)):
                    partition_id, offset = partition_ids_w_offsets[idx]

                    # if dist.get_rank() == 0 and count < 100:
                    #     print(f"Rank {dist.get_rank()} rank offset id {idx} calculated dp size {dist.get_world_size(group=process_group)} real dp size {dist.get_world_size(self.real_dp_process_group[i])} and dst: {partition_id}")
                    # count += 1

                    # Calculate numel for grad slice depending on partition location
                    if idx == len(partition_ids_w_offsets) - 1:
                        # Last partition_id uses its own offset
                        numel = param.numel() - offset
                    else:
                        # Set numel to next partition's offset
                        numel = partition_ids_w_offsets[idx + 1][1] - offset

                    # Merge bucket ranges if they belong to the same rank
                    if partition_id == prev_id:
                        prev_pid, prev_size, prev_numel = rank_and_offsets[-1]
                        rank_and_offsets[-1] = (prev_pid, prev_size, prev_numel + numel)
                    else:
                        rank_and_offsets.append((partition_id, curr_size, numel))
                        real_dp_process_group.append(process_group)
                    curr_size += numel
                    prev_id = partition_id

            if not self.ipg_bucket_has_moe_params:
                tensor.div_(dist.get_world_size(group=self.dp_process_group))

            async_handles = []
            for i, (dst, bucket_offset, numel) in enumerate(rank_and_offsets):
                grad_slice = tensor.narrow(0, int(bucket_offset), int(numel))
                # if dist.get_rank() == 0:
                #     print(f"Rank {dist.get_rank()} rank offset id {i} real dp size {dist.get_world_size(group=real_dp_process_group[i])} and dst: {dst}")
                # dist.barrier()
                #dist.barrier()
                dst_rank = _get_global_rank(real_dp_process_group[i], dst)
                async_handle = dist.reduce(grad_slice,
                                           dst=dst_rank,
                                           group=real_dp_process_group[i],
                                           async_op=True)
                async_handles.append(async_handle)

            for handle in async_handles:
                handle.wait()

    ##############################################################################
    ############################# CPU Offload Methods#############################
    ##############################################################################
    def get_grad_position(self, group_id, tensor_list, first_offset, partition_size):
        current_offset = 0

        for i, tensor in enumerate(tensor_list):
            param_id = self.get_param_id(tensor)
            param_start_offset = 0

            num_elements = tensor.numel()
            tensor_offset = 0

            # we need to offset to get to the right element
            if i == 0 and first_offset > 0:
                tensor_offset = first_offset
                num_elements = num_elements - tensor_offset
                param_start_offset = first_offset

            # we dont need all elements of the tensor
            if num_elements > (partition_size - current_offset):
                num_elements = partition_size - current_offset

            self.grad_position[param_id] = [
                int(group_id),
                int(param_start_offset),
                int(current_offset),
                int(num_elements)
            ]
            current_offset += num_elements

    def update_overflow_tracker_for_param_grad(self, param):
        if param.grad is not None and self._has_inf_or_nan(param.grad.data):
            self.local_overflow = True

    def async_accumulate_grad_in_cpu_via_gpu(self, param):
        param_id = self.get_param_id(param)

        [i, source_offset, dest_offset, num_elements] = self.grad_position[param_id]

        # copy to a preexisiting buffer to avoid memory allocation penalty
        dest_buffer = self.temp_grad_buffer_for_gpu_offload.view(-1).narrow(
            0,
            0,
            param.numel())

        #buffer for storing gradients for this parameter in CPU
        def buffer_to_accumulate_to_in_cpu():
            if not self.fp16_master_weights_and_gradients:
                return torch.zeros(param.numel(),
                                   dtype=param.dtype,
                                   device=self.device).pin_memory()
            else:
                return self.single_partition_of_fp32_groups[i].grad.view(-1).narrow(
                    0,
                    dest_offset,
                    num_elements)

        #accumulate gradients into param.grad or parts of it that belongs to this partition
        def accumulate_gradients():
            if not self.fp16_master_weights_and_gradients:
                dest_buffer.copy_(self.accumulated_grads_in_cpu[param_id].view(-1),
                                  non_blocking=True)
                param.grad.data.view(-1).add_(dest_buffer)
            else:
                dest_buffer.narrow(0,
                                   source_offset,
                                   num_elements).copy_(
                                       self.accumulated_grads_in_cpu[param_id].view(-1),
                                       non_blocking=True)
                param.grad.data.view(-1).narrow(
                    0,
                    source_offset,
                    num_elements).add_(dest_buffer.narrow(0,
                                                          source_offset,
                                                          num_elements))

        #move accumulated gradients back to CPU
        def copy_gradients_to_cpu():
            if not self.fp16_master_weights_and_gradients:
                self.accumulated_grads_in_cpu[param_id].data.copy_(
                    param.grad.data.view(-1),
                    non_blocking=True)
            else:
                self.accumulated_grads_in_cpu[param_id].data.copy_(
                    param.grad.data.view(-1).narrow(0,
                                                    source_offset,
                                                    num_elements),
                    non_blocking=True)

        if param_id not in self.accumulated_grads_in_cpu:
            self.accumulated_grads_in_cpu[param_id] = buffer_to_accumulate_to_in_cpu()

        if self.micro_step_id > 0:
            accumulate_gradients()

        # at the boundary we will send 32bit directly
        if not self.is_gradient_accumulation_boundary:
            copy_gradients_to_cpu()

    def set_norm_for_param_grad(self, param):
        param_id = self.get_param_id(param)
        accumulated_grad = self.accumulated_grads_in_cpu[
            param_id] if self.gradient_accumulation_steps > 1 else param.grad

        [i, source_offset, dest_offset, num_elements] = self.grad_position[param_id]

        start = source_offset
        accumulated_grad = accumulated_grad.view(-1).narrow(0, start, num_elements)

        self.norm_for_param_grads[param_id] = accumulated_grad.data.double().norm(2)

    def set_norm_for_param_grad_in_gpu(self, param):
        param_id = self.get_param_id(param)
        accumulated_grad = param.grad

        [i, source_offset, dest_offset, num_elements] = self.grad_position[param_id]

        start = source_offset
        accumulated_grad = accumulated_grad.view(-1).narrow(0, start, num_elements)

        self.norm_for_param_grads[param_id] = accumulated_grad.data.double().norm(2)

    def async_inplace_copy_grad_to_fp32_buffer_from_gpu(self, param):
        param_id = self.get_param_id(param)

        [i, source_offset, dest_offset, num_elements] = self.grad_position[param_id]

        dest_tensor = self.single_partition_of_fp32_groups[i].grad.view(-1).narrow(
            0,
            dest_offset,
            num_elements)

        src_tensor = param.grad.view(-1).narrow(0, source_offset, num_elements)
        if not self.fp16_master_weights_and_gradients:
            src_tensor = src_tensor.float()

        dest_tensor.copy_(src_tensor, non_blocking=True)
        param.grad = None  #offload only

    def complete_grad_norm_calculation_for_cpu_offload(self, params):
        total_norm = 0.0
        norm_type = 2.0
        for p in params:
            # Pipeline parallelism may replicate parameters. Avoid multi-counting.
            if hasattr(p, 'ds_pipe_replicated') and p.ds_pipe_replicated:
                continue

            if is_model_parallel_parameter(p) or (self.model_parallel_rank == 0):
                param_id = self.get_param_id(p)
                # as some model have trainable parameters but skipped in training,
                # their backward hooks in self.create_reduce_and_remove_grad_hooks() will not run,
                # so they have no norm_for_param_grads
                if param_id in self.norm_for_param_grads:
                    param_norm = self.norm_for_param_grads[param_id]
                    total_norm += param_norm.item()**2
                else:
                    # As unused parameters in modules may not be expected sometimes,
                    # add an explicit error msg when it occurred and an option to
                    # avoid the error
                    assert self.ignore_unused_parameters, """
                        This assert indicates that your module has parameters that
                        were not used in producing loss.
                        You can avoid this assert by
                        (1) enable ignore_unused_parameters option in zero_optimization config;
                        (2) making sure all trainable parameters and `forward` function
                            outputs participate in calculating loss.
                    """

        # Sum across all model parallel GPUs.
        total_norm_cuda = torch.cuda.FloatTensor([float(total_norm)])
        torch.distributed.all_reduce(total_norm_cuda,
                                     op=torch.distributed.ReduceOp.SUM,
                                     group=self.dp_process_group)

        self._model_parallel_all_reduce(tensor=total_norm_cuda,
                                        op=torch.distributed.ReduceOp.SUM)

        total_norm = total_norm_cuda[0].item()**(1. / norm_type)

        if total_norm == float(
                'inf') or total_norm == -float('inf') or total_norm != total_norm:
            total_norm = -1

        return total_norm

    ############################################################################################
    def copy_grads_in_partition(self, param):
        if self.cpu_offload:

            if self.gradient_accumulation_steps > 1:
                self.async_accumulate_grad_in_cpu_via_gpu(param)

            if self.is_gradient_accumulation_boundary:
                self.set_norm_for_param_grad_in_gpu(param)

                self.update_overflow_tracker_for_param_grad(param)

                self.async_inplace_copy_grad_to_fp32_buffer_from_gpu(param)

            return
        #print(f"ID {self.get_param_id(param)} grad norm {param.grad.norm()}")
        if self.grads_in_partition is None:
            self.grads_in_partition_offset = 0
            total_size = 0
            for group in self.params_in_partition:
                for param_in_partition in group:
                    total_size += param_in_partition.numel()

            see_memory_usage(f"before copying {total_size} gradients into partition")
            self.grads_in_partition = torch.empty(int(total_size),
                                                  dtype=self.dtype,
                                                  device=torch.cuda.current_device())
            see_memory_usage(f"after copying {total_size} gradients into partition")

        # The allreduce buffer will be rewritten. Copy the gradients in partition to a new buffer
        new_grad_tensor = self.grads_in_partition.view(-1).narrow(
            0,
            self.grads_in_partition_offset,
            param.numel())
        new_grad_tensor.copy_(param.grad.view(-1))
        param.grad.data = new_grad_tensor.data.view_as(param.grad)
        #print(f"Grad norm after copy to contiguous_buffer {param.grad.data.norm()}")
        self.grads_in_partition_offset += param.numel()

    def reduce_ipg_grads(self):
        if self.contiguous_gradients:
            if self.extra_large_param_to_reduce is not None:
                assert len(self.params_in_ipg_bucket) == 1, "more than 1 param in ipg bucket, this shouldn't happen"
                _, _, param_id = self.params_in_ipg_bucket[0]
                assert self.get_param_id(
                    self.extra_large_param_to_reduce) == param_id, "param in ipg bucket does not match extra-large param"
                self.average_tensor(self.extra_large_param_to_reduce.grad.view(-1))
                self.extra_large_param_to_reduce = None
            else:
                self.average_tensor(self.ipg_buffer[self.ipg_index])
        else:
            self.buffered_reduce_fallback(
                None,
                self.grads_in_ipg_bucket,
                elements_per_buffer=self.elements_in_ipg_bucket)

        if self.overlap_comm:
            stream = self.reduction_stream
        elif self.cpu_offload:
            # TODO: copy_grad_stream is disabled because of race with reduce. This hurts perf and should be fixed.
            #            torch.cuda.synchronize()
            #            stream = self.copy_grad_stream
            stream = torch.cuda.current_stream()
        else:
            stream = torch.cuda.current_stream()

        with torch.cuda.stream(stream):
            for _, param, param_id in self.params_in_ipg_bucket:

                assert self.params_already_reduced[param_id] == False, \
                    f"The parameter {param_id} has already been reduced. \
                    Gradient computed twice for this partition. \
                    Multiple gradient reduction is currently not supported"

                self.params_already_reduced[param_id] = True

                if self.partition_gradients:
                    if not self.is_param_in_current_partition[param_id]:
                        if self.overlap_comm and self.contiguous_gradients is False:
                            # Clear grads of other partitions during the next reduction
                            # to avoid clearing them before the reduction is complete.
                            if self.previous_reduced_grads is None:
                                self.previous_reduced_grads = []
                            self.previous_reduced_grads.append(param)
                        else:
                            param.grad = None  #only if self.partition_gradients
                    elif self.contiguous_gradients:
                        self.copy_grads_in_partition(param)

        self.grads_in_ipg_bucket = []
        self.params_in_ipg_bucket = []
        self.ipg_bucket_has_moe_params = False
        self.elements_in_ipg_bucket = 0
        #####################################################################

    def reduce_ready_partitions_and_remove_grads(self, param, i):
        if self.partition_gradients or self.is_gradient_accumulation_boundary:
            self.reduce_independent_p_g_buckets_and_remove_grads(param, i)

    def zero_reduced_gradients(self, partition_id, i):
        def are_all_related_partitions_reduced(params_id):
            for partition_id in self.param_to_partition_ids[i][params_id]:
                if not self.is_partition_reduced[i][partition_id]:
                    return False
            return True

        for params_id in self.is_grad_computed[i][partition_id]:
            if are_all_related_partitions_reduced(params_id):
                self.param_dict[params_id].grad = None  # dead code

    def flatten_and_print(self, message, tensors, start=0, n=5):
        flatten_tensor = self.flatten(tensors)

        def print_func():
            logger.info(flatten_tensor.contiguous().view(-1).narrow(0, start, n))

        self.sequential_execution(print_func, message)

    def get_grads_to_reduce(self, i, partition_id):
        def get_reducible_portion(key):
            grad = self.param_dict[key].grad
            total_elements = grad.numel()
            start = self.grad_start_offset[i][partition_id][key]
            num_elements = min(
                total_elements - start,
                self.partition_size[i] -
                self.grad_partition_insertion_offset[i][partition_id][key])
            if not pg_correctness_test:
                if num_elements == total_elements:
                    return grad
                else:
                    return grad.contiguous().view(-1).narrow(0,
                                                             int(start),
                                                             int(num_elements))
            else:
                if num_elements == total_elements:
                    return grad.clone()
                else:
                    return grad.clone().contiguous().view(-1).narrow(
                        0,
                        int(start),
                        int(num_elements))

        grads_to_reduce = []
        for key in self.is_grad_computed[i][partition_id]:
            grad = get_reducible_portion(key)
            grads_to_reduce.append(grad)
        return grads_to_reduce

    def sequential_execution(self, function, message, group=None):
        if group is None:
            group = self.dp_process_group
        if dist.get_rank(group=group) == 0:
            logger.info(message)
        for id in range(dist.get_world_size(group=group)):
            if id == dist.get_rank(group=group):
                function()
            dist.barrier(group=group)

    def set_none_gradients_to_zero(self, i, partition_id):
        for param_id in self.is_grad_computed[i][partition_id]:
            param = self.param_dict[param_id]
            if param.grad is None:
                param.grad = torch.zero_like(param)

    ######################Reduction Related Methods##############################
    def allreduce_bucket(self, bucket, allreduce_always_fp32=False, rank=None, log=None):
        rank = None
        tensor = self.flatten(bucket)

        tensor_to_allreduce = tensor

        if pg_correctness_test:
            allreduce_always_fp32 = True

        if allreduce_always_fp32:
            tensor_to_allreduce = tensor.float()

        tensor_to_allreduce.div_(dist.get_world_size(group=self.dp_process_group))

        if rank is None:
            #    "All Reducing"
            dist.all_reduce(tensor_to_allreduce, group=self.dp_process_group)
        else:
            global_rank = _get_global_rank(self.dp_process_group, rank)
            dist.reduce(tensor_to_allreduce, global_rank, group=self.dp_process_group)

        if allreduce_always_fp32 and tensor is not tensor_to_allreduce:
            if rank is None or rank == dist.get_rank(group=self.dp_process_group):
                tensor.copy_(tensor_to_allreduce)

        return tensor

    def _clear_previous_reduced_grads(self):
        if self.previous_reduced_grads is not None:
            for param in self.previous_reduced_grads:
                param.grad = None  # overlap enabled
            self.previous_reduced_grads = None

    # if rank is specified do a reduction instead of an allreduce
    def allreduce_and_copy(self, small_bucket, rank=None, log=None):
        if self.overlap_comm:
            torch.cuda.synchronize()
            # It is safe to clear the previously reduced grads of other partitions
            self._clear_previous_reduced_grads()
            stream = self.reduction_stream
        else:
            stream = torch.cuda.current_stream()

        with torch.cuda.stream(stream):
            allreduced = self.allreduce_bucket(small_bucket, rank=rank, log=log)
            if rank is None or rank == dist.get_rank(group=self.dp_process_group):
                for buf, synced in zip(small_bucket, self.unflatten(allreduced, small_bucket)):
                    buf.copy_(synced)

    def allreduce_no_retain(self,
                            bucket,
                            numel_per_bucket=500000000,
                            rank=None,
                            log=None):
        small_bucket = []
        numel = 0
        for tensor in bucket:
            small_bucket.append(tensor)
            numel = numel + tensor.numel()
            if numel > numel_per_bucket:
                self.allreduce_and_copy(small_bucket, rank=rank, log=None)
                small_bucket = []

        if len(small_bucket) > 0:
            self.allreduce_and_copy(small_bucket, rank=rank, log=log)

    # allows using reduction of gradients instead of using all_reduce

    def buffered_reduce_fallback(self,
                                 rank,
                                 grads,
                                 elements_per_buffer=500000000,
                                 log=None):
        split_buckets = split_half_float_double(grads)

        for i, bucket in enumerate(split_buckets):
            self.allreduce_no_retain(bucket,
                                     numel_per_bucket=elements_per_buffer,
                                     rank=rank,
                                     log=log)

    #############################################################################
    #############################################################################
    #############################################################################

    # views the tensor as multiple partitions and returns
    # those partitions
    def get_data_parallel_partitions(self, tensor, group_id):
        partitions = []

        dp = dist.get_world_size(group=self.real_dp_process_group[group_id])
        dp_id = dist.get_rank(group=self.real_dp_process_group[group_id])

        total_num_elements = tensor.numel()

        base_size = total_num_elements // dp
        remaining = total_num_elements % dp

        start = 0
        for id in range(dp):
            partition_size = base_size
            if id < remaining:
                partition_size = partition_size + 1
            partitions.append(tensor.narrow(0, start, partition_size))
            start = start + partition_size
        return partitions

    def get_partition_info(self, tensor_list, partition_size, partition_id):
        params_in_partition = []
        params_not_in_partition = []

        start_index = partition_size * partition_id
        end_index = partition_size * (partition_id + 1)

        current_index = 0
        first_offset = 0

        for tensor in tensor_list:

            tensor_size = tensor.numel()

            if (current_index >= start_index and current_index < end_index):
                params_in_partition.append(tensor)

            elif start_index > current_index and start_index < (current_index +
                                                                tensor_size):
                params_in_partition.append(tensor)

                assert (first_offset == 0), "This can happen either zero or only once as this must be the first tensor in the partition"
                first_offset = start_index - current_index

            else:
                params_not_in_partition.append(tensor)

            current_index = current_index + tensor_size

        return params_in_partition, params_not_in_partition, first_offset

    def zero_grad(self, set_grads_to_None=True):
        """
        Zero FP16 parameter grads.
        """
        # FP32 grad should never exist.
        # For speed, set model fp16 grad to None by default
        for group in self.bit16_groups:
            for p in group:
                if set_grads_to_None:
                    p.grad = None  # epilogue and in step
                else:
                    if p.grad is not None:
                        p.grad.detach_()
                        p.grad.zero_()

    def _model_parallel_all_reduce(self, tensor, op):
        """ Perform all reduce within model parallel group, if any.
        """
        if self.model_parallel_group is None:
            pass
        else:
            torch.distributed.all_reduce(tensor=tensor,
                                         op=op,
                                         group=self.model_parallel_group)

    def get_grad_norm_direct(self, gradients, params, norm_type=2):
        """Clips gradient norm of an iterable of parameters.

        This is adapted from torch.nn.utils.clip_grad.clip_grad_norm_ and
        added functionality to handle model parallel parameters. Note that
        the gradients are modified in place.

        Arguments:
            parameters (Iterable[Tensor] or Tensor): an iterable of Tensors or a
                single Tensor that will have gradients normalized
            max_norm (float or int): max norm of the gradients
            norm_type (float or int): type of the used p-norm. Can be ``'inf'`` for
                infinity norm.

        Returns:
            Total norm of the parameters (viewed as a single vector).
        """
        norm_type = float(norm_type)
        if norm_type == inf:
            total_norm = max(g.data.abs().max() for g in gradients)
            total_norm_cuda = torch.cuda.FloatTensor([float(total_norm)])
            torch.distributed.all_reduce(total_norm_cuda,
                                         op=torch.distributed.ReduceOp.MAX,
                                         group=self.dp_process_group)

            # Take max across all GPUs.
            self._model_parallel_all_reduce(tensor=total_norm_cuda,
                                            op=torch.distributed.ReduceOp.MAX)
            total_norm = total_norm_cuda[0].item()
        else:
            total_norm = 0.0
            # if dist.get_rank() == 0:
            #    logger.info(f"Total Norm beginning {total_norm}")
            for g, p in zip(gradients, params):
                # Pipeline parallelism may replicate parameters. Avoid multi-counting.
                if hasattr(p, 'ds_pipe_replicated') and p.ds_pipe_replicated:
                    continue
                if is_model_parallel_parameter(p) or (self.model_parallel_rank == 0):
                    param_norm = g.data.double().norm(2)
                    total_norm += param_norm.item()**2
            # Sum across all model parallel GPUs.
            total_norm_cuda = torch.cuda.FloatTensor([float(total_norm)])
            torch.distributed.all_reduce(total_norm_cuda,
                                         op=torch.distributed.ReduceOp.SUM,
                                         group=self.dp_process_group)

            self._model_parallel_all_reduce(tensor=total_norm_cuda,
                                            op=torch.distributed.ReduceOp.SUM)

            total_norm = total_norm_cuda[0].item()**(1. / norm_type)

        if total_norm == float(
                'inf') or total_norm == -float('inf') or total_norm != total_norm:
            total_norm = -1

        return total_norm

    # creates a flat fused tensor from the tensor list starting at the first_offset
    # in the first tensor of the list. If there are not enough elements in the tensor
    # list then the flat tensor will be padded with zeros
    def get_flat_partition(self,
                           tensor_list,
                           first_offset,
                           partition_size,
                           dtype,
                           device,
                           return_tensor_list=False):
        flat_tensor_list = []
        current_size = 0
        for i, tensor in enumerate(tensor_list):
            if tensor.grad is None:
                tensor.grad = torch.zeros_like(tensor)

            tensor = tensor.grad
            num_elements = tensor.numel()
            tensor_offset = 0

            # we need to offset to get to the right element
            if i == 0 and first_offset > 0:
                tensor_offset = first_offset
                num_elements = num_elements - tensor_offset

            # we dont need all elements of the tensor
            if num_elements > (partition_size - current_size):
                num_elements = partition_size - current_size

            # we need a narrow view of the tensor based on the tensor offset and number of elements that
            # we need from this tensor
            if tensor_offset > 0 or num_elements < tensor.numel():
                flat_tensor_list.append(tensor.contiguous().view(-1).narrow(
                    0,
                    int(tensor_offset),
                    int(num_elements)))
            else:
                flat_tensor_list.append(tensor)

            current_size = current_size + num_elements

        # this means its the last partition and does not align with the dp boundary. We need to pad before flattening
        if current_size < partition_size:
            flat_tensor_list.append(
                torch.zeros(int(partition_size - current_size),
                            dtype=dtype,
                            device=device))

        if return_tensor_list:
            return flat_tensor_list

        return self.flatten(flat_tensor_list)

    def free_grad_in_param_list(self, param_list):
        for p in param_list:
            p.grad = None  # in step

    def reset_cpu_buffers(self):
        self.norm_for_param_grads = {}
        self.local_overflow = False

    def log_timers(self, timer_names):
        if self.timers is None:
            return

        self.timers.log(names=list(timer_names))

    def start_timers(self, timer_names):
        if self.timers is None:
            return

        for name in timer_names:
            self.timers(name).start()

    def stop_timers(self, timer_names):
        if self.timers is None:
            return

        for name in timer_names:
            self.timers(name).stop()

    def step(self, closure=None):
        """
        Not supporting closure.
        """
        self.micro_step_id = -1

        see_memory_usage(f"In step before checking overflow")

        # First compute norm for all group so we know if there is overflow
        self.check_overflow()
        OPTIMIZER_ALLGATHER = 'optimizer_allgather'
        OPTIMIZER_GRADIENTS = 'optimizer_gradients'
        OPTIMIZER_STEP = 'optimizer_step'
        timer_names = [OPTIMIZER_ALLGATHER, OPTIMIZER_GRADIENTS, OPTIMIZER_STEP]

        prev_scale = self.loss_scale
        self._update_scale(self.overflow)
        if self.overflow:
            see_memory_usage('After overflow before clearing gradients')
            self.zero_grad()
            if self.cpu_offload:
                self.reset_cpu_buffers()
            else:
                self.averaged_gradients = {}

            see_memory_usage('After overflow after clearing gradients')

            self.start_timers(timer_names)
            self.stop_timers(timer_names)
            return

        self.start_timers([OPTIMIZER_GRADIENTS])
        norm_groups = []
        single_partition_grad_groups = []
        skip = False
        for i, group in enumerate(self.bit16_groups):
            partition_id = dist.get_rank(group=self.real_dp_process_group[i])
            if self.cpu_offload:
                norm_groups.append(
                    self.complete_grad_norm_calculation_for_cpu_offload(
                        self.params_in_partition[i]))
                single_grad_partition = self.single_partition_of_fp32_groups[i].grad
            else:
                norm_groups.append(
                    self.get_grad_norm_direct(self.averaged_gradients[i],
                                              self.params_in_partition[i]))

                # free gradients for all the parameters that are not updated by this process
                self.free_grad_in_param_list(self.params_not_in_partition[i])

                # create a flat gradients for parameters updated by this process
                # If we are last partition, ensure we have same size grads and partition size, if not pad with zero tensors
                if partition_id == dist.get_world_size(
                        group=self.real_dp_process_group[i]) - 1:
                    single_grad_partition = self.flatten_dense_tensors_aligned(
                        self.averaged_gradients[i],
                        int(self.partition_size[i])).to(
                            self.single_partition_of_fp32_groups[i].dtype)
                else:
                    single_grad_partition = self.flatten(self.averaged_gradients[i]).to(
                        self.single_partition_of_fp32_groups[i].dtype)
                assert single_grad_partition.numel() == self.partition_size[i], \
                    "averaged gradients have different number of elements that partition size {} {} {} {}".format(
                        single_grad_partition.numel(), self.partition_size[i], i, partition_id)

                self.single_partition_of_fp32_groups[i].grad = single_grad_partition
                # release all the gradient since we have already created a necessary copy in dp_grad_partition
                self.free_grad_in_param_list(self.params_in_partition[i])

                self.averaged_gradients[i] = None

            single_partition_grad_groups.append(single_grad_partition)

        if self.has_moe_layers:
            self._average_expert_grad_norms(norm_groups)

        self._global_grad_norm = get_global_norm(norm_list=norm_groups)
        self.unscale_and_clip_grads(single_partition_grad_groups, self._global_grad_norm)
        self.stop_timers([OPTIMIZER_GRADIENTS])

        self.start_timers([OPTIMIZER_STEP])
        if self.deepspeed_adam_offload:
            from deepspeed.ops.adam import DeepSpeedCPUAdam
            if type(self.optimizer) == DeepSpeedCPUAdam and self.dtype == torch.half:
                bit16_param_groups = [
                    bit16_partitions[partition_id]
                    for bit16_partitions in self.parallel_partitioned_bit16_groups
                ]
                self.optimizer.step(fp16_param_groups=bit16_param_groups)
            else:
                self.optimizer.step()
                for bit16_partitions, fp32_partition in zip(self.parallel_partitioned_bit16_groups, self.single_partition_of_fp32_groups):
                    bit16_partitions[partition_id].data.copy_(fp32_partition.data)
        else:
            self.optimizer.step()

            # get rid of the fp32 gradients. Not needed anymore
            if not self.cpu_offload:
                for group in self.single_partition_of_fp32_groups:
                    group.grad = None  # in step

            for bit16_partitions, fp32_partition in zip(self.parallel_partitioned_bit16_groups, self.single_partition_of_fp32_groups):
                bit16_partitions[partition_id].data.copy_(fp32_partition.data)

        self.stop_timers([OPTIMIZER_STEP])

        if self.cpu_offload:
            self.reset_cpu_buffers()

        self.start_timers([OPTIMIZER_ALLGATHER])
        # gather the updated weights from everyone
        for group_id, partitioned_params in enumerate(self.parallel_partitioned_bit16_groups):

            # Sequential AllGather Best of both worlds
            dp_world_size = dist.get_world_size(
                group=self.real_dp_process_group[group_id])
            num_shards = max(
                1,
                partitioned_params[partition_id].numel() * dp_world_size //
                self.allgather_bucket_size)

            shard_size = partitioned_params[partition_id].numel() // num_shards
            num_elements = shard_size

            assert shard_size * num_shards <= partitioned_params[partition_id].numel()

            for shard_id in range(num_shards):

                if shard_id == (num_shards - 1):
                    num_elements = partitioned_params[partition_id].numel(
                    ) - shard_id * shard_size

                shard_list = []
                for dp_id in range(dp_world_size):
                    curr_shard = partitioned_params[dp_id].narrow(
                        0,
                        shard_id * shard_size,
                        num_elements).detach()
                    shard_list.append(curr_shard)
                dist.all_gather(shard_list,
                                shard_list[partition_id],
                                group=self.real_dp_process_group[group_id])
        self.stop_timers([OPTIMIZER_ALLGATHER])

        # TODO: we probably don't need this? just to be safe
        for i in range(len(norm_groups)):
            self._update_model_bit16_weights(i)

        self.log_timers(timer_names)
        see_memory_usage('After zero_optimizer step')

        return

    def _average_expert_grad_norms(self, norm_groups):
        for i, norm in enumerate(norm_groups):
            if self.is_moe_param_group[i]:
                scaled_norm = norm * 1.0 / float(
                    dist.get_world_size(group=self.ep_process_group))
                scaled_norm_tensor = torch.tensor(scaled_norm,
                                                  device='cuda',
                                                  dtype=torch.float)
                dist.all_reduce(scaled_norm_tensor, group=self.ep_process_group)
                norm_groups[i] = scaled_norm_tensor.item()

    def unscale_and_clip_grads(self, grad_groups_flat, total_norm):
        # compute combined scale factor for this group
        combined_scale = self.loss_scale
        if self.clip_grad > 0.:
            # norm is in fact norm*scale
            clip = ((total_norm / self.loss_scale) + 1e-6) / self.clip_grad
            if clip > 1:
                combined_scale = clip * self.loss_scale

        for grad in grad_groups_flat:
            if isinstance(grad, list):
                sub_partitions = grad
                for g in sub_partitions:
                    g.data.mul_(1. / combined_scale)
            else:
                grad.data.mul_(1. / combined_scale)

    def _check_overflow(self, partition_gradients=True):
        self.overflow = self.has_overflow(partition_gradients)

    # `params` is a list / generator of torch.Variable
    def has_overflow_serial(self, params, is_grad_list=False):
        for p in params:
            if p.grad is not None and self._has_inf_or_nan(p.grad.data):
                return True

        return False

    def has_overflow_partitioned_grads_serial(self):
        for i in range(len(self.bit16_groups)):
            for j, grad in enumerate(self.averaged_gradients[i]):
                if grad is not None and self._has_inf_or_nan(grad.data, j):
                    return True
        return False

    def has_overflow(self, partition_gradients=True):
        if partition_gradients:
            overflow = self.local_overflow if self.cpu_offload else self.has_overflow_partitioned_grads_serial(
            )
            overflow_gpu = torch.cuda.ByteTensor([overflow])
            '''This will capture overflow across all data parallel and expert parallel process
            Since expert parallel process are a subset of data parallel process'''
            torch.distributed.all_reduce(overflow_gpu,
                                         op=torch.distributed.ReduceOp.MAX,
                                         group=self.dp_process_group)

        else:
            params = []
            for group in self.bit16_groups:
                for param in group:
                    params.append(param)

            overflow = self.has_overflow_serial(params, is_grad_list=partition_gradients)
            overflow_gpu = torch.cuda.ByteTensor([overflow])

        # Since each model parallel GPU carries only part of the model,
        # make sure overflow flag is synced across all the model parallel GPUs
        self._model_parallel_all_reduce(tensor=overflow_gpu,
                                        op=torch.distributed.ReduceOp.MAX)

        overflow = overflow_gpu[0].item()
        return bool(overflow)

    # `x` is a torch.Tensor
    @staticmethod
    def _has_inf_or_nan(x, j=None):
        try:
            # if x is half, the .float() incurs an additional deep copy, but it's necessary if
            # Pytorch's .sum() creates a one-element tensor of the same type as x
            # (which is true for some recent version of pytorch).
            cpu_sum = float(x.float().sum())
            # More efficient version that can be used if .sum() returns a Python scalar
            # cpu_sum = float(x.sum())
        except RuntimeError as instance:
            # We want to check if inst is actually an overflow exception.
            # RuntimeError could come from a different error.
            # If so, we still want the exception to propagate.
            if "value cannot be converted" not in instance.args[0]:
                raise
            return True
        else:
            if cpu_sum == float('inf') or cpu_sum == -float('inf') or cpu_sum != cpu_sum:
                return True
            return False

    def backward(self, loss, retain_graph=False):
        """
        :attr:`backward` performs the following steps:

        1. fp32_loss = loss.float()
        2. scaled_loss = fp32_loss*loss_scale
        3. scaled_loss.backward(), which accumulates scaled gradients into the ``.grad`` attributes of the model's fp16 leaves
        """
        self.micro_step_id += 1

        if self.contiguous_gradients:
            self.ipg_buffer = []
            buf_0 = torch.empty(int(self.reduce_bucket_size),
                                dtype=self.dtype,
                                device=torch.cuda.current_device())
            self.ipg_buffer.append(buf_0)

            # Use double buffers to avoid data access conflict when overlap_comm is enabled.
            if self.overlap_comm:
                buf_1 = torch.empty(int(self.reduce_bucket_size),
                                    dtype=self.dtype,
                                    device=torch.cuda.current_device())
                self.ipg_buffer.append(buf_1)
            self.ipg_index = 0

        self.loss_scaler.backward(loss.float(), retain_graph=retain_graph)

    def check_overflow(self, partition_gradients=True):
        self._check_overflow(partition_gradients)

    def _update_scale(self, has_overflow=False):
        self.loss_scaler.update_scale(has_overflow)

    # Promote state so it can be retrieved or set via "fp16_optimizer_instance.state"
    def _get_state(self):
        return self.optimizer.state

    def _set_state(self, value):
        self.optimizer.state = value

    state = property(_get_state, _set_state)

    # Promote param_groups so it can be retrieved or set via "fp16_optimizer_instance.param_groups"
    # (for example, to adjust the learning rate)
    def _get_param_groups(self):
        return self.optimizer.param_groups

    def _set_param_groups(self, value):
        self.optimizer.param_groups = value

    param_groups = property(_get_param_groups, _set_param_groups)

    # Promote loss scale so it can be retrieved or set via "fp16_optimizer_instance.loss_scale"
    def _get_loss_scale(self):
        return self.loss_scaler.loss_scale

    def _set_loss_scale(self, value):
        self.loss_scaler.cur_scale = value

    loss_scale = property(_get_loss_scale, _set_loss_scale)
    cur_scale = property(_get_loss_scale, _set_loss_scale)

    # Return group tensor after removing paddings that are added for alignment to DP world size.
    # This method works on the assumption that each group contains a single flattened tensor.
    def _get_groups_without_padding(self, groups_with_padding):
        groups_without_padding = []
        for i, group in enumerate(groups_with_padding):
            lean_length = group.numel() - self.groups_padding[i]
            groups_without_padding.append(group[:lean_length])

        return groups_without_padding

    # Return optimizer state after removing paddings that are added for alignment.
    def _get_state_without_padding(self, state_with_padding, padding):
        lean_state = {}
        for key, value in state_with_padding.items():
            if torch.is_tensor(value):
                lean_length = value.numel() - padding
                lean_state[key] = value[:lean_length]
            else:
                lean_state[key] = value

        return lean_state

    # Return base optimizer states.
    # This method assumes that each param group contains a single flattened tensor.
    def _get_base_optimizer_state(self):
        optimizer_groups_state = []
        for i, group in enumerate(self.optimizer.param_groups):
            p = group['params'][0]
            lean_optimizer_state = self._get_state_without_padding(
                self.optimizer.state[p],
                self.groups_padding[i])
            optimizer_groups_state.append(lean_optimizer_state)

        return optimizer_groups_state

    def state_dict(self):
        """
        Returns a dict containing the current state of this :class:`FP16_Optimizer` instance.
        This dict contains attributes of :class:`FP16_Optimizer`, as well as the state_dict
        of the contained Pytorch optimizer.
        Example::
            checkpoint = {}
            checkpoint['model'] = model.state_dict()
            checkpoint['optimizer'] = optimizer.state_dict()
            torch.save(checkpoint, "saved.pth")
        """
        state_dict = {}
        state_dict['loss_scaler'] = self.loss_scaler
        state_dict['dynamic_loss_scale'] = self.dynamic_loss_scale
        state_dict['overflow'] = self.overflow
        state_dict['base_optimizer_state'] = self._get_base_optimizer_state()

        state_dict['zero_stage'] = ZERO_OPTIMIZATION_GRADIENTS
        state_dict['partition_count'] = self.partition_count

        state_dict['ds_version'] = version

        # Remove paddings for DP alignment to enable loading for other alignment values
        fp32_groups_without_padding = self._get_groups_without_padding(
            self.single_partition_of_fp32_groups)
        state_dict['single_partition_of_fp32_groups'] = fp32_groups_without_padding

        #        if self.cpu_offload:
        #            state_dict_tmp = async_copy_to(state_dict,
        #                                           'cpu',
        #                                           torch.cuda.current_stream())
        #            state_dict = state_dict_tmp

        return state_dict

    # Restore base optimizer fp32 weights from checkpoint by:
    # 1) Merging fp32 weights from checkpoints of all partitions
    # 2) Extracting fp32 weights for current partition from merged weights
    # 3) Using extracted weights to update base optimizer weights directly.
    def _restore_from_fp32_weights(self, all_state_dict):
        merged_single_partition_of_fp32_groups = []
        for i in range(len(self.single_partition_of_fp32_groups)):
            partition_id = dist.get_rank(group=self.real_dp_process_group[i])
            merged_partitions = [
                sd['single_partition_of_fp32_groups'][i] for sd in all_state_dict
            ]
            flat_merged_partitions = self.flatten_dense_tensors_aligned(
                merged_partitions,
                self.nccl_start_alignment_factor *
                dist.get_world_size(group=self.real_dp_process_group[i]))
            dp_partitions = self.get_data_parallel_partitions(flat_merged_partitions, i)
            merged_single_partition_of_fp32_groups.append(dp_partitions[partition_id])

        for current, saved in zip(self.single_partition_of_fp32_groups, merged_single_partition_of_fp32_groups):
            current.data.copy_(saved.data)

<<<<<<< HEAD
    # Restore base optimizer fp32 weights from ZeRO fp16 or bfloat16 weights
    def _restore_from_bit16_weights(self):
        for group_id, bit16_partitions, fp32_partition in enumerate(zip(self.parallel_partitioned_bit16_groups, self.single_partition_of_fp32_groups)):
=======
    # Restore base optimizer fp32 weights from ZeRO fp16 weights
    def _restore_from_fp16_weights(self):
        for group_id, (fp16_partitions, fp32_partition) in enumerate(zip(self.parallel_partitioned_fp16_groups, self.single_partition_of_fp32_groups)):
>>>>>>> d8e9ef6f
            partition_id = dist.get_rank(group=self.real_dp_process_group[group_id])
            fp32_partition.data.copy_(bit16_partitions[partition_id].data)

    # Refresh the fp32 master params from the fp16 or bfloat16 copies.
    def refresh_fp32_params(self):
        self._restore_from_bit16_weights()

    # Extract optimizer state for current partition from merged states of all partitions
    def _partition_base_optimizer_state(self, state_key, all_partition_states, group_id):
        partition_id = dist.get_rank(group=self.real_dp_process_group[group_id])
        alignment = dist.get_world_size(group=self.real_dp_process_group[group_id])
        if torch.is_tensor(all_partition_states[0]):
            flat_merged_partitions = self.flatten_dense_tensors_aligned(
                all_partition_states,
                alignment)
            dp_partitions = self.get_data_parallel_partitions(flat_merged_partitions,
                                                              group_id)
            return dp_partitions[partition_id]
        else:
            # Assume non-tensor states are not partitioned and equal across ranks, so return first one
            return all_partition_states[0]

    # Restore base optimizer state from checkpoint by
    # 1) Merging optimizer state from checkpoints of all partitions
    # 2) Extracting optimizer state for current partition from the merged state
    # 3) Using the extracted value to directly update the base optimizer.
    def _restore_base_optimizer_state(self, all_state_dict):
        base_optimizer_group_states = []
        for i in range(len(self.optimizer.param_groups)):
            partition_states = {}
            all_partition_group_states = [
                sd['base_optimizer_state'][i] for sd in all_state_dict
            ]
            for key in all_partition_group_states[0].keys():
                all_partition_states = [
                    all_states[key] for all_states in all_partition_group_states
                ]
                partition_states[key] = self._partition_base_optimizer_state(
                    key,
                    all_partition_states,
                    i)
            base_optimizer_group_states.append(partition_states)

        for i, group in enumerate(self.optimizer.param_groups):
            p = group['params'][0]
            for key, saved in base_optimizer_group_states[i].items():
                if torch.is_tensor(self.optimizer.state[p][key]):
                    self.optimizer.state[p][key].data.copy_(saved.data)
                else:
                    self.optimizer.state[p][key] = saved

    def load_state_dict(self,
                        state_dict_list,
                        load_optimizer_states=True,
                        load_from_fp32_weights=False):
        r"""Loading ZeRO checkpoint

        Arguments:
            state_dict_list: List of all saved ZeRO checkpoints, one for each saved partition.
                Note that the number of saved partitions may differ from number of loading partitions to support
                changing GPU count, specifically DP world size, between saving and loading checkpoints.
            load_optimizer_states: Boolean indicating whether or not to load base optimizer states
            load_from_fp32_weights: Boolean indicating whether to initialize fp32 master weights from fp32
            copies in checkpoints (no precision loss) or from model's fp16 copies (with precision loss).
        """
        """
        Loads a state_dict created by an earlier call to state_dict().
        If ``fp16_optimizer_instance`` was constructed from some ``init_optimizer``,
        whose parameters in turn came from ``model``, it is expected that the user
        will call ``model.load_state_dict()`` before
        ``fp16_optimizer_instance.load_state_dict()`` is called.
        Example::
            model = torch.nn.Linear(D_in, D_out).cuda().half()
            optimizer = torch.optim.SGD(model.parameters(), lr=1e-3)
            optimizer = FP16_Optimizer(optimizer, static_loss_scale = 128.0)
            ...
            checkpoint = torch.load("saved.pth")
            model.load_state_dict(checkpoint['model'])
            optimizer.load_state_dict(checkpoint['optimizer'])
        """
        # I think it should actually be ok to reload the optimizer before the model.
        self.loss_scaler = state_dict_list[0]['loss_scaler']
        self.dynamic_loss_scale = state_dict_list[0]['dynamic_loss_scale']
        self.overflow = state_dict_list[0]['overflow']

        # zero stage 1 mode
        if not self.partition_gradients:
            required_version = pkg_version.parse("0.3.17")
            ckpt_version = state_dict_list[0].get("ds_version", False)
            error_str = f"ZeRO stage 1 changed in {required_version} and is not backwards compatible " \
                "with older stage 1 checkpoints. If you'd like to load an old ZeRO-1 checkpoint " \
                "please set 'legacy_stage1': true in your zero config json. This old version of " \
                "stage 1 will be removed in v0.4.0."

            assert ckpt_version, f"Empty ds_version! {error_str}"
            assert required_version <= pkg_version.parse(ckpt_version), f"Old version: {ckpt_version} {error_str}"

        if load_optimizer_states:
            self._restore_base_optimizer_state(state_dict_list)

        # At this point, the optimizer's references to the model's fp32 parameters are up to date.
        # The optimizer's hyperparameters and internal buffers are also up to date.
        # However, the fp32 master copies of the model's fp16 params stored by the optimizer are still
        # out of date.  There are two options.
        # 1:  Refresh the master params from the model's fp16 params.
        # This requires less storage but incurs precision loss.
        # 2:  Save and restore the fp32 master copies separately.
        # We choose option 1 if changing DP degree and option 2 otherwise.
        #
        # Pytorch Optimizer.load_state_dict casts saved buffers (e.g. momentum) to the type and device
        # of their associated parameters, because it's possible those buffers might not exist yet in
        # the current optimizer instance.  In our case, as long as the current FP16_Optimizer has been
        # constructed in the same way as the one whose state_dict we are loading, the same master params
        # are guaranteed to exist, so we can just copy_() from the saved master params.

        if load_from_fp32_weights:
            self._restore_from_fp32_weights(state_dict_list)
        else:
            self._restore_from_bit16_weights()


def _handle_overflow(cpu_sum, x, i):
    import math
    rank = torch.distributed.get_rank()
    if rank == 0:
        t_i = -1
        for v_i, v in enumerate(x.data.contiguous().view(-1)):
            if not math.isfinite(float(v)):
                t_i = v_i
                break
        logger.info(
            f"rank {rank} detected overflow {cpu_sum} in tensor {i}:{t_i} shape {x.shape}"
        )


def estimate_zero2_model_states_mem_needs(total_params,
                                          num_gpus_per_node=1,
                                          num_nodes=1,
                                          cpu_offload=True,
                                          additional_buffer_factor=1.5):

    total_gpus = num_nodes * num_gpus_per_node

    if cpu_offload:
        gpu_mem = 2 * total_params
        cpu_mem = total_params * max(4 * total_gpus, 16) * additional_buffer_factor
    else:
        gpu_mem = 4 * total_params + int(16 * total_params / total_gpus)
        cpu_mem = total_params * 4 * num_gpus_per_node * additional_buffer_factor

    return int(cpu_mem), int(gpu_mem)


def model_to_params(model):
    # shared params calculated only once
    total_params = sum(
        dict((p.data_ptr(),
              p.numel()) for p in model.parameters()).values())
    return total_params


def estimate_zero2_model_states_mem_needs_all_live(model,
                                                   num_gpus_per_node=1,
                                                   num_nodes=1,
                                                   additional_buffer_factor=1.5):
    """
    Print out estimates on memory usage requirements for ZeRO 2 params, optim states and gradients
    for a given ``model`` and hardware setup.

    If you have an actual model object, use this function and everything will be derived
    automatically.

    If it's a hypothetical model, use ``estimate_zero2_model_states_mem_needs_all_cold`` where you have to pass
    the ``total_params`` explicitly.

    Args:
        - ``model``: ``nn.Module`` object
        - ``num_gpus_per_node``: how many gpus per node (defaults to 1)
        - ``num_nodes``: how many nodes (defaults to 1),
        - ``additional_buffer_factor``: estimation factor (defaults to 1.5):

    """

    total_params = model_to_params(model)

    estimate_zero2_model_states_mem_needs_all_cold(
        total_params=total_params,
        num_gpus_per_node=num_gpus_per_node,
        num_nodes=num_nodes,
        additional_buffer_factor=additional_buffer_factor)


def estimate_zero2_model_states_mem_needs_all_cold(total_params,
                                                   num_gpus_per_node=1,
                                                   num_nodes=1,
                                                   additional_buffer_factor=1.5):
    """
    Print out estimates on memory usage requirements for ZeRO 2 params, optim states and gradients
    for a given ``model`` and hardware setup.

    If it's a hypothetical model, use this function where you have to pass
    the ``total_params`` and ``largest_layer_params`` explicitly.

    If you have an actual model object, use ``estimate_zero2_model_states_mem_needs_all_live`` and everything
    will be derived automatically.

    Args:
        - ``total_params``: total  model params
        - ``num_gpus_per_node``: how many gpus per node (defaults to 1)
        - ``num_nodes``: how many nodes (defaults to 1),
        - ``additional_buffer_factor``: estimation factor (defaults to 1.5):

    """
    def format_options(cpu_offload):
        enabled = []
        enabled.append(f"cpu_offload={1 if cpu_offload else 0}")
        return ", ".join(enabled)

    nodes_str = "nodes" if num_nodes > 1 else "node"
    gpus_str = "GPUs" if num_gpus_per_node > 1 else "GPU"
    print(
        "Estimated memory needed for params, optim states and gradients for a:\n"
        f"HW: Setup with {num_nodes} {nodes_str}, {num_gpus_per_node} {gpus_str} per node.\n"
        f"SW: Model with {int(total_params/1e6)}M total params.")
    print("  per CPU  |  per GPU |   Options")
    for cpu_offload in [True, False]:
        cpu_mem, gpu_mem = estimate_zero2_model_states_mem_needs(
            total_params=total_params,
            num_gpus_per_node=num_gpus_per_node,
            num_nodes=num_nodes,
            cpu_offload=cpu_offload,
            additional_buffer_factor=additional_buffer_factor
        )

        options_str = format_options(cpu_offload=cpu_offload)
        print(f" {cpu_mem/2**30:7.2f}GB | {gpu_mem/2**30:6.2f}GB | {options_str}")<|MERGE_RESOLUTION|>--- conflicted
+++ resolved
@@ -2000,15 +2000,9 @@
         for current, saved in zip(self.single_partition_of_fp32_groups, merged_single_partition_of_fp32_groups):
             current.data.copy_(saved.data)
 
-<<<<<<< HEAD
     # Restore base optimizer fp32 weights from ZeRO fp16 or bfloat16 weights
     def _restore_from_bit16_weights(self):
-        for group_id, bit16_partitions, fp32_partition in enumerate(zip(self.parallel_partitioned_bit16_groups, self.single_partition_of_fp32_groups)):
-=======
-    # Restore base optimizer fp32 weights from ZeRO fp16 weights
-    def _restore_from_fp16_weights(self):
-        for group_id, (fp16_partitions, fp32_partition) in enumerate(zip(self.parallel_partitioned_fp16_groups, self.single_partition_of_fp32_groups)):
->>>>>>> d8e9ef6f
+        for group_id, (bit16_partitions, fp32_partition) in enumerate(zip(self.parallel_partitioned_bit16_groups, self.single_partition_of_fp32_groups)):
             partition_id = dist.get_rank(group=self.real_dp_process_group[group_id])
             fp32_partition.data.copy_(bit16_partitions[partition_id].data)
 
