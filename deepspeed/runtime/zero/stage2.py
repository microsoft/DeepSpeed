--- conflicted
+++ resolved
@@ -208,17 +208,10 @@
         self.bit16_groups = []
         self.bit16_groups_flat = []
 
-<<<<<<< HEAD
-        #param partitioned by data parallel degree
-        #this will contain a list of equal sized tensors
-        #each of which will be updated by a different process
-        self.parallel_partitioned_bit16_groups = []
-=======
         # param partitioned by data parallel degree
         # this will contain a list of equal sized tensors
         # each of which will be updated by a different process
-        self.parallel_partitioned_fp16_groups = []
->>>>>>> 51a2e916
+        self.parallel_partitioned_bit16_groups = []
 
         # a single 32-bit partition of the parallel partitioned parameters
         # that this process will update
@@ -262,16 +255,10 @@
             self.bit16_groups.append(param_group['params'])
 
             # Record padding required to align group to world size
-<<<<<<< HEAD
-            if partition_id == dist.get_world_size(group=self.dp_process_group) - 1:
-                padding = get_alignment_padding(self.bit16_groups[i],
-                                                self.partition_count)
-=======
             if partition_id == dist.get_world_size(
                     group=self.real_dp_process_group[i]) - 1:
-                padding = get_alignment_padding(self.fp16_groups[i],
+                padding = get_alignment_padding(self.bit16_groups[i],
                                                 self.partition_count[i])
->>>>>>> 51a2e916
             else:
                 padding = 0
             self.groups_padding.append(padding)
@@ -280,54 +267,33 @@
             # removing cloning here
 
             see_memory_usage(f"Before moving param group {i} to CPU")
-<<<<<<< HEAD
-            #move all the parameters to cpu to free up GPU space for creating flat buffer
+            # move all the parameters to cpu to free up GPU space for creating flat buffer
             move_to_cpu(self.bit16_groups[i])
-            see_memory_usage(f"After moving param group {i} to CPU")
-=======
-            # move all the parameters to cpu to free up GPU space for creating flat buffer
-            move_to_cpu(self.fp16_groups[i])
             see_memory_usage(f"After moving param group {i} to CPU", force=False)
->>>>>>> 51a2e916
 
 
             # Reorder group parameters for load balancing of gradient partitioning during backward among ranks.
             # This ensures that gradients are reduced in a fashion such that ownership round robins among the ranks.
             # For example, rather than 3 gradients (g_n+2, g_n+1, g_n) that are reduced consecutively belonging
             # to the same rank, instead they will belong to 3 ranks (r_m+2, r_m+1, r_m).
-<<<<<<< HEAD
-            round_robin_tensors, round_robin_indices = self._round_robin_reorder(
-                self.bit16_groups[i],
-                dist.get_world_size(group=self.dp_process_group)
-            )
-            self.round_robin_bit16_groups.append(round_robin_tensors)
-            self.round_robin_bit16_indices.append(round_robin_indices)
-
-            #create flat buffer in CPU and move to GPU
-            self.bit16_groups_flat.append(
-                self.flatten_dense_tensors_aligned(
-                    self.round_robin_bit16_groups[i],
-                    dist.get_world_size(group=self.dp_process_group)).cuda(
-=======
             if self.round_robin_gradients:
                 round_robin_tensors, round_robin_indices = self._round_robin_reorder(
-                    self.fp16_groups[i],
+                    self.bit16_groups[i],
                     dist.get_world_size(group=self.real_dp_process_group[i])
                 )
             else:
-                round_robin_tensors = self.fp16_groups[i]
-                round_robin_indices = list(range(len(self.fp16_groups[i])))
-
-            self.round_robin_fp16_groups.append(round_robin_tensors)
-            self.round_robin_fp6_indices.append(round_robin_indices)
+                round_robin_tensors = self.bit16_groups[i]
+                round_robin_indices = list(range(len(self.bit16_groups[i])))
+
+            self.round_robin_bit16_groups.append(round_robin_tensors)
+            self.round_robin_bit16_indices.append(round_robin_indices)
 
             # create flat buffer in CPU and move to GPU
             self.fp16_groups_flat.append(
                 self.flatten_dense_tensors_aligned(
-                    self.round_robin_fp16_groups[i],
+                    self.round_robin_bit16_groups[i],
                     self.nccl_start_alignment_factor *
                     dist.get_world_size(group=self.real_dp_process_group[i])).cuda(
->>>>>>> 51a2e916
                         torch.cuda.current_device()))
             see_memory_usage(f"After flattening and moving param group {i} to GPU",
                              force=False)
@@ -337,27 +303,15 @@
                     f"After Flattening and after emptying param group {i} cache",
                     force=False)
 
-            # set model fp16 weight to slices of flattened buffer
-<<<<<<< HEAD
+            # set model bit16 weight to slices of flattened buffer
             self._update_model_bit16_weights(i)
-            #divide the flat weights into near equal partition equal to the data parallel degree
-            #each process will compute on a different part of the partition
-            data_parallel_partitions = self.get_data_parallel_partitions(
-                self.bit16_groups_flat[i])
-            self.parallel_partitioned_bit16_groups.append(data_parallel_partitions)
-            # a partition of the fp32 master weights that will be updated by this process
-            self.single_partition_of_fp32_groups.append(
-                self.parallel_partitioned_bit16_groups[i][partition_id].to(
-                    self.device).clone().float().detach())
-=======
-            self._update_model_fp16_weights(i)
 
             # divide the flat weights into near equal partition equal to the data parallel degree
             # each process will compute on a different part of the partition
             data_parallel_partitions = self.get_data_parallel_partitions(
-                self.fp16_groups_flat[i],
+                self.bit16_groups_flat[i],
                 i)
-            self.parallel_partitioned_fp16_groups.append(data_parallel_partitions)
+            self.parallel_partitioned_bit16_groups.append(data_parallel_partitions)
 
             # verify that data partition start locations are 4-byte aligned
             for partitioned_data in data_parallel_partitions:
@@ -367,26 +321,20 @@
             # a partition of the fp32 master weights that will be updated by this process
             if not fp16_master_weights_and_gradients:
                 self.single_partition_of_fp32_groups.append(
-                    self.parallel_partitioned_fp16_groups[i][partition_id].to(
+                    self.parallel_partitioned_bit16_groups[i][partition_id].to(
                         self.device).clone().float().detach())
             else:
                 self.single_partition_of_fp32_groups.append(
-                    self.parallel_partitioned_fp16_groups[i][partition_id].to(
+                    self.parallel_partitioned_bit16_groups[i][partition_id].to(
                         self.device).clone().half().detach())
 
->>>>>>> 51a2e916
             # modify optimizer of have flat master weight
             self.single_partition_of_fp32_groups[
                 i].requires_grad = True  # keep this in case internal optimizer uses it
             param_group['params'] = [self.single_partition_of_fp32_groups[i]]
 
-<<<<<<< HEAD
             partition_size = len(self.bit16_groups_flat[i]) / dist.get_world_size(
-                group=self.dp_process_group)
-=======
-            partition_size = len(self.fp16_groups_flat[i]) / dist.get_world_size(
                 group=self.real_dp_process_group[i])
->>>>>>> 51a2e916
             params_in_partition, params_not_in_partition, first_offset = self.get_partition_info(
                 self.round_robin_bit16_groups[i],
                 partition_size,
@@ -469,12 +417,8 @@
                                        self.first_offset[i],
                                        self.partition_size[i])
 
-<<<<<<< HEAD
-        #interesting code: Some useful variables I think
-        #mapping from parameter to partition that it belongs to
-=======
+
         # mapping from parameter to partition that it belongs to
->>>>>>> 51a2e916
         self.param_to_partition_ids = {}
 
         # stores if a partition has been reduced in this step
@@ -636,13 +580,8 @@
         if not self.overlap_comm:
             for i, group in enumerate(self.bit16_groups):
                 for param in group:
-<<<<<<< HEAD
-                    self.reduce_ready_partitions_and_remove_grads(param, i)
-=======
                     if param.grad is not None:
                         self.reduce_ready_partitions_and_remove_grads(param, i)
-
->>>>>>> 51a2e916
         # reduce any pending grads in either hook/non-hook case
         self.overlapping_partition_gradients_reduce_epilogue()
 
@@ -659,13 +598,8 @@
 
     def initialize_gradient_partitioning_data_structures(self):
 
-        for i, param_group in enumerate(self.round_robin_fp16_groups):
-
-<<<<<<< HEAD
-        for i, param_group in enumerate(self.bit16_groups):
-=======
+        for i, param_group in enumerate(self.round_robin_bit16_groups):
             total_partitions = dist.get_world_size(group=self.real_dp_process_group[i])
->>>>>>> 51a2e916
 
             self.param_to_partition_ids[i] = {}
             self.is_partition_reduced[i] = {}
@@ -738,13 +672,8 @@
     # sets remaining grads to the total number of grads in each partition
     # set is grad computed to false for all grads in partition
     def reset_partition_gradient_structures(self):
-<<<<<<< HEAD
-        total_partitions = dist.get_world_size(group=self.dp_process_group)
         for i, _ in enumerate(self.bit16_groups):
-=======
-        for i, _ in enumerate(self.fp16_groups):
             total_partitions = dist.get_world_size(group=self.real_dp_process_group[i])
->>>>>>> 51a2e916
             for partition_id in range(total_partitions):
                 self.is_partition_reduced[i][partition_id] = False
                 self.remaining_grads_in_partition[i][
@@ -1706,13 +1635,8 @@
         norm_groups = []
         single_partition_grad_groups = []
         skip = False
-<<<<<<< HEAD
-        partition_id = dist.get_rank(group=self.dp_process_group)
         for i, group in enumerate(self.bit16_groups):
-=======
-        for i, group in enumerate(self.fp16_groups):
             partition_id = dist.get_rank(group=self.real_dp_process_group[i])
->>>>>>> 51a2e916
             if self.cpu_offload:
                 norm_groups.append(
                     self.complete_grad_norm_calculation_for_cpu_offload(
@@ -1785,13 +1709,8 @@
             self.reset_cpu_buffers()
 
         self.start_timers([OPTIMIZER_ALLGATHER])
-<<<<<<< HEAD
-        #gather the updated weights from everyone
+        # gather the updated weights from everyone
         for group_id, partitioned_params in enumerate(self.parallel_partitioned_bit16_groups):
-=======
-        # gather the updated weights from everyone
-        for group_id, partitioned_params in enumerate(self.parallel_partitioned_fp16_groups):
->>>>>>> 51a2e916
 
             # Sequential AllGather Best of both worlds
             dp_world_size = dist.get_world_size(
@@ -2087,19 +2006,11 @@
         for current, saved in zip(self.single_partition_of_fp32_groups, merged_single_partition_of_fp32_groups):
             current.data.copy_(saved.data)
 
-<<<<<<< HEAD
     # Restore base optimizer fp32 weights from ZeRO fp16 or bfloat16 weights
     def _restore_from_bit16_weights(self):
-        partition_id = dist.get_rank(group=self.dp_process_group)
-        for bit16_partitions, fp32_partition in zip(self.parallel_partitioned_bit16_groups, self.single_partition_of_fp32_groups):
+        for group_id, bit16_partitions, fp32_partition in enumerate(zip(self.parallel_partitioned_bit16_groups, self.single_partition_of_fp32_groups)):
+            partition_id = dist.get_rank(group=self.real_dp_process_group[group_id])
             fp32_partition.data.copy_(bit16_partitions[partition_id].data)
-=======
-    # Restore base optimizer fp32 weights from ZeRO fp16 weights
-    def _restore_from_fp16_weights(self):
-        for group_id, fp16_partitions, fp32_partition in enumerate(zip(self.parallel_partitioned_fp16_groups, self.single_partition_of_fp32_groups)):
-            partition_id = dist.get_rank(group=self.real_dp_process_group[group_id])
-            fp32_partition.data.copy_(fp16_partitions[partition_id].data)
->>>>>>> 51a2e916
 
     # Refresh the fp32 master params from the fp16 or bfloat16 copies.
     def refresh_fp32_params(self):
