--- conflicted
+++ resolved
@@ -103,13 +103,9 @@
                  gradient_accumulation_steps=1,
                  ignore_unused_parameters=True,
                  partition_grads=True,
-<<<<<<< HEAD
-                 round_robin_gradients=False):
-=======
                  round_robin_gradients=False,
                  has_moe_layers=False,
                  fp16_master_weights_and_gradients=False):
->>>>>>> c6d1418d
 
         if dist.get_rank() == 0:
             logger.info(f"Reduce bucket size {reduce_bucket_size}")
@@ -169,8 +165,6 @@
 
         self.is_gradient_accumulation_boundary = True
 
-<<<<<<< HEAD
-=======
         # CPU-Offload requires contiguous gradients
         self.contiguous_gradients = contiguous_gradients or cpu_offload
 
@@ -178,7 +172,6 @@
 
         if self.has_moe_layers:
             self._configure_moe_settings()
->>>>>>> c6d1418d
         self._global_grad_norm = 0.
 
         if mpu is None:
@@ -283,11 +276,7 @@
             if self.round_robin_gradients:
                 round_robin_tensors, round_robin_indices = self._round_robin_reorder(
                     self.fp16_groups[i],
-<<<<<<< HEAD
-                    dist.get_world_size(group=self.dp_process_group)
-=======
                     dist.get_world_size(group=self.real_dp_process_group[i])
->>>>>>> c6d1418d
                 )
             else:
                 round_robin_tensors = self.fp16_groups[i]
@@ -1687,12 +1676,9 @@
 
             single_partition_grad_groups.append(single_grad_partition)
 
-<<<<<<< HEAD
-=======
         if self.has_moe_layers:
             self._average_expert_grad_norms(norm_groups)
 
->>>>>>> c6d1418d
         self._global_grad_norm = get_global_norm(norm_list=norm_groups)
         self.unscale_and_clip_grads(single_partition_grad_groups, self._global_grad_norm)
         self.stop_timers([OPTIMIZER_GRADIENTS])
@@ -1771,8 +1757,6 @@
 
         return
 
-<<<<<<< HEAD
-=======
     def _average_expert_grad_norms(self, norm_groups):
         for i, norm in enumerate(norm_groups):
             if self.is_moe_param_group[i]:
@@ -1784,7 +1768,6 @@
                 dist.all_reduce(scaled_norm_tensor, group=self.ep_process_group)
                 norm_groups[i] = scaled_norm_tensor.item()
 
->>>>>>> c6d1418d
     def unscale_and_clip_grads(self, grad_groups_flat, total_norm):
         # compute combined scale factor for this group
         combined_scale = self.loss_scale
