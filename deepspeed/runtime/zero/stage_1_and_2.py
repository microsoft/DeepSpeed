--- conflicted
+++ resolved
@@ -392,15 +392,8 @@
         self.reduce_bucket_size = int(reduce_bucket_size)
         self.allgather_bucket_size = int(allgather_bucket_size)
 
-<<<<<<< HEAD
         self.reduction_events = [get_accelerator().Event(enable_timing=False, blocking=False) for _ in range(2)]
-        self.reduction_stream = get_accelerator().Stream()
-        self.cpu_computation_stream = get_accelerator().Stream()
-        self.copy_grad_stream = get_accelerator().Stream()
-=======
         self.reduction_stream = None if get_accelerator().is_synchronized_device() else get_accelerator().Stream()
-        #self.copy_grad_stream = get_accelerator().Stream()
->>>>>>> f8d3ec7f
         self.callback_queued = False
 
         self.param_dict = {}
