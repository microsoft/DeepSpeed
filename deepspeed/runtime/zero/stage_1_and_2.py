'''
Copyright 2019 The Microsoft DeepSpeed Team
'''

import torch
import os
from deepspeed import comm as dist
from packaging import version as pkg_version
from collections import OrderedDict

from deepspeed.runtime import ZeROOptimizer
from deepspeed.runtime.fp16.loss_scaler import CreateLossScaler
from deepspeed.runtime.utils import (bwc_tensor_model_parallel_rank, get_global_norm, empty_cache, see_memory_usage,
                                     inf, is_model_parallel_parameter, align_dense_tensors, all_gather_dp_groups)

from deepspeed.runtime.zero.config import ZeroStageEnum
from deepspeed.runtime.zero.offload_config import OffloadDeviceEnum
from deepspeed.ops.adam import DeepSpeedCPUAdam
from deepspeed.utils import logger
from deepspeed.moe.utils import is_moe_param
from deepspeed.git_version_info import version

from deepspeed.runtime.constants import PIPE_REPLICATED
from deepspeed.accelerator import get_accelerator
from deepspeed.ops.op_builder import UtilsBuilder

from deepspeed.checkpoint.constants import (DS_VERSION, GROUP_PADDINGS, PARTITION_COUNT,
                                            SINGLE_PARTITION_OF_FP32_GROUPS, BASE_OPTIMIZER_STATE, CLIP_GRAD,
                                            ZERO_STAGE, PARAM_SLICE_MAPPINGS)
from deepspeed.utils import link_hp_params
from deepspeed.checkpoint import enable_universal_checkpoint

# Toggle this to true to enable correctness test
# with gradient partitioning and without
pg_correctness_test = False


def input(msg):
    return


def split_half_float_double(tensors):
    device_type = get_accelerator().device_name()
    dtypes = [
        "torch.{}.HalfTensor".format(device_type), "torch.{}.FloatTensor".format(device_type),
        "torch.{}.DoubleTensor".format(device_type), "torch.{}.BFloat16Tensor".format(device_type)
    ]
    buckets = []
    for i, dtype in enumerate(dtypes):
        bucket = [t for t in tensors if t.type() == dtype]
        if bucket:
            buckets.append(bucket)
    return buckets


def isclose(a, b, rtol=1e-09, atol=0.0):
    return abs(a - b) <= max(rtol * max(abs(a), abs(b)), atol)


def lcm(x, y):
    from fractions import gcd  # or can import gcd from `math` in Python 3
    return x * y // gcd(x, y)


def get_alignment_padding(tensor_list, alignment):
    num_elements = sum([tensor.numel() for tensor in tensor_list])
    remainder = num_elements % alignment
    return (alignment - remainder) if remainder else remainder


def move_to_cpu(tensor_list):
    for tensor in tensor_list:
        tensor.data = tensor.data.cpu()


def print_rank_msg(msg):
    print(f"rank {dist.get_rank()} - {msg}")


def _get_padded_tensor(src_tensor, size):
    if src_tensor.numel() >= size:
        return src_tensor
    padded_tensor = torch.zeros(size, dtype=src_tensor.dtype, device=src_tensor.device)
    slice_tensor = torch.narrow(padded_tensor, 0, 0, src_tensor.numel())
    slice_tensor.data.copy_(src_tensor.data)
    return padded_tensor


class DeepSpeedZeroOptimizer(ZeROOptimizer):
    """
    DeepSpeedZeroOptimizer designed to reduce the memory footprint
    required for training large deep learning models.

    For more details please see ZeRO: Memory Optimization Towards Training A Trillion Parameter Models
    https://arxiv.org/abs/1910.02054

    For usage examples, refer to TODO: DeepSpeed Tutorial

    """

    def __init__(self,
                 init_optimizer,
                 param_names,
                 timers,
                 static_loss_scale=1.0,
                 dynamic_loss_scale=False,
                 dynamic_loss_args=None,
                 verbose=True,
                 contiguous_gradients=True,
                 reduce_bucket_size=500000000,
                 allgather_bucket_size=5000000000,
                 dp_process_group=None,
                 expert_parallel_group=None,
                 expert_data_parallel_group=None,
                 reduce_scatter=True,
                 overlap_comm=False,
                 cpu_offload=False,
                 mpu=None,
                 clip_grad=0.0,
                 communication_data_type=torch.float16,
                 postscale_gradients=True,
                 gradient_predivide_factor=1.0,
                 gradient_accumulation_steps=1,
                 ignore_unused_parameters=True,
                 partition_grads=True,
                 round_robin_gradients=False,
                 has_moe_layers=False,
                 fp16_master_weights_and_gradients=False,
                 elastic_checkpoint=False):

        if dist.get_rank() == 0:
            logger.info(f"Reduce bucket size {reduce_bucket_size}")
            logger.info(f"Allgather bucket size {allgather_bucket_size}")
            logger.info(f"CPU Offload: {cpu_offload}")
            logger.info(f'Round robin gradient partitioning: {round_robin_gradients}')
        # The fused optimizer does all the work. We need this layer for two reason:
        # 1. maintain same user API from apex.fp16_utils
        # 2. keep common stuff here in case we need to add ne552w fused optimizer later

        self.elastic_checkpoint = elastic_checkpoint
        self.param_names = param_names
        self.mpu = mpu
        # differences from apex.fp16_utils:
        # - assume all model params in fp16
        # - assume all params requires grad
        # - flat by groups, not keeping state. TODO: remove state explicitly?
        # - master grad and unflat master weight never exist. TODO: a way to save out unflat master?
        if not get_accelerator().is_available():
            raise SystemError("Cannot use fp16 without accelerator.")
        self.optimizer = init_optimizer

        # Load pre-built or JIT compile (un)flatten ops
        util_ops = UtilsBuilder().load()
        self.flatten = util_ops.flatten
        self.unflatten = util_ops.unflatten

        # ZeRO stage 1 (False) or 2 (True)
        self.partition_gradients = partition_grads

        self.timers = timers

        self.reduce_scatter = reduce_scatter

        self.overlap_comm = overlap_comm

        self.cpu_offload = cpu_offload

        self.deepspeed_adam_offload = cpu_offload

        self.device = get_accelerator().current_device_name() if not self.cpu_offload else 'cpu'

        self.dp_process_group = dp_process_group

        #expert parallel group
        self.ep_process_group = expert_parallel_group

        #data parallel group for experts
        self.expert_dp_process_group = expert_data_parallel_group

        #data parallel size for non-experts
        dp_size = dist.get_world_size(group=self.dp_process_group)

        #For MoE models this maybe different for different param group
        #It will be modified during MoE setup later in the init
        self.real_dp_process_group = [dp_process_group for i in range(len(self.optimizer.param_groups))]
        self.partition_count = [dp_size for i in range(len(self.optimizer.param_groups))]

        self.is_gradient_accumulation_boundary = True

        # CPU-Offload requires contiguous gradients
        self.contiguous_gradients = contiguous_gradients or cpu_offload

        self.has_moe_layers = has_moe_layers
        if self.has_moe_layers:
            self._configure_moe_settings()
        self._global_grad_norm = 0.

        if mpu is None:
            self.model_parallel_group = None
            self.model_parallel_world_size = 1
            self.model_parallel_rank = 0
        else:
            self.model_parallel_group = mpu.get_model_parallel_group()
            self.model_parallel_world_size = mpu.get_model_parallel_world_size()
            self.model_parallel_rank = bwc_tensor_model_parallel_rank(mpu)

        self.overflow = False
        self.clip_grad = clip_grad
        self.communication_data_type = communication_data_type
        self.gradient_predivide_factor = gradient_predivide_factor
        self.postscale_gradients = postscale_gradients
        self.gradient_accumulation_steps = gradient_accumulation_steps
        self.micro_step_id = 0
        self.ignore_unused_parameters = ignore_unused_parameters
        self.round_robin_gradients = round_robin_gradients

        self.extra_large_param_to_reduce = None
        self.fp16_master_weights_and_gradients = fp16_master_weights_and_gradients

        if self.fp16_master_weights_and_gradients:
            assert self.cpu_offload and type(self.optimizer) in [
                DeepSpeedCPUAdam
            ], f"fp16_master_and_gradients requires optimizer to support keeping fp16 master and gradients while keeping the optimizer states in fp32. Currently only supported using ZeRO-Offload with DeepSpeedCPUAdam. But current setting is ZeRO-Offload:{self.cpu_offload} and optimizer type {type(self.optimizer)}. Either disable fp16_master_weights_and_gradients or enable ZeRO-2 Offload with DeepSpeedCPUAdam"

        if self.reduce_scatter:
            assert self.communication_data_type in (
                torch.float16, torch.bfloat16
            ), f"ZeRO-2 supports only float16 or bfloat16 communication_data_type with reduce scatter enabled. Got: '{self.communication_data_type}'"
            assert self.gradient_predivide_factor == 1.0, "gradient_predivide_factor != 1.0 is not yet supported with ZeRO-2 with reduce scatter enabled"
            assert self.postscale_gradients, "pre-scale gradients is not yet supported with ZeRO-2 with reduce scatter enabled"

        # param flattened by groups
        self.bit16_groups = []
        self.bit16_groups_flat = []

        # param partitioned by data parallel degree
        # this will contain a list of equal sized tensors
        # each of which will be updated by a different process
        self.parallel_partitioned_bit16_groups = []

        # a single 32-bit partition of the parallel partitioned parameters
        # that this process will update
        self.single_partition_of_fp32_groups = []

        # param partition info

        # These are the parameters in each group that will not be updated by this process directly
        self.params_not_in_partition = []

        # These are the parameters that will be updated by this process directly
        self.params_in_partition = []

        # Offset from the first parameter in the the self.params_in_partition
        # the parameter boundaries may not align with partition boundaries
        # so we need to keep track of the offset
        self.first_offset = []

        # number of elements per partition in each group
        self.partition_size = []

        # align nccl all-gather send buffers to 4-byte boundary
        self.nccl_start_alignment_factor = 2  # 4-byte alignment/sizeof(fp16) = 2

        assert (
            allgather_bucket_size % self.nccl_start_alignment_factor == 0
        ), f"allgather_bucket_size must be a multiple of nccl_start_alignment_factor, {self.nccl_start_alignment_factor} "

        self.all_reduce_print = False
        self.dtype = self.optimizer.param_groups[0]['params'][0].dtype

        self.round_robin_bit16_groups = []
        self.round_robin_bit16_indices = []

        # Use different parallel to do all_to_all_reduce related things
        # padding on each partition for alignment purposes
        self.groups_padding = []
        # loop to deal with groups
        for i, param_group in enumerate(self.optimizer.param_groups):
            partition_id = dist.get_rank(group=self.real_dp_process_group[i])

            # push this group to list before modify
            # TODO: Explore simplification that avoids the extra book-keeping by pushing the reordered group
            trainable_parameters = [param for param in param_group['params'] if param.requires_grad]
            self.bit16_groups.append(trainable_parameters)

            # not sure why apex was cloning the weights before flattening
            # removing cloning here

            see_memory_usage(f"Before moving param group {i} to CPU")
            # move all the parameters to cpu to free up GPU space for creating flat buffer
            move_to_cpu(self.bit16_groups[i])
            empty_cache()
            see_memory_usage(f"After moving param group {i} to CPU", force=False)

            # Reorder group parameters for load balancing of gradient partitioning during backward among ranks.
            # This ensures that gradients are reduced in a fashion such that ownership round robins among the ranks.
            # For example, rather than 3 gradients (g_n+2, g_n+1, g_n) that are reduced consecutively belonging
            # to the same rank, instead they will belong to 3 ranks (r_m+2, r_m+1, r_m).
            if self.round_robin_gradients:
                round_robin_tensors, round_robin_indices = self._round_robin_reorder(
                    self.bit16_groups[i], dist.get_world_size(group=self.real_dp_process_group[i]))
            else:
                round_robin_tensors = self.bit16_groups[i]
                round_robin_indices = list(range(len(self.bit16_groups[i])))

            self.round_robin_bit16_groups.append(round_robin_tensors)
            self.round_robin_bit16_indices.append(round_robin_indices)

            # create flat buffer in CPU and move to GPU
            self.bit16_groups_flat.append(
                self.flatten_dense_tensors_aligned(
                    self.round_robin_bit16_groups[i],
                    self.nccl_start_alignment_factor * dist.get_world_size(group=self.real_dp_process_group[i])).to(
                        get_accelerator().current_device_name()))
            see_memory_usage(f"After flattening and moving param group {i} to GPU", force=False)

            # Record padding required for alignment
            if partition_id == dist.get_world_size(group=self.real_dp_process_group[i]) - 1:
                padding = self.bit16_groups_flat[i].numel() - sum(
                    [t.numel() for t in self.round_robin_bit16_groups[i]])
            else:
                padding = 0
            self.groups_padding.append(padding)

            if dist.get_rank(group=self.real_dp_process_group[i]) == 0:
                see_memory_usage(f"After Flattening and after emptying param group {i} cache", force=False)

            # set model bit16 weight to slices of flattened buffer
            self._update_model_bit16_weights(i)

            # divide the flat weights into near equal partition equal to the data parallel degree
            # each process will compute on a different part of the partition
            data_parallel_partitions = self.get_data_parallel_partitions(self.bit16_groups_flat[i], i)
            self.parallel_partitioned_bit16_groups.append(data_parallel_partitions)

            # verify that data partition start locations are 4-byte aligned
            for partitioned_data in data_parallel_partitions:
                assert (partitioned_data.data_ptr() % (2 * self.nccl_start_alignment_factor) == 0)

            # A partition of the fp32 master weights that will be updated by this process.
            # Note that the params in single_partition_of_fp32_groups is cloned and detached
            # from the origin params of the model.
            if not fp16_master_weights_and_gradients:
                self.single_partition_of_fp32_groups.append(self.parallel_partitioned_bit16_groups[i][partition_id].to(
                    self.device).clone().float().detach())
            else:
                self.single_partition_of_fp32_groups.append(self.parallel_partitioned_bit16_groups[i][partition_id].to(
                    self.device).clone().half().detach())

            # Set local optimizer to have flat params of its own partition.
            # After this, the local optimizer will only contain its own partition of params.
            # In that case, the local optimizer only saves the states(momentum, variance, etc.) related to its partition's params(zero stage1).
            self.single_partition_of_fp32_groups[
                i].requires_grad = True  # keep this in case internal optimizer uses it
            param_group['params'] = [self.single_partition_of_fp32_groups[i]]

            partition_size = len(self.bit16_groups_flat[i]) / dist.get_world_size(group=self.real_dp_process_group[i])
            params_in_partition, params_not_in_partition, first_offset = self.get_partition_info(
                self.round_robin_bit16_groups[i], partition_size, partition_id)

            self.partition_size.append(partition_size)
            self.params_in_partition.append(params_in_partition)
            self.params_not_in_partition.append(params_not_in_partition)
            self.first_offset.append(first_offset)

        for rank in range(dist.get_world_size()):
            if dist.get_rank() == rank:
                print(
                    f"Rank: {rank} partition count {self.partition_count} and sizes{[(p.numel(), self.is_moe_param_group[i] if hasattr(self, 'is_moe_param_group') else False) for i,p in enumerate(self.single_partition_of_fp32_groups)]} "
                )
                dist.barrier()

        self.reduce_bucket_size = int(reduce_bucket_size)
        self.allgather_bucket_size = int(allgather_bucket_size)

        self.reduction_event = get_accelerator().Event(enable_timing=False, blocking=False)
        self.reduction_stream = get_accelerator().Stream()
        self.cpu_computation_stream = get_accelerator().Stream()
        self.copy_grad_stream = get_accelerator().Stream()
        self.callback_queued = False

        self.param_dict = {}

        # map between param_id and bool to specify if a param is in this partition
        self.is_param_in_current_partition = {}

        self.grads_in_ipg_bucket = []
        self.params_in_ipg_bucket = []
        self.elements_in_ipg_bucket = 0
        self.params_already_reduced = []
        self._release_ipg_buffers()
        self.previous_reduced_grads = None
        self.ipg_bucket_has_moe_params = False

        # simplified param id
        self.param_id = {}

        #interesting code: unique ids being assigned to individual parameters
        largest_param_numel = 0
        count = 0
        for i, params_group in enumerate(self.bit16_groups):
            for param in params_group:
                unique_id = id(param)
                self.param_id[unique_id] = count
                self.param_dict[count] = param
                self.params_already_reduced.append(False)
                if param.numel() > largest_param_numel:
                    largest_param_numel = param.numel()
                count = count + 1

        for param_group in self.params_in_partition:
            for param in param_group:
                self.is_param_in_current_partition[self.get_param_id(param)] = True

        for param_group in self.params_not_in_partition:
            for param in param_group:
                self.is_param_in_current_partition[self.get_param_id(param)] = False

        if self.cpu_offload:
            self.accumulated_grads_in_cpu = {}
            self.norm_for_param_grads = {}
            self.local_overflow = False
            self.grad_position = {}
            self.temp_grad_buffer_for_cpu_offload = get_accelerator().pin_memory(
                torch.zeros(largest_param_numel, device=self.device, dtype=self.dtype))
            self.temp_grad_buffer_for_gpu_offload = torch.zeros(largest_param_numel,
                                                                device=get_accelerator().current_device_name(),
                                                                dtype=self.dtype)
            for i, params_group in enumerate(self.bit16_groups):
                self.get_grad_position(i, self.params_in_partition[i], self.first_offset[i], self.partition_size[i])

        # mapping from parameter to partition that it belongs to
        self.param_to_partition_ids = {}

        # stores if a partition has been reduced in this step
        self.is_partition_reduced = {}

        # number of grads in partition that still need to be computed
        self.remaining_grads_in_partition = {}

        # total number of grads in partition
        self.total_grads_in_partition = {}

        # stores if a grad in a partition has been computed or not
        self.is_grad_computed = {}

        # stores the offset at which a parameter gradient needs to be inserted in a partition
        self.grad_partition_insertion_offset = {}

        # the offset in the gradient at which it must be inserted at the beginning of the partition
        self.grad_start_offset = {}

        # will store the averaged gradients required by this partition
        self.averaged_gradients = {}

        # For cpu_offload, will store the averaged gradients required by this partition
        self.offload_gradient_dict = {}

        # store index of first parameter in each partition
        self.first_param_index_in_partition = {}

        # initializes all data structures for implementing gradient partitioning
        self.initialize_gradient_partitioning_data_structures()

        # resets the data structure value for the next backward propagation
        self.reset_partition_gradient_structures()

        # creates backward hooks for gradient partitioning
        if self.partition_gradients or self.overlap_comm:
            self.create_reduce_and_remove_grad_hooks()

        self.custom_loss_scaler = False
        self.external_loss_scale = None

        # we may have a way of fusing dynamic scale. Do not support for now
        self.loss_scaler = CreateLossScaler(dtype=self.dtype,
                                            static_loss_scale=static_loss_scale,
                                            dynamic_scaling=dynamic_loss_scale,
                                            dynamic_loss_args=dynamic_loss_args)
        self.dynamic_loss_scale = self.loss_scaler.dynamic

        see_memory_usage("Before initializing optimizer states", force=True)
        self.initialize_optimizer_states()
        see_memory_usage("After initializing optimizer states", force=True)

        if dist.get_rank() == 0:
            logger.info(f"optimizer state initialized")

        if dist.get_rank(group=self.dp_process_group) == 0:
            see_memory_usage(f"After initializing ZeRO optimizer", force=True)

        self._link_all_hp_params()
        self._enable_universal_checkpoint()
        self._param_slice_mappings = self._create_param_mapping()

    def _enable_universal_checkpoint(self):
        for lp_param_group in self.bit16_groups:
            enable_universal_checkpoint(param_list=lp_param_group)

    def _create_param_mapping(self):
        param_mapping = []
        for i, _ in enumerate(self.optimizer.param_groups):
            param_mapping_per_group = OrderedDict()
            for lp in self.bit16_groups[i]:
                if lp._hp_mapping is not None:
                    lp_name = self.param_names[lp]
                    param_mapping_per_group[lp_name] = lp._hp_mapping.get_hp_fragment_address()
            param_mapping.append(param_mapping_per_group)

        return param_mapping

    def _link_all_hp_params(self):
        dp_world_size = dist.get_world_size(group=self.dp_process_group)
        if self.cpu_offload:
            self._get_offload_gradient_dict()

        for i, _ in enumerate(self.optimizer.param_groups):
            # Link bit16 and fp32 params in partition
            partition_id = dist.get_rank(group=self.real_dp_process_group[i])
            partition_size = self.bit16_groups_flat[i].numel() // dp_world_size
            flat_hp_partition = self.single_partition_of_fp32_groups[i]
            link_hp_params(lp_param_list=self.bit16_groups[i],
                           flat_hp_partition=flat_hp_partition,
                           gradient_dict=self.averaged_gradients,
                           offload_gradient_dict=self.offload_gradient_dict,
                           use_offload=self.cpu_offload,
                           param_group_index=i,
                           partition_start=partition_id * partition_size,
                           partition_size=partition_size,
                           partition_optimizer_state=self.optimizer.state[flat_hp_partition],
                           dp_group=self.real_dp_process_group[i])

    def is_moe_group(self, group):
        return 'moe' in group and group['moe']

    def _configure_moe_settings(self):
        # if we're using ZeRO stage 2, ensure contiguous gradients are used
        if self.partition_gradients:
            assert self.contiguous_gradients, "Contiguous Gradients in ZeRO Stage 2 must be set to True for MoE. Other code paths are not tested with MoE"
        # NOTE: To run ZeRO stage 1 with MoE, we need to set self.contiguous_gradients to True or ignore the assertion
        if not self.partition_gradients and not self.contiguous_gradients:
            logger.warn(
                "ZeRO Stage 1 has not been thoroughly tested with MoE. This configuration is still experimental.")
        assert self.reduce_scatter, "Reduce Scatter in ZeRO Stage 2 must be set to True for MoE. Other code paths are not tested with MoE"

        assert any(
            [self.is_moe_group(group) for group in self.optimizer.param_groups]
        ), "The model has moe layers, but None of the param groups are marked as MoE. Create a param group with 'moe' key set to True before creating optimizer"
        self.is_moe_param_group = []
        for i, group in enumerate(self.optimizer.param_groups):
            if self.is_moe_group(group):
                assert all([is_moe_param(param)
                            for param in group['params']]), "All params in MoE group must be MoE params"
                self.real_dp_process_group[i] = self.expert_dp_process_group[group['name']]
                self.partition_count[i] = dist.get_world_size(group=self.expert_dp_process_group[group['name']])
                self.is_moe_param_group.append(True)
            else:
                self.is_moe_param_group.append(False)

        assert self.expert_dp_process_group is not None, "Expert data parallel group should be configured with MoE"
        assert self.ep_process_group is not None, "Expert parallel group should be configured with MoE"

    def _update_model_bit16_weights(self, group_index):
        updated_params = self.unflatten(self.bit16_groups_flat[group_index],
                                        self.round_robin_bit16_groups[group_index])
        for p, q in zip(self.round_robin_bit16_groups[group_index], updated_params):
            p.data = q.data

        # set model fp16 weight to slices of reordered flattened buffer
        for param_index, param in enumerate(self.bit16_groups[group_index]):
            new_index = self.round_robin_bit16_indices[group_index][param_index]
            param.data = self.round_robin_bit16_groups[group_index][new_index].data

    def _round_robin_reorder(self, tensor_list, num_partitions):

        # disable round robin if need to debug something
        # return tensor_list, list(range(len(tensor_list)))

        partition_tensors = {}

        for i, tensor in enumerate(tensor_list):
            j = i % num_partitions
            if not j in partition_tensors:
                partition_tensors[j] = []
            partition_tensors[j].append((i, tensor))

        reordered_tensors = []
        reordered_indices = {}

        for partition_index in partition_tensors.keys():
            for i, (original_index, tensor) in enumerate(partition_tensors[partition_index]):
                reordered_indices[original_index] = len(reordered_tensors)
                reordered_tensors.append(tensor)

        return reordered_tensors, reordered_indices

    def _release_ipg_buffers(self):
        if self.contiguous_gradients:
            self.ipg_buffer = None
            self.grads_in_partition = None
            self.grads_in_partition_offset = 0

    def initialize_optimizer_states(self):

        for i, group in enumerate(self.bit16_groups):
            single_grad_partition = torch.zeros(int(self.partition_size[i]),
                                                dtype=self.single_partition_of_fp32_groups[i].dtype,
                                                device=self.device)
            self.single_partition_of_fp32_groups[i].grad = get_accelerator().pin_memory(
                single_grad_partition) if self.cpu_offload else single_grad_partition

        self.optimizer.step()

        if not self.cpu_offload:
            for group in self.single_partition_of_fp32_groups:
                group.grad = None  #class init

        return

    #########################################################################
    #################### ZeRO Stage 1 - reduce gradients ####################
    #########################################################################
    def reduce_gradients(self, pipeline_parallel=False):
        world_size = dist.get_world_size(self.dp_process_group)
        my_rank = dist.get_rank(self.dp_process_group)

        # with PP we must create ipg buffer, since backward is handled outside zero
        if pipeline_parallel and self.contiguous_gradients:
            self.ipg_buffer = []
            buf_0 = torch.empty(int(self.reduce_bucket_size),
                                dtype=self.dtype,
                                device=get_accelerator().current_device_name())
            self.ipg_buffer.append(buf_0)
            self.ipg_index = 0

        if not self.overlap_comm:
            for i, group in enumerate(self.bit16_groups):
                for param in group:
                    if param.grad is not None:
                        self.reduce_ready_partitions_and_remove_grads(param, i)
        # reduce any pending grads in either hook/non-hook case
        self.overlapping_partition_gradients_reduce_epilogue()

    #########################################################################
    #########################ZeRO Partition Gradients########################
    #########################################################################

    def get_first_param_index(self, group_id, param_group, partition_id):
        for index, param in enumerate(param_group):
            param_id = self.get_param_id(param)
            if partition_id in self.param_to_partition_ids[group_id][param_id]:
                return index
        return None

    def initialize_gradient_partitioning_data_structures(self):

        for i, param_group in enumerate(self.round_robin_bit16_groups):
            total_partitions = dist.get_world_size(group=self.real_dp_process_group[i])

            self.param_to_partition_ids[i] = {}
            self.is_partition_reduced[i] = {}
            self.total_grads_in_partition[i] = {}
            self.remaining_grads_in_partition[i] = {}
            self.is_grad_computed[i] = {}
            self.grad_partition_insertion_offset[i] = {}
            self.grad_start_offset[i] = {}
            self.first_param_index_in_partition[i] = {}

            for partition_id in range(total_partitions):
                self.is_grad_computed[i][partition_id] = {}
                self.grad_partition_insertion_offset[i][partition_id] = {}
                self.grad_start_offset[i][partition_id] = {}
                self.total_grads_in_partition[i][partition_id] = 0
                self.initialize_gradient_partition(i, param_group, partition_id)
                self.is_partition_reduced[i][partition_id] = False
                self.first_param_index_in_partition[i][partition_id] = self.get_first_param_index(
                    i, param_group, partition_id)

    def independent_gradient_partition_epilogue(self):
        self.report_ipg_memory_usage(f"In ipg_epilogue before reduce_ipg_grads", 0)
        self.reduce_ipg_grads()
        self.report_ipg_memory_usage(f"In ipg_epilogue after reduce_ipg_grads", 0)

        # if dist.get_rank() == 0:
        #    logger.info("Params already reduced %s", self.params_already_reduced)
        for i in range(len(self.params_already_reduced)):
            self.params_already_reduced[i] = False

        if self.overlap_comm:
            get_accelerator().synchronize()
            # It is safe to clear previously reduced grads of other partitions
            self._clear_previous_reduced_grads()

        if self.cpu_offload is False:
            for i, _ in enumerate(self.bit16_groups):

                if not i in self.averaged_gradients or self.averaged_gradients[i] is None:
                    self.averaged_gradients[i] = self.get_flat_partition(
                        self.params_in_partition[i],
                        self.first_offset[i],
                        self.partition_size[i],
                        dtype=self.dtype,
                        device=get_accelerator().current_device_name(),
                        return_tensor_list=True)
                else:
                    avg_new = self.get_flat_partition(self.params_in_partition[i],
                                                      self.first_offset[i],
                                                      self.partition_size[i],
                                                      dtype=self.dtype,
                                                      device=get_accelerator().current_device_name(),
                                                      return_tensor_list=True)

                    for accumulated_grad, new_avg_grad in zip(self.averaged_gradients[i], avg_new):
                        accumulated_grad.add_(new_avg_grad)

        self._release_ipg_buffers()

        # No need to keep the gradients anymore.
        # All gradients required by the step
        # are in self.averaged_gradients
        self.zero_grad(set_to_none=True)
        see_memory_usage(f"End ipg_epilogue")

    # resets all partition to no reduced
    # sets remaining grads to the total number of grads in each partition
    # set is grad computed to false for all grads in partition
    def reset_partition_gradient_structures(self):
        for i, _ in enumerate(self.bit16_groups):
            total_partitions = dist.get_world_size(group=self.real_dp_process_group[i])
            for partition_id in range(total_partitions):
                self.is_partition_reduced[i][partition_id] = False
                self.remaining_grads_in_partition[i][partition_id] = self.total_grads_in_partition[i][partition_id]

                for param_id in self.is_grad_computed[i][partition_id]:
                    self.is_grad_computed[i][partition_id][param_id] = False

    def initialize_gradient_partition(self, i, param_group, partition_id):

        def set_key_value_list(dictionary, key, value):
            if key in dictionary:
                dictionary[key].append(value)
            else:
                dictionary[key] = [value]

        def increment_value(dictionary, key):
            if key in dictionary:
                dictionary[key] += 1
            else:
                dictionary[key] = 1

        partition_size = self.partition_size[i]

        start_index = partition_size * partition_id
        end_index = partition_size * (partition_id + 1)

        current_index = 0
        first_offset = 0

        for param in param_group:

            param_size = param.numel()
            param_id = self.get_param_id(param)

            if (current_index >= start_index and current_index < end_index):
                set_key_value_list(self.param_to_partition_ids[i], param_id, partition_id)
                increment_value(self.total_grads_in_partition[i], partition_id)

                self.is_grad_computed[i][partition_id][param_id] = False

                self.grad_partition_insertion_offset[i][partition_id][param_id] = current_index - start_index
                self.grad_start_offset[i][partition_id][param_id] = 0

            elif start_index > current_index and start_index < (current_index + param_size):
                assert (first_offset == 0
                        ), "This can happen either zero or only once as this must be the first tensor in the partition"
                first_offset = start_index - current_index

                set_key_value_list(self.param_to_partition_ids[i], param_id, partition_id)
                increment_value(self.total_grads_in_partition[i], partition_id)

                self.is_grad_computed[i][partition_id][param_id] = False

                self.grad_partition_insertion_offset[i][partition_id][param_id] = 0
                self.grad_start_offset[i][partition_id][param_id] = first_offset

            current_index = current_index + param_size

    def overlapping_partition_gradients_reduce_epilogue(self):
        self.independent_gradient_partition_epilogue()

    def create_reduce_and_remove_grad_hooks(self):
        self.grad_accs = []
        for i, param_group in enumerate(self.bit16_groups):
            for param in param_group:
                if param.requires_grad:

                    def wrapper(param, i):
                        param_tmp = param.expand_as(param)
                        grad_acc = param_tmp.grad_fn.next_functions[0][0]

                        def reduce_partition_and_remove_grads(*notneeded):
                            self.reduce_ready_partitions_and_remove_grads(param, i)

                        grad_acc.register_hook(reduce_partition_and_remove_grads)
                        self.grad_accs.append(grad_acc)

                    wrapper(param, i)

    def get_param_id(self, param):
        unique_id = id(param)
        return self.param_id[unique_id]

    def report_ipg_memory_usage(self, tag, param_elems):
        elem_count = self.elements_in_ipg_bucket + param_elems
        percent_of_bucket_size = (100.0 * elem_count) // self.reduce_bucket_size
        see_memory_usage(
            f"{tag}: elems in_bucket {self.elements_in_ipg_bucket} param {param_elems} max_percent {percent_of_bucket_size}"
        )

    # create a flat tensor aligned at the alignment boundary
    def flatten_dense_tensors_aligned(self, tensor_list, alignment):
        return self.flatten(align_dense_tensors(tensor_list, alignment))

    ############### Independent Partition Gradient ########################
    def reduce_independent_p_g_buckets_and_remove_grads(self, param, i):
        if self.elements_in_ipg_bucket + param.numel() > self.reduce_bucket_size:
            self.report_ipg_memory_usage("In ipg_remove_grads before reduce_ipg_grads", param.numel())
            self.reduce_ipg_grads()
            if self.contiguous_gradients and self.overlap_comm:
                # Swap ipg_index between 0 and 1
                self.ipg_index = 1 - self.ipg_index
            self.report_ipg_memory_usage("In ipg_remove_grads after reduce_ipg_grads", param.numel())

        param_id = self.get_param_id(param)
        assert self.params_already_reduced[param_id] == False, \
            f"The parameter {param_id} has already been reduced. \
            Gradient computed twice for this partition. \
            Multiple gradient reduction is currently not supported"

        if param.numel() > self.reduce_bucket_size:
            self.extra_large_param_to_reduce = param

        elif self.contiguous_gradients:
            # keeping the gradients contiguous to prevent memory fragmentation, and avoid flattening
            new_grad_tensor = self.ipg_buffer[self.ipg_index].narrow(0, self.elements_in_ipg_bucket, param.numel())
            new_grad_tensor.copy_(param.grad.view(-1))
            param.grad.data = new_grad_tensor.data.view_as(param.grad)

        self.elements_in_ipg_bucket += param.numel()

        assert param.grad is not None, f"rank {dist.get_rank()} - Invalid to reduce Param {param_id} with None gradient"

        self.grads_in_ipg_bucket.append(param.grad)
        self.params_in_ipg_bucket.append((i, param, param_id))

        #make sure the average tensor function knows how to average the gradients
        if is_moe_param(param):
            self.ipg_bucket_has_moe_params = True

        self.report_ipg_memory_usage("End ipg_remove_grads", 0)

    def print_rank_0(self, message):
        if dist.get_rank() == 0:
            logger.info(message)

    def gradient_reduction_w_predivide(self, tensor):

        dp_world_size = dist.get_world_size(group=self.dp_process_group)

        tensor_to_allreduce = tensor

        if self.communication_data_type != tensor.dtype:
            tensor_to_allreduce = tensor.to(self.communication_data_type)

        if self.postscale_gradients:
            if self.gradient_predivide_factor != 1.0:
                tensor_to_allreduce.mul_(1. / self.gradient_predivide_factor)

            dist.all_reduce(tensor_to_allreduce, group=self.dp_process_group)

            if self.gradient_predivide_factor != dp_world_size:
                tensor_to_allreduce.mul_(self.gradient_predivide_factor / dp_world_size)
        else:
            tensor_to_allreduce.div_(dp_world_size)
            dist.all_reduce(tensor_to_allreduce, group=self.dp_process_group)

        if self.communication_data_type != tensor.dtype and tensor is not tensor_to_allreduce:
            tensor.copy_(tensor_to_allreduce)

        return tensor

    def average_tensor(self, tensor):
        if self.overlap_comm:
            stream = self.reduction_stream
            stream.wait_stream(get_accelerator().current_stream())
        else:
            stream = get_accelerator().current_stream()

        with get_accelerator().stream(stream):
            if not self.reduce_scatter:
                self.gradient_reduction_w_predivide(tensor)
                return

            # Accumulate destination ranks and bucket offsets for each gradient slice.
            # Note: potential future optimization, record access pattern of parameters
            # in backward pass and partition gradients w.r.t. access pattern so that our
            # bucket is guaranteed to be contiguous w.r.t. ranks
            rank_and_offsets = []
            real_dp_process_group = []
            curr_size = 0
            prev_id = -1

            process_group = self.dp_process_group
            # count = 0
            for i, param, param_id in self.params_in_ipg_bucket:

                process_group = self.dp_process_group
                #Averages gradients at parameter level if ipg has a moe param
                #Otherwise averaging is done at the entire buffer level at the end of the loop
                # MoE param have different groups
                if self.ipg_bucket_has_moe_params:
                    process_group = self.expert_dp_process_group[param.group_name] if is_moe_param(
                        param) else self.dp_process_group
                    param.grad.data.div_(dist.get_world_size(group=process_group))

                partition_ids = self.param_to_partition_ids[i][param_id]
                assert all([p_id < dist.get_world_size(group=process_group) for p_id in partition_ids
                            ]), f"world size {dist.get_world_size(group=process_group)} and p_ids: {partition_ids}"
                partition_size = self.partition_size[i]
                # Get all partition ids + their offsets
                partition_ids_w_offsets = []
                for partition_id in partition_ids:
                    offset = self.grad_start_offset[i][partition_id][param_id]
                    partition_ids_w_offsets.append((partition_id, offset))
                partition_ids_w_offsets.sort(key=lambda t: t[1])

                # Calculate rank and offsets for grad slices
                for idx in range(len(partition_ids_w_offsets)):
                    partition_id, offset = partition_ids_w_offsets[idx]

                    # if dist.get_rank() == 0 and count < 100:
                    #     print(f"Rank {dist.get_rank()} rank offset id {idx} calculated dp size {dist.get_world_size(group=process_group)} real dp size {dist.get_world_size(self.real_dp_process_group[i])} and dst: {partition_id}")
                    # count += 1

                    # Calculate numel for grad slice depending on partition location
                    if idx == len(partition_ids_w_offsets) - 1:
                        # Last partition_id uses its own offset
                        numel = param.numel() - offset
                    else:
                        # Set numel to next partition's offset
                        numel = partition_ids_w_offsets[idx + 1][1] - offset

                    # Merge bucket ranges if they belong to the same rank
                    if partition_id == prev_id:
                        prev_pid, prev_size, prev_numel = rank_and_offsets[-1]
                        rank_and_offsets[-1] = (prev_pid, prev_size, prev_numel + numel)
                    else:
                        rank_and_offsets.append((partition_id, curr_size, numel))
                        real_dp_process_group.append(process_group)
                    curr_size += numel
                    prev_id = partition_id

            if not self.ipg_bucket_has_moe_params:
                tensor.div_(dist.get_world_size(group=self.dp_process_group))

            tensor_to_reduce = tensor
            if self.communication_data_type != tensor.dtype:
                tensor_to_reduce = tensor.to(self.communication_data_type)

            async_handles = []
            for i, (dst, bucket_offset, numel) in enumerate(rank_and_offsets):
                grad_slice = tensor_to_reduce.narrow(0, int(bucket_offset), int(numel))
                # if dist.get_rank() == 0:
                #     print(f"Rank {dist.get_rank()} rank offset id {i} real dp size {dist.get_world_size(group=real_dp_process_group[i])} and dst: {dst}")
                # dist.barrier()
                #dist.barrier()
                dst_rank = dist.get_global_rank(real_dp_process_group[i], dst)
                async_handle = dist.reduce(grad_slice, dst=dst_rank, group=real_dp_process_group[i], async_op=True)
                async_handles.append(async_handle)

            for handle in async_handles:
                handle.wait()

            if self.communication_data_type != tensor.dtype:
                tensor.copy_(tensor_to_reduce)

    ##############################################################################
    ############################# CPU Offload Methods#############################
    ##############################################################################
    def get_grad_position(self, group_id, tensor_list, first_offset, partition_size):
        current_offset = 0

        for i, tensor in enumerate(tensor_list):
            param_id = self.get_param_id(tensor)
            param_start_offset = 0

            num_elements = tensor.numel()

            # we need to offset to get to the right element
            if i == 0 and first_offset > 0:
                tensor_offset = first_offset
                num_elements = num_elements - tensor_offset
                param_start_offset = first_offset

            # we dont need all elements of the tensor
            if num_elements > (partition_size - current_offset):
                num_elements = partition_size - current_offset

            self.grad_position[param_id] = [
                int(group_id), int(param_start_offset),
                int(current_offset), int(num_elements)
            ]
            current_offset += num_elements

    def update_overflow_tracker_for_param_grad(self, param):
        if param.grad is not None and self._has_inf_or_nan(param.grad.data):
            self.local_overflow = True

    def _get_offload_gradient_dict(self):
        for param_group_index, _ in enumerate(self.optimizer.param_groups):
            self.offload_gradient_dict[param_group_index] = []
            for lp_param in self.params_in_partition[param_group_index]:
                param_id = self.get_param_id(lp_param)
                [_, _, dest_offset, num_elements] = self.grad_position[param_id]
                dest_tensor = self.single_partition_of_fp32_groups[param_group_index].grad.view(-1).narrow(
                    0, dest_offset, num_elements)
                self.offload_gradient_dict[param_group_index].append(dest_tensor)

    def async_accumulate_grad_in_cpu_via_gpu(self, param):
        param_id = self.get_param_id(param)

        [i, source_offset, dest_offset, num_elements] = self.grad_position[param_id]

        # copy to a preexisiting buffer to avoid memory allocation penalty
        dest_buffer = self.temp_grad_buffer_for_gpu_offload.view(-1).narrow(0, 0, param.numel())

        #buffer for storing gradients for this parameter in CPU
        def buffer_to_accumulate_to_in_cpu():
            if not self.fp16_master_weights_and_gradients:
                return get_accelerator().pin_memory(torch.zeros(param.numel(), dtype=param.dtype, device=self.device))
            else:
                return self.single_partition_of_fp32_groups[i].grad.view(-1).narrow(0, dest_offset, num_elements)

        #accumulate gradients into param.grad or parts of it that belongs to this partition
        def accumulate_gradients():
            if not self.fp16_master_weights_and_gradients:
                dest_buffer.copy_(self.accumulated_grads_in_cpu[param_id].view(-1), non_blocking=True)
                param.grad.data.view(-1).add_(dest_buffer)
            else:
                dest_buffer.narrow(0, source_offset,
                                   num_elements).copy_(self.accumulated_grads_in_cpu[param_id].view(-1),
                                                       non_blocking=True)
                param.grad.data.view(-1).narrow(0, source_offset,
                                                num_elements).add_(dest_buffer.narrow(0, source_offset, num_elements))

        #move accumulated gradients back to CPU
        def copy_gradients_to_cpu():
            if not self.fp16_master_weights_and_gradients:
                self.accumulated_grads_in_cpu[param_id].data.copy_(param.grad.data.view(-1), non_blocking=True)
            else:
                self.accumulated_grads_in_cpu[param_id].data.copy_(param.grad.data.view(-1).narrow(
                    0, source_offset, num_elements),
                                                                   non_blocking=True)

        if param_id not in self.accumulated_grads_in_cpu:
            self.accumulated_grads_in_cpu[param_id] = buffer_to_accumulate_to_in_cpu()

        if self.micro_step_id > 0:
            accumulate_gradients()

        # at the boundary we will send 32bit directly
        if not self.is_gradient_accumulation_boundary:
            copy_gradients_to_cpu()

    def set_norm_for_param_grad(self, param):
        param_id = self.get_param_id(param)
        accumulated_grad = self.accumulated_grads_in_cpu[
            param_id] if self.gradient_accumulation_steps > 1 else param.grad

        [i, source_offset, dest_offset, num_elements] = self.grad_position[param_id]

        start = source_offset
        accumulated_grad = accumulated_grad.view(-1).narrow(0, start, num_elements)

        self.norm_for_param_grads[param_id] = accumulated_grad.data.double().norm(2)

    def set_norm_for_param_grad_in_gpu(self, param):
        param_id = self.get_param_id(param)
        accumulated_grad = param.grad

        [i, source_offset, dest_offset, num_elements] = self.grad_position[param_id]

        start = source_offset
        accumulated_grad = accumulated_grad.view(-1).narrow(0, start, num_elements)

        self.norm_for_param_grads[param_id] = accumulated_grad.data.double().norm(2)

    def async_inplace_copy_grad_to_fp32_buffer_from_gpu(self, param):
        param_id = self.get_param_id(param)

        [i, source_offset, dest_offset, num_elements] = self.grad_position[param_id]

        dest_tensor = self.single_partition_of_fp32_groups[i].grad.view(-1).narrow(0, dest_offset, num_elements)

        src_tensor = param.grad.view(-1).narrow(0, source_offset, num_elements)
        if not self.fp16_master_weights_and_gradients:
            src_tensor = src_tensor.float()

        dest_tensor.copy_(src_tensor, non_blocking=True)
        param.grad = None  #offload only

    def complete_grad_norm_calculation_for_cpu_offload(self, params):
        total_norm = 0.0
        norm_type = 2.0
        for p in params:
            # Pipeline parallelism may replicate parameters. Avoid multi-counting.
            if hasattr(p, PIPE_REPLICATED) and p.ds_pipe_replicated:
                continue

            if is_model_parallel_parameter(p) or (self.model_parallel_rank == 0):
                param_id = self.get_param_id(p)
                # as some model have trainable parameters but skipped in training,
                # their backward hooks in self.create_reduce_and_remove_grad_hooks() will not run,
                # so they have no norm_for_param_grads
                if param_id in self.norm_for_param_grads:
                    param_norm = self.norm_for_param_grads[param_id]
                    total_norm += param_norm.item()**2
                else:
                    # As unused parameters in modules may not be expected sometimes,
                    # add an explicit error msg when it occurred and an option to
                    # avoid the error
                    assert self.ignore_unused_parameters, """
                        This assert indicates that your module has parameters that
                        were not used in producing loss.
                        You can avoid this assert by
                        (1) enable ignore_unused_parameters option in zero_optimization config;
                        (2) making sure all trainable parameters and `forward` function
                            outputs participate in calculating loss.
                    """

        # Sum across all model parallel GPUs.
        total_norm_cuda = get_accelerator().FloatTensor([float(total_norm)])
        dist.all_reduce(total_norm_cuda, op=dist.ReduceOp.SUM, group=self.dp_process_group)

        self._model_parallel_all_reduce(tensor=total_norm_cuda, op=dist.ReduceOp.SUM)

        total_norm = total_norm_cuda[0].item()**(1. / norm_type)

        if total_norm == float('inf') or total_norm == -float('inf') or total_norm != total_norm:
            total_norm = -1

        return total_norm

    ############################################################################################
    def copy_grads_in_partition(self, param):
        if self.cpu_offload:

            if self.gradient_accumulation_steps > 1:
                self.async_accumulate_grad_in_cpu_via_gpu(param)

            if self.is_gradient_accumulation_boundary:
                self.set_norm_for_param_grad_in_gpu(param)

                self.update_overflow_tracker_for_param_grad(param)

                self.async_inplace_copy_grad_to_fp32_buffer_from_gpu(param)

            return
        #print(f"ID {self.get_param_id(param)} grad norm {param.grad.norm()}")
        if self.grads_in_partition is None:
            self.grads_in_partition_offset = 0
            total_size = 0
            for group in self.params_in_partition:
                for param_in_partition in group:
                    total_size += param_in_partition.numel()

            see_memory_usage(f"before copying {total_size} gradients into partition")
            self.grads_in_partition = torch.empty(int(total_size),
                                                  dtype=self.dtype,
                                                  device=get_accelerator().current_device_name())
            see_memory_usage(f"after copying {total_size} gradients into partition")

        # The allreduce buffer will be rewritten. Copy the gradients in partition to a new buffer
        new_grad_tensor = self.grads_in_partition.view(-1).narrow(0, self.grads_in_partition_offset, param.numel())
        new_grad_tensor.copy_(param.grad.view(-1))
        param.grad.data = new_grad_tensor.data.view_as(param.grad)
        #print(f"Grad norm after copy to contiguous_buffer {param.grad.data.norm()}")
        self.grads_in_partition_offset += param.numel()

    def reduce_ipg_grads(self):
        if self.contiguous_gradients:
            if self.extra_large_param_to_reduce is not None:
                assert len(self.params_in_ipg_bucket) == 1, "more than 1 param in ipg bucket, this shouldn't happen"
                _, _, param_id = self.params_in_ipg_bucket[0]
                assert self.get_param_id(self.extra_large_param_to_reduce
                                         ) == param_id, "param in ipg bucket does not match extra-large param"
                self.average_tensor(self.extra_large_param_to_reduce.grad.view(-1))
                self.extra_large_param_to_reduce = None
            else:
                self.average_tensor(self.ipg_buffer[self.ipg_index])
        else:
            self.buffered_reduce_fallback(None,
                                          self.grads_in_ipg_bucket,
                                          elements_per_buffer=self.elements_in_ipg_bucket)

        if self.overlap_comm:
            stream = self.reduction_stream
        elif self.cpu_offload:
            # TODO: copy_grad_stream is disabled because of race with reduce. This hurts perf and should be fixed.
            #            get_accelerator().synchronize()
            #            stream = self.copy_grad_stream
            stream = get_accelerator().current_stream()
        else:
            stream = get_accelerator().current_stream()

        with get_accelerator().stream(stream):
            for _, param, param_id in self.params_in_ipg_bucket:

                assert self.params_already_reduced[param_id] == False, \
                    f"The parameter {param_id} has already been reduced. \
                    Gradient computed twice for this partition. \
                    Multiple gradient reduction is currently not supported"

                self.params_already_reduced[param_id] = True

                if self.partition_gradients:
                    if not self.is_param_in_current_partition[param_id]:
                        if self.overlap_comm and self.contiguous_gradients is False:
                            # Clear grads of other partitions during the next reduction
                            # to avoid clearing them before the reduction is complete.
                            if self.previous_reduced_grads is None:
                                self.previous_reduced_grads = []
                            self.previous_reduced_grads.append(param)
                        else:
                            param.grad = None  #only if self.partition_gradients
                    elif self.contiguous_gradients:
                        self.copy_grads_in_partition(param)
                else:  # zero stage 1 - partition only optimizer state
                    if self.contiguous_gradients and self.is_param_in_current_partition[param_id]:
                        self.copy_grads_in_partition(param)

        self.grads_in_ipg_bucket = []
        self.params_in_ipg_bucket = []
        self.ipg_bucket_has_moe_params = False
        self.elements_in_ipg_bucket = 0
        #####################################################################

    def reduce_ready_partitions_and_remove_grads(self, param, i):
        if self.partition_gradients or self.is_gradient_accumulation_boundary:
            self.reduce_independent_p_g_buckets_and_remove_grads(param, i)

    def zero_reduced_gradients(self, partition_id, i):

        def are_all_related_partitions_reduced(params_id):
            for partition_id in self.param_to_partition_ids[i][params_id]:
                if not self.is_partition_reduced[i][partition_id]:
                    return False
            return True

        for params_id in self.is_grad_computed[i][partition_id]:
            if are_all_related_partitions_reduced(params_id):
                self.param_dict[params_id].grad = None  # dead code

    def flatten_and_print(self, message, tensors, start=0, n=5):
        flatten_tensor = self.flatten(tensors)

        def print_func():
            logger.info(flatten_tensor.contiguous().view(-1).narrow(0, start, n))

        self.sequential_execution(print_func, message)

    def get_grads_to_reduce(self, i, partition_id):

        def get_reducible_portion(key):
            grad = self.param_dict[key].grad
            total_elements = grad.numel()
            start = self.grad_start_offset[i][partition_id][key]
            num_elements = min(total_elements - start,
                               self.partition_size[i] - self.grad_partition_insertion_offset[i][partition_id][key])
            if not pg_correctness_test:
                if num_elements == total_elements:
                    return grad
                else:
                    return grad.contiguous().view(-1).narrow(0, int(start), int(num_elements))
            else:
                if num_elements == total_elements:
                    return grad.clone()
                else:
                    return grad.clone().contiguous().view(-1).narrow(0, int(start), int(num_elements))

        grads_to_reduce = []
        for key in self.is_grad_computed[i][partition_id]:
            grad = get_reducible_portion(key)
            grads_to_reduce.append(grad)
        return grads_to_reduce

    def sequential_execution(self, function, message, group=None):
        if group is None:
            group = self.dp_process_group
        if dist.get_rank(group=group) == 0:
            logger.info(message)
        for id in range(dist.get_world_size(group=group)):
            if id == dist.get_rank(group=group):
                function()
            dist.barrier(group=group)

    def set_none_gradients_to_zero(self, i, partition_id):
        for param_id in self.is_grad_computed[i][partition_id]:
            param = self.param_dict[param_id]
            if param.grad is None:
                param.grad = torch.zero_like(param)

    ######################Reduction Related Methods##############################
    def allreduce_bucket(self, bucket, rank=None, log=None):
        rank = None
        tensor = self.flatten(bucket)

        tensor_to_allreduce = tensor

        if pg_correctness_test:
            communication_data_type = torch.float32
        else:
            communication_data_type = self.communication_data_type

        if communication_data_type != tensor.dtype:
            tensor_to_allreduce = tensor.to(communication_data_type)

        tensor_to_allreduce.div_(dist.get_world_size(group=self.dp_process_group))

        if rank is None:
            #    "All Reducing"
            dist.all_reduce(tensor_to_allreduce, group=self.dp_process_group)
        else:
            global_rank = dist.get_global_rank(self.dp_process_group, rank)
            dist.reduce(tensor_to_allreduce, global_rank, group=self.dp_process_group)

        if communication_data_type != tensor.dtype and tensor is not tensor_to_allreduce:
            if rank is None or rank == dist.get_rank(group=self.dp_process_group):
                tensor.copy_(tensor_to_allreduce)

        return tensor

    def _clear_previous_reduced_grads(self):
        if self.previous_reduced_grads is not None:
            for param in self.previous_reduced_grads:
                param.grad = None  # overlap enabled
            self.previous_reduced_grads = None

    # if rank is specified do a reduction instead of an allreduce
    def allreduce_and_copy(self, small_bucket, rank=None, log=None):
        if self.overlap_comm:
            get_accelerator().synchronize()
            # It is safe to clear the previously reduced grads of other partitions
            self._clear_previous_reduced_grads()
            stream = self.reduction_stream
        else:
            stream = get_accelerator().current_stream()

        with get_accelerator().stream(stream):
            allreduced = self.allreduce_bucket(small_bucket, rank=rank, log=log)
            if rank is None or rank == dist.get_rank(group=self.dp_process_group):
                for buf, synced in zip(small_bucket, self.unflatten(allreduced, small_bucket)):
                    buf.copy_(synced)

    def allreduce_no_retain(self, bucket, numel_per_bucket=500000000, rank=None, log=None):
        small_bucket = []
        numel = 0
        for tensor in bucket:
            small_bucket.append(tensor)
            numel = numel + tensor.numel()
            if numel > numel_per_bucket:
                self.allreduce_and_copy(small_bucket, rank=rank, log=None)
                small_bucket = []

        if len(small_bucket) > 0:
            self.allreduce_and_copy(small_bucket, rank=rank, log=log)

    # allows using reduction of gradients instead of using all_reduce

    def buffered_reduce_fallback(self, rank, grads, elements_per_buffer=500000000, log=None):
        split_buckets = split_half_float_double(grads)

        for i, bucket in enumerate(split_buckets):
            self.allreduce_no_retain(bucket, numel_per_bucket=elements_per_buffer, rank=rank, log=log)

    #############################################################################
    #############################################################################
    #############################################################################

    # views the tensor as multiple partitions and returns
    # those partitions
    def get_data_parallel_partitions(self, tensor, group_id):
        partitions = []

        dp = dist.get_world_size(group=self.real_dp_process_group[group_id])
        # dp_id = dist.get_rank(group=self.real_dp_process_group[group_id])

        total_num_elements = tensor.numel()

        base_size = total_num_elements // dp
        remaining = total_num_elements % dp

        start = 0
        for id in range(dp):
            partition_size = base_size
            if id < remaining:
                partition_size = partition_size + 1
            partitions.append(tensor.narrow(0, start, partition_size))
            start = start + partition_size
        return partitions

    def get_partition_info(self, tensor_list, partition_size, partition_id):
        params_in_partition = []
        params_not_in_partition = []

        start_index = partition_size * partition_id
        end_index = partition_size * (partition_id + 1)

        current_index = 0
        first_offset = 0

        for tensor in tensor_list:

            tensor_size = tensor.numel()

            if (current_index >= start_index and current_index < end_index):
                params_in_partition.append(tensor)

            elif start_index > current_index and start_index < (current_index + tensor_size):
                params_in_partition.append(tensor)

                assert (first_offset == 0
                        ), "This can happen either zero or only once as this must be the first tensor in the partition"
                first_offset = start_index - current_index

            else:
                params_not_in_partition.append(tensor)

            current_index = current_index + tensor_size

        return params_in_partition, params_not_in_partition, first_offset

    def zero_grad(self, set_to_none=False):
        """
        Zero FP16 parameter grads.
        """
        # FP32 grad should never exist.
        # For speed, set model fp16 grad to None by default
        for group in self.bit16_groups:
            for p in group:
                if set_to_none:
                    p.grad = None  # epilogue and in step
                else:
                    if p.grad is not None:
                        p.grad.detach_()
                        p.grad.zero_()

    def _model_parallel_all_reduce(self, tensor, op):
        """ Perform all reduce within model parallel group, if any.
        """
        if self.model_parallel_group is None or self.model_parallel_world_size == 1:
            pass
        else:
            dist.all_reduce(tensor=tensor, op=op, group=self.model_parallel_group)

    def get_grad_norm_direct(self, gradients, params, norm_type=2):
        """Clips gradient norm of an iterable of parameters.

        This is adapted from torch.nn.utils.clip_grad.clip_grad_norm_ and
        added functionality to handle model parallel parameters. Note that
        the gradients are modified in place.

        Arguments:
            parameters (Iterable[Tensor] or Tensor): an iterable of Tensors or a
                single Tensor that will have gradients normalized
            max_norm (float or int): max norm of the gradients
            norm_type (float or int): type of the used p-norm. Can be ``'inf'`` for
                infinity norm.

        Returns:
            Total norm of the parameters (viewed as a single vector).
        """
        norm_type = float(norm_type)
        if norm_type == inf:
            total_norm = max(g.data.abs().max() for g in gradients)
            total_norm_cuda = get_accelerator().FloatTensor([float(total_norm)])
            dist.all_reduce(total_norm_cuda, op=dist.ReduceOp.MAX, group=self.dp_process_group)

            # Take max across all GPUs.
            self._model_parallel_all_reduce(tensor=total_norm_cuda, op=dist.ReduceOp.MAX)
            total_norm = total_norm_cuda[0].item()
        else:
            total_norm = 0.0
            # if dist.get_rank() == 0:
            #    logger.info(f"Total Norm beginning {total_norm}")
            for g, p in zip(gradients, params):
                # Pipeline parallelism may replicate parameters. Avoid multi-counting.
                if hasattr(p, PIPE_REPLICATED) and p.ds_pipe_replicated:
                    continue
                if is_model_parallel_parameter(p) or (self.model_parallel_rank == 0):
                    param_norm = g.data.double().norm(2)
                    total_norm += param_norm.item()**2
            # Sum across all model parallel GPUs.
            total_norm_cuda = get_accelerator().FloatTensor([float(total_norm)])
            dist.all_reduce(total_norm_cuda, op=dist.ReduceOp.SUM, group=self.dp_process_group)

            self._model_parallel_all_reduce(tensor=total_norm_cuda, op=dist.ReduceOp.SUM)

            total_norm = total_norm_cuda[0].item()**(1. / norm_type)

        if total_norm == float('inf') or total_norm == -float('inf') or total_norm != total_norm:
            total_norm = -1

        return total_norm

    # creates a flat fused tensor from the tensor list starting at the first_offset
    # in the first tensor of the list. If there are not enough elements in the tensor
    # list then the flat tensor will be padded with zeros
    def get_flat_partition(self, tensor_list, first_offset, partition_size, dtype, device, return_tensor_list=False):
        flat_tensor_list = []
        current_size = 0
        for i, tensor in enumerate(tensor_list):
            if tensor.grad is None:
                tensor.grad = torch.zeros_like(tensor)

            tensor = tensor.grad
            num_elements = tensor.numel()
            tensor_offset = 0

            # we need to offset to get to the right element
            if i == 0 and first_offset > 0:
                tensor_offset = first_offset
                num_elements = num_elements - tensor_offset

            # we dont need all elements of the tensor
            if num_elements > (partition_size - current_size):
                num_elements = partition_size - current_size

            # we need a narrow view of the tensor based on the tensor offset and number of elements that
            # we need from this tensor
            if tensor_offset > 0 or num_elements < tensor.numel():
                flat_tensor_list.append(tensor.contiguous().view(-1).narrow(0, int(tensor_offset), int(num_elements)))
            else:
                flat_tensor_list.append(tensor)

            current_size = current_size + num_elements

        # this means its the last partition and does not align with the dp boundary. We need to pad before flattening
        if current_size < partition_size:
            flat_tensor_list.append(torch.zeros(int(partition_size - current_size), dtype=dtype, device=device))

        if return_tensor_list:
            return flat_tensor_list

        return self.flatten(flat_tensor_list)

    def free_grad_in_param_list(self, param_list):
        for p in param_list:
            p.grad = None  # in step

    def reset_cpu_buffers(self):
        self.norm_for_param_grads = {}
        self.local_overflow = False

    def log_timers(self, timer_names):
        if self.timers is None:
            return

        self.timers.log(names=list(timer_names))

    def start_timers(self, timer_names):
        if self.timers is None:
            return

        for name in timer_names:
            self.timers(name).start()

    def stop_timers(self, timer_names):
        if self.timers is None:
            return

        for name in timer_names:
            self.timers(name).stop()

    def set_lr(self, lr):
        """Set the learning rate."""
        for param_group in self.optimizer.param_groups:
            param_group["lr"] = lr

    def get_lr(self):
        """Return the current learning rate."""
        return self.optimizer.param_groups[0]["lr"]

    def override_loss_scale(self, loss_scale):
        if loss_scale != self.external_loss_scale:
            logger.info(f'[deepspeed] setting loss scale from {self.external_loss_scale} -> {loss_scale}')
        self.custom_loss_scaler = True
        self.external_loss_scale = loss_scale

    def scaled_global_norm(self, norm_type=2):
        assert norm_type == 2, "only L2 norm supported"
        norm_groups = []
        for i, group in enumerate(self.bit16_groups):
            partition_id = dist.get_rank(group=self.real_dp_process_group[i])
            if self.cpu_offload:
                norm_groups.append(self.complete_grad_norm_calculation_for_cpu_offload(self.params_in_partition[i]))
                single_grad_partition = self.single_partition_of_fp32_groups[i].grad
            else:
                norm_groups.append(self.get_grad_norm_direct(self.averaged_gradients[i], self.params_in_partition[i]))

        if self.has_moe_layers:
            self._average_expert_grad_norms(norm_groups)

        # note that the get_global_norm function only supports l2 norm
        return get_global_norm(norm_list=norm_groups)

    def get_bit16_param_group(self, group_no):
        bit16_partitions = self.parallel_partitioned_bit16_groups[group_no]
        partition_id = dist.get_rank(group=self.real_dp_process_group[group_no])
        return [bit16_partitions[dist.get_rank(group=self.real_dp_process_group[group_no])]]

    def _optimizer_step(self, group_no):
        original_param_groups = self.optimizer.param_groups
        self.optimizer.param_groups = [original_param_groups[group_no]]
        # Disabling this as the C++ side copy & synchornize is not working correctly
        #from deepspeed.ops.adam import DeepSpeedCPUAdam
        #if type(self.optimizer) == DeepSpeedCPUAdam and self.dtype == torch.half:
        #    self.optimizer.step(fp16_param_groups=[self.get_bit16_param_group(group_no)])
        #else:
        #    self.optimizer.step()
        self.optimizer.step()
        self.optimizer.param_groups = original_param_groups

    def step(self, closure=None):
        """
        Not supporting closure.
        """
        self.micro_step_id = -1

        see_memory_usage(f"In step before checking overflow")

        # First compute norm for all group so we know if there is overflow
        self.check_overflow()
        OPTIMIZER_ALLGATHER = 'optimizer_allgather'
        OPTIMIZER_GRADIENTS = 'optimizer_gradients'
        OPTIMIZER_STEP = 'optimizer_step'
        timer_names = [OPTIMIZER_ALLGATHER, OPTIMIZER_GRADIENTS, OPTIMIZER_STEP]

        prev_scale = self.loss_scale
        self._update_scale(self.overflow)
        if self.overflow:
            see_memory_usage('After overflow before clearing gradients')
            self.zero_grad(set_to_none=True)
            if self.cpu_offload:
                self.reset_cpu_buffers()
            else:
                self.averaged_gradients = {}

            see_memory_usage('After overflow after clearing gradients')

            self.start_timers(timer_names)
            self.stop_timers(timer_names)
            return

        # Step 1:- Calculate gradient norm using fp-16 grads
        see_memory_usage('Before norm calculation')
        scaled_global_grad_norm = self.scaled_global_norm()
        self._global_grad_norm = scaled_global_grad_norm / prev_scale

        see_memory_usage('After norm before optimizer')
        # Step 2:- run optimizer and upscaling simultaneously
        for i, group in enumerate(self.bit16_groups):
            self.start_timers([OPTIMIZER_GRADIENTS])
            partition_id = dist.get_rank(group=self.real_dp_process_group[i])
            if self.cpu_offload:
                single_grad_partition = self.single_partition_of_fp32_groups[i].grad
                self.unscale_and_clip_grads([single_grad_partition], scaled_global_grad_norm)
                self.stop_timers([OPTIMIZER_GRADIENTS])
                self.start_timers([OPTIMIZER_STEP])
                self._optimizer_step(i)

<<<<<<< HEAD
                # Disabled, this is not currently working
                #from deepspeed.ops.adam import DeepSpeedCPUAdam
                #if not (type(self.optimizer) == DeepSpeedCPUAdam
                #        and self.dtype == torch.half):
                #    bit16_partitions = self.parallel_partitioned_bit16_groups[i]
                #    fp32_partition = self.single_partition_of_fp32_groups[i]
                #    bit16_partitions[partition_id].data.copy_(fp32_partition.data)
                bit16_partitions = self.parallel_partitioned_bit16_groups[i]
                fp32_partition = self.single_partition_of_fp32_groups[i]
                bit16_partitions[partition_id].data.copy_(fp32_partition.data)
=======
                from deepspeed.ops.adam import DeepSpeedCPUAdam
                if not (type(self.optimizer) == DeepSpeedCPUAdam and self.dtype == torch.half):
                    bit16_partitions = self.parallel_partitioned_bit16_groups[i]
                    fp32_partition = self.single_partition_of_fp32_groups[i]
                    bit16_partitions[partition_id].data.copy_(fp32_partition.data)
>>>>>>> 91d63e02

                self.stop_timers([OPTIMIZER_STEP])
            else:
                # free gradients for all the parameters that are not updated by this process(ZeRO stage2)
                self.free_grad_in_param_list(self.params_not_in_partition[i])

                # create a flat gradients for parameters updated by this process
                # If we are last partition, ensure we have same size grads and partition size, if not pad with zero tensors
                if partition_id == dist.get_world_size(group=self.real_dp_process_group[i]) - 1:
                    single_grad_partition = self.flatten_dense_tensors_aligned(
                        self.averaged_gradients[i],
                        int(self.partition_size[i])).to(self.single_partition_of_fp32_groups[i].dtype)
                else:
                    single_grad_partition = self.flatten(self.averaged_gradients[i]).to(
                        self.single_partition_of_fp32_groups[i].dtype)
                assert single_grad_partition.numel() == self.partition_size[i], \
                    "averaged gradients have different number of elements that partition size {} {} {} {}".format(
                        single_grad_partition.numel(), self.partition_size[i], i, partition_id)

                self.single_partition_of_fp32_groups[i].grad = single_grad_partition
                # release all the gradient since we have already created a necessary copy in dp_grad_partition(ZeRO stage2)
                self.free_grad_in_param_list(self.params_in_partition[i])

                self.averaged_gradients[i] = None

                self.unscale_and_clip_grads([single_grad_partition], scaled_global_grad_norm)
                self.stop_timers([OPTIMIZER_GRADIENTS])

                # Step 3:- run the optimizer if no offloading
                self.start_timers([OPTIMIZER_STEP])
                self._optimizer_step(i)
                # Step 4:- get rid of the fp32 gradients. Not needed anymore
                self.single_partition_of_fp32_groups[i].grad = None
                del single_grad_partition
                bit16_partitions = self.parallel_partitioned_bit16_groups[i]
                fp32_partition = self.single_partition_of_fp32_groups[i]
                bit16_partitions[partition_id].data.copy_(fp32_partition.data)
                self.stop_timers([OPTIMIZER_STEP])

        see_memory_usage('After optimizer before all-gather')
        if self.cpu_offload:
            self.reset_cpu_buffers()

        self.start_timers([OPTIMIZER_ALLGATHER])
        # Gather the updated weights from everyone.
        # Then all partitions of the model parameters are updated and ready for next round forward.
        all_gather_dp_groups(partitioned_param_groups=self.parallel_partitioned_bit16_groups,
                             dp_process_group=self.real_dp_process_group,
                             start_alignment_factor=self.nccl_start_alignment_factor,
                             allgather_bucket_size=self.allgather_bucket_size)

        self.stop_timers([OPTIMIZER_ALLGATHER])

        # TODO: we probably don't need this? just to be safe
        for i in range(len(self.bit16_groups)):
            self._update_model_bit16_weights(i)

        self.log_timers(timer_names)
        see_memory_usage('After zero_optimizer step')

        return

    @torch.no_grad()
    def update_lp_params(self):
        for i, (bit16_partitions, fp32_partition) in enumerate(
                zip(self.parallel_partitioned_bit16_groups, self.single_partition_of_fp32_groups)):
            partition_id = dist.get_rank(group=self.real_dp_process_group[i])
            bit16_partitions[partition_id].data.copy_(fp32_partition.data)
            # print_rank_0(f'update_lp_params {i=} {partition_id=}', force=True)
            # if i == 0:
            #     print_rank_0(f'{fp32_partition[:10]=}', force=True)

        all_gather_dp_groups(partitioned_param_groups=self.parallel_partitioned_bit16_groups,
                             dp_process_group=self.real_dp_process_group,
                             start_alignment_factor=self.nccl_start_alignment_factor,
                             allgather_bucket_size=self.allgather_bucket_size)

    def _average_expert_grad_norms(self, norm_groups):
        for i, norm in enumerate(norm_groups):
            if self.is_moe_param_group[i]:
                scaled_norm = norm * 1.0 / float(dist.get_world_size(group=self.real_dp_process_group[i]))
                scaled_norm_tensor = torch.tensor(scaled_norm,
                                                  device=get_accelerator().device_name(),
                                                  dtype=torch.float)
                dist.all_reduce(scaled_norm_tensor, group=self.real_dp_process_group[i])
                norm_groups[i] = scaled_norm_tensor.item()

    def unscale_and_clip_grads(self, grad_groups_flat, total_norm):
        # compute combined scale factor for this group
        combined_scale = self.loss_scale
        if self.clip_grad > 0.:
            # norm is in fact norm*scale
            clip = ((total_norm / self.loss_scale) + 1e-6) / self.clip_grad
            if clip > 1:
                combined_scale = clip * self.loss_scale

        for grad in grad_groups_flat:
            if isinstance(grad, list):
                sub_partitions = grad
                for g in sub_partitions:
                    g.data.mul_(1. / combined_scale)
            else:
                grad.data.mul_(1. / combined_scale)

    def _check_overflow(self, partition_gradients=True):
        self.overflow = self.has_overflow(partition_gradients)

    # `params` is a list / generator of torch.Variable
    def has_overflow_serial(self, params, is_grad_list=False):
        for p in params:
            if p.grad is not None and self._has_inf_or_nan(p.grad.data):
                return True

        return False

    def has_overflow_partitioned_grads_serial(self):
        for i in range(len(self.bit16_groups)):
            for j, grad in enumerate(self.averaged_gradients[i]):
                if grad is not None and self._has_inf_or_nan(grad.data, j):
                    return True
        return False

    def has_overflow(self, partition_gradients=True):
        if partition_gradients:
            overflow = self.local_overflow if self.cpu_offload else self.has_overflow_partitioned_grads_serial()
            overflow_gpu = get_accelerator().ByteTensor([overflow])
            '''This will capture overflow across all data parallel and expert parallel process
            Since expert parallel process are a subset of data parallel process'''
            dist.all_reduce(overflow_gpu, op=dist.ReduceOp.MAX, group=self.dp_process_group)

        else:
            params = []
            for group in self.bit16_groups:
                for param in group:
                    params.append(param)

            overflow = self.has_overflow_serial(params, is_grad_list=partition_gradients)
            overflow_gpu = get_accelerator().ByteTensor([overflow])

        # Since each model parallel GPU carries only part of the model,
        # make sure overflow flag is synced across all the model parallel GPUs
        self._model_parallel_all_reduce(tensor=overflow_gpu, op=dist.ReduceOp.MAX)

        overflow = overflow_gpu[0].item()
        return bool(overflow)

    # `x` is a torch.Tensor
    @staticmethod
    def _has_inf_or_nan(x, j=None):
        try:
            # if x is half, the .float() incurs an additional deep copy, but it's necessary if
            # Pytorch's .sum() creates a one-element tensor of the same type as x
            # (which is true for some recent version of pytorch).
            cpu_sum = float(x.float().sum())
            # More efficient version that can be used if .sum() returns a Python scalar
            # cpu_sum = float(x.sum())
        except RuntimeError as instance:
            # We want to check if inst is actually an overflow exception.
            # RuntimeError could come from a different error.
            # If so, we still want the exception to propagate.
            if "value cannot be converted" not in instance.args[0]:
                raise
            return True
        else:
            if cpu_sum == float('inf') or cpu_sum == -float('inf') or cpu_sum != cpu_sum:
                return True
            return False

    def backward(self, loss, retain_graph=False):
        """
        :attr:`backward` performs the following steps:

        1. fp32_loss = loss.float()
        2. scaled_loss = fp32_loss*loss_scale
        3. scaled_loss.backward(), which accumulates scaled gradients into the ``.grad`` attributes of the model's fp16 leaves
        """
        self.micro_step_id += 1

        if self.contiguous_gradients:
            self.ipg_buffer = []
            buf_0 = torch.empty(int(self.reduce_bucket_size),
                                dtype=self.dtype,
                                device=get_accelerator().current_device_name())
            self.ipg_buffer.append(buf_0)

            # Use double buffers to avoid data access conflict when overlap_comm is enabled.
            if self.overlap_comm:
                buf_1 = torch.empty(int(self.reduce_bucket_size),
                                    dtype=self.dtype,
                                    device=get_accelerator().current_device_name())
                self.ipg_buffer.append(buf_1)
            self.ipg_index = 0

        if self.custom_loss_scaler:
            scaled_loss = self.external_loss_scale * loss
            scaled_loss.backward()
        else:
            self.loss_scaler.backward(loss.float(), retain_graph=retain_graph)

    def check_overflow(self, partition_gradients=True):
        self._check_overflow(partition_gradients)

    def _update_scale(self, has_overflow=False):
        self.loss_scaler.update_scale(has_overflow)

    # Promote state so it can be retrieved or set via "fp16_optimizer_instance.state"
    def _get_state(self):
        return self.optimizer.state

    def _set_state(self, value):
        self.optimizer.state = value

    state = property(_get_state, _set_state)

    # Promote param_groups so it can be retrieved or set via "fp16_optimizer_instance.param_groups"
    # (for example, to adjust the learning rate)
    def _get_param_groups(self):
        return self.optimizer.param_groups

    def _set_param_groups(self, value):
        self.optimizer.param_groups = value

    param_groups = property(_get_param_groups, _set_param_groups)

    # Promote loss scale so it can be retrieved or set via "fp16_optimizer_instance.loss_scale"
    def _get_loss_scale(self):
        if self.custom_loss_scaler:
            return self.external_loss_scale
        else:
            return self.loss_scaler.cur_scale

    def _set_loss_scale(self, value):
        self.loss_scaler.cur_scale = value

    loss_scale = property(_get_loss_scale, _set_loss_scale)
    cur_scale = property(_get_loss_scale, _set_loss_scale)

    # Return group tensor after removing paddings that are added for alignment to DP world size.
    # This method works on the assumption that each group contains a single flattened tensor.
    def _get_groups_without_padding(self, groups_with_padding):
        groups_without_padding = []
        for i, group in enumerate(groups_with_padding):
            lean_length = group.numel() - self.groups_padding[i]
            groups_without_padding.append(group[:lean_length])

        return groups_without_padding

    # Return optimizer state after removing paddings that are added for alignment.
    def _get_state_without_padding(self, state_with_padding, padding):
        lean_state = {}
        for key, value in state_with_padding.items():
            if torch.is_tensor(value):
                lean_length = value.numel() - padding
                lean_state[key] = value[:lean_length]
            else:
                lean_state[key] = value

        return lean_state

    # Return base optimizer states.
    # This method assumes that each param group contains a single flattened tensor.
    def _get_base_optimizer_state(self):
        optimizer_groups_state = []
        for i, group in enumerate(self.optimizer.param_groups):
            p = group['params'][0]
            lean_optimizer_state = self._get_state_without_padding(self.optimizer.state[p], self.groups_padding[i])
            optimizer_groups_state.append(lean_optimizer_state)

        return optimizer_groups_state

    def state_dict(self):
        """
        Returns a dict containing the current state of this :class:`FP16_Optimizer` instance.
        This dict contains attributes of :class:`FP16_Optimizer`, as well as the state_dict
        of the contained Pytorch optimizer.
        Example::
            checkpoint = {}
            checkpoint['model'] = model.state_dict()
            checkpoint['optimizer'] = optimizer.state_dict()
            torch.save(checkpoint, "saved.pth")
        """
        state_dict = {}
        state_dict['loss_scaler'] = self.loss_scaler
        state_dict['dynamic_loss_scale'] = self.dynamic_loss_scale
        state_dict['overflow'] = self.overflow
        state_dict[CLIP_GRAD] = self.clip_grad

        if self.elastic_checkpoint:
            state_dict[BASE_OPTIMIZER_STATE] = self._get_base_optimizer_state()
        else:
            state_dict[BASE_OPTIMIZER_STATE] = self.optimizer.state_dict()

        # Remove paddings for DP alignment to enable loading for other alignment values
        fp32_groups_without_padding = self._get_groups_without_padding(self.single_partition_of_fp32_groups)
        state_dict[SINGLE_PARTITION_OF_FP32_GROUPS] = fp32_groups_without_padding

        state_dict[
            ZERO_STAGE] = ZeroStageEnum.gradients if self.partition_gradients else ZeroStageEnum.optimizer_states
        state_dict[GROUP_PADDINGS] = self.groups_padding
        state_dict[PARTITION_COUNT] = self.partition_count

        state_dict[DS_VERSION] = version
        state_dict[PARAM_SLICE_MAPPINGS] = self._param_slice_mappings

        return state_dict

    # Restore base optimizer fp32 weights from elastic checkpoint by:
    # 1) Merging fp32 weights from checkpoints of all partitions
    # 2) Extracting fp32 weights for current partition from merged weights
    # 3) Using extracted weights to update base optimizer weights directly.
    def _restore_from_elastic_fp32_weights(self, all_state_dict):
        merged_single_partition_of_fp32_groups = []

        for i in range(len(self.single_partition_of_fp32_groups)):
            partition_id = dist.get_rank(group=self.real_dp_process_group[i])
            merged_partitions = [sd[SINGLE_PARTITION_OF_FP32_GROUPS][i] for sd in all_state_dict]
            if self.is_moe_group(self.optimizer.param_groups[i]):
                ranks = self.get_ep_ranks(group_name=self.optimizer.param_groups[i]['name'])
                merged_partitions = [merged_partitions[i] for i in ranks]
            flat_merged_partitions = self.flatten_dense_tensors_aligned(
                merged_partitions,
                self.nccl_start_alignment_factor * dist.get_world_size(group=self.real_dp_process_group[i]))
            dp_partitions = self.get_data_parallel_partitions(flat_merged_partitions, i)
            merged_single_partition_of_fp32_groups.append(dp_partitions[partition_id])

        for current, saved in zip(self.single_partition_of_fp32_groups, merged_single_partition_of_fp32_groups):
            current.data.copy_(saved.data)

    # Restore base optimizer fp32 weights from ZeRO fp16 or bfloat16 weights
    def _restore_from_bit16_weights(self):
        for group_id, (bit16_partitions, fp32_partition) in enumerate(
                zip(self.parallel_partitioned_bit16_groups, self.single_partition_of_fp32_groups)):
            partition_id = dist.get_rank(group=self.real_dp_process_group[group_id])
            fp32_partition.data.copy_(bit16_partitions[partition_id].data)

    # Refresh the fp32 master params from the fp16 or bfloat16 copies.
    def refresh_fp32_params(self):
        self._restore_from_bit16_weights()

    # Extract optimizer state for current partition from merged states of all partitions
    def _partition_base_optimizer_state(self, state_key, all_partition_states, group_id):
        partition_id = dist.get_rank(group=self.real_dp_process_group[group_id])
        alignment = dist.get_world_size(group=self.real_dp_process_group[group_id])
        if torch.is_tensor(all_partition_states[0]):
            flat_merged_partitions = self.flatten_dense_tensors_aligned(all_partition_states, alignment)
            dp_partitions = self.get_data_parallel_partitions(flat_merged_partitions, group_id)
            return dp_partitions[partition_id]
        else:
            # Assume non-tensor states are not partitioned and equal across ranks, so return first one
            return all_partition_states[0]

    def _restore_base_optimizer_state(self, base_optimizer_group_states):
        if type(base_optimizer_group_states) == dict:
            base_optimizer_group_states = base_optimizer_group_states['state']
        for i, group in enumerate(self.optimizer.param_groups):
            p = group['params'][0]
            for key, saved in base_optimizer_group_states[i].items():
                if torch.is_tensor(self.optimizer.state[p][key]):
                    dst_tensor = self.optimizer.state[p][key]
                    src_tensor = _get_padded_tensor(saved, dst_tensor.numel())
                    self.optimizer.state[p][key].data.copy_(src_tensor.data)
                else:
                    self.optimizer.state[p][key] = saved

    def get_ep_ranks(self, rank=0, group_name=None):
        from deepspeed.utils import groups
        expert_parallel_size_ = groups._get_expert_parallel_world_size(group_name)
        world_size = groups._get_data_parallel_world_size()
        rank = groups._get_expert_parallel_rank(group_name)
        ranks = range(rank, world_size, expert_parallel_size_)
        return list(ranks)

    # Restore base optimizer state from elastic checkpoint by
    # 1) Merging optimizer state from checkpoints of all partitions
    # 2) Extracting optimizer state for current partition from the merged state
    # 3) Using the extracted value to directly update the base optimizer.
    def _restore_elastic_base_optimizer_state(self, all_state_dict):
        base_optimizer_group_states = []
        for i in range(len(self.optimizer.param_groups)):
            partition_states = {}
            all_partition_group_states = [sd[BASE_OPTIMIZER_STATE][i] for sd in all_state_dict]

            if self.is_moe_group(self.optimizer.param_groups[i]):
                ranks = self.get_ep_ranks(group_name=self.optimizer.param_groups[i]['name'])
                all_partition_group_states = [all_partition_group_states[i] for i in ranks]

            for key in all_partition_group_states[0].keys():
                all_partition_states = [all_states[key] for all_states in all_partition_group_states]
                partition_states[key] = self._partition_base_optimizer_state(key, all_partition_states, i)
            base_optimizer_group_states.append(partition_states)

        self._restore_base_optimizer_state(base_optimizer_group_states)

    def load_state_dict(self,
                        state_dict_list,
                        load_optimizer_states=True,
                        load_from_fp32_weights=False,
                        checkpoint_folder=None):
        if checkpoint_folder:
            self._load_universal_checkpoint(checkpoint_folder, load_optimizer_states, load_from_fp32_weights)
        else:
            self._load_legacy_checkpoint(state_dict_list, load_optimizer_states, load_from_fp32_weights)

    def _load_universal_checkpoint(self, checkpoint_folder, load_optimizer_states, load_from_fp32_weights):
        self._load_hp_checkpoint_state(checkpoint_folder)

    @property
    def param_groups(self):
        """Forward the wrapped optimizer's parameters."""
        return self.optimizer.param_groups

    def _load_hp_checkpoint_state(self, checkpoint_dir):
        checkpoint_dir = os.path.join(checkpoint_dir, "zero")
        tp_rank = bwc_tensor_model_parallel_rank(mpu=self.mpu)
        tp_world_size = self.mpu.get_slice_parallel_world_size()

        for i, _ in enumerate(self.optimizer.param_groups):
            for lp in self.bit16_groups[i]:
                if lp._hp_mapping is not None:
                    #print(f"Loading {self.param_names[lp]} {tp_rank=} {tp_world_size=}")
                    lp.load_hp_checkpoint_state(os.path.join(checkpoint_dir, self.param_names[lp]), tp_rank,
                                                tp_world_size)

    def _load_legacy_checkpoint(self, state_dict_list, load_optimizer_states=True, load_from_fp32_weights=False):
        r"""Loading ZeRO checkpoint

        Arguments:
            state_dict_list: List of all saved ZeRO checkpoints, one for each saved partition.
                Note that the number of saved partitions may differ from number of loading partitions to support
                changing GPU count, specifically DP world size, between saving and loading checkpoints.
            load_optimizer_states: Boolean indicating whether or not to load base optimizer states
            load_from_fp32_weights: Boolean indicating whether to initialize fp32 master weights from fp32
            copies in checkpoints (no precision loss) or from model's fp16 copies (with precision loss).
        """
        """
        Loads a state_dict created by an earlier call to state_dict().
        If ``fp16_optimizer_instance`` was constructed from some ``init_optimizer``,
        whose parameters in turn came from ``model``, it is expected that the user
        will call ``model.load_state_dict()`` before
        ``fp16_optimizer_instance.load_state_dict()`` is called.
        Example::
            model = torch.nn.Linear(D_in, D_out).to(get_accelerator().device_name()).half()
            optimizer = torch.optim.SGD(model.parameters(), lr=1e-3)
            optimizer = FP16_Optimizer(optimizer, static_loss_scale = 128.0)
            ...
            checkpoint = torch.load("saved.pth")
            model.load_state_dict(checkpoint['model'])
            optimizer.load_state_dict(checkpoint['optimizer'])
        """

        # I think it should actually be ok to reload the optimizer before the model.
        dp_rank = dist.get_rank(group=self.dp_process_group)
        current_rank_sd = state_dict_list[dp_rank]
        self.loss_scaler = current_rank_sd.get('loss_scaler', self.loss_scaler)
        self.dynamic_loss_scale = current_rank_sd.get('dynamic_loss_scale', self.dynamic_loss_scale)
        self.overflow = current_rank_sd.get('overflow', self.overflow)
        self.clip_grad = current_rank_sd.get(CLIP_GRAD, self.clip_grad)

        ckpt_version = current_rank_sd.get(DS_VERSION, False)
        assert ckpt_version, f"Empty ds_version in checkpoint, not clear how to proceed"
        ckpt_version = pkg_version.parse(ckpt_version)

        # zero stage 1 mode
        if not self.partition_gradients:
            required_version = pkg_version.parse("0.3.17")
            error_str = f"ZeRO stage 1 changed in {required_version} and is not backwards compatible " \
                "with older stage 1 checkpoints. If you'd like to load an old ZeRO-1 checkpoint " \
                "please use an older version of DeepSpeed (<= 0.5.8) and set 'legacy_stage1': true in your zero config json."
            assert required_version <= ckpt_version, f"Old version: {ckpt_version} {error_str}"

        ckpt_is_rigid = isinstance(current_rank_sd[BASE_OPTIMIZER_STATE], dict)

        # padding is always at the last rank/partition
        # if DP=1024 and param-group elems=16 -> padding will be 1024-16 across all but one rank
        # scenario-1 (shrink): saving w. 4 gpus -> loading w. 2 gpus
        # scenario-2 (expand): saving w. 2 gpus -> loading w. 4 gpus
        # if load_optimizer_states:
        #     if new_dp_size:
        #         self.strip_padding()
        #         self.add_padding_w_new_dp_size()
        #     self.optimizer.load_state_dict(current_rank_sd[BASE_OPTIMIZER_STATE])

        if load_optimizer_states:
            if ckpt_is_rigid:
                # loading rigid ckpt into either rigid or elastic exec
                self.optimizer.load_state_dict(current_rank_sd[BASE_OPTIMIZER_STATE])
            else:
                if self.elastic_checkpoint:
                    # loading elastic into elastic exec
                    self._restore_elastic_base_optimizer_state(state_dict_list)
                else:
                    # loading an elastic checkpoint into rigid exec
                    self._restore_base_optimizer_state(current_rank_sd[BASE_OPTIMIZER_STATE])

        # At this point, the optimizer's references to the model's fp32 parameters are up to date.
        # The optimizer's hyperparameters and internal buffers are also up to date.
        # However, the fp32 master copies of the model's fp16 params stored by the optimizer are still
        # out of date.  There are two options.
        # 1:  Refresh the master params from the model's fp16 params.
        # This requires less storage but incurs precision loss.
        # 2:  Save and restore the fp32 master copies separately.
        # We choose option 1 if changing DP degree and option 2 otherwise.
        #
        # Pytorch Optimizer.load_state_dict casts saved buffers (e.g. momentum) to the type and device
        # of their associated parameters, because it's possible those buffers might not exist yet in
        # the current optimizer instance.  In our case, as long as the current FP16_Optimizer has been
        # constructed in the same way as the one whose state_dict we are loading, the same master params
        # are guaranteed to exist, so we can just copy_() from the saved master params.

        if load_from_fp32_weights:
            # option 2 from above
            if self.elastic_checkpoint and not ckpt_is_rigid:
                self._restore_from_elastic_fp32_weights(state_dict_list)
            else:
                # For non-elastic checkpoint, simply copying from saved weights of current rank is sufficient.
                for current, saved in zip(self.single_partition_of_fp32_groups,
                                          current_rank_sd[SINGLE_PARTITION_OF_FP32_GROUPS]):
                    src_tensor = _get_padded_tensor(saved, current.numel())
                    current.data.copy_(src_tensor.data)
        else:
            # option 1 from above
            self._restore_from_bit16_weights()

        if load_optimizer_states:
            self._link_all_hp_params()


def _handle_overflow(cpu_sum, x, i):
    import math
    rank = dist.get_rank()
    if rank == 0:
        t_i = -1
        for v_i, v in enumerate(x.data.contiguous().view(-1)):
            if not math.isfinite(float(v)):
                t_i = v_i
                break
        logger.info(f"rank {rank} detected overflow {cpu_sum} in tensor {i}:{t_i} shape {x.shape}")


def estimate_zero2_model_states_mem_needs(total_params,
                                          num_gpus_per_node=1,
                                          num_nodes=1,
                                          cpu_offload=True,
                                          additional_buffer_factor=1.5):

    total_gpus = num_nodes * num_gpus_per_node

    if cpu_offload:
        gpu_mem = 2 * total_params
        cpu_mem = total_params * max(4 * total_gpus, 16) * additional_buffer_factor
    else:
        gpu_mem = 4 * total_params + int(16 * total_params / total_gpus)
        cpu_mem = total_params * 4 * num_gpus_per_node * additional_buffer_factor

    return int(cpu_mem), int(gpu_mem)


def model_to_params(model):
    # shared params calculated only once
    total_params = sum(dict((p.data_ptr(), p.numel()) for p in model.parameters()).values())
    return total_params


def estimate_zero2_model_states_mem_needs_all_live(model,
                                                   num_gpus_per_node=1,
                                                   num_nodes=1,
                                                   additional_buffer_factor=1.5):
    """
    Print out estimates on memory usage requirements for ZeRO 2 params, optim states and gradients
    for a given ``model`` and hardware setup.

    If you have an actual model object, use this function and everything will be derived
    automatically.

    If it's a hypothetical model, use ``estimate_zero2_model_states_mem_needs_all_cold`` where you have to pass
    the ``total_params`` explicitly.

    Args:
        - ``model``: ``nn.Module`` object
        - ``num_gpus_per_node``: how many gpus per node (defaults to 1)
        - ``num_nodes``: how many nodes (defaults to 1),
        - ``additional_buffer_factor``: estimation factor (defaults to 1.5):

    """

    total_params = model_to_params(model)

    estimate_zero2_model_states_mem_needs_all_cold(total_params=total_params,
                                                   num_gpus_per_node=num_gpus_per_node,
                                                   num_nodes=num_nodes,
                                                   additional_buffer_factor=additional_buffer_factor)


def estimate_zero2_model_states_mem_needs_all_cold(total_params,
                                                   num_gpus_per_node=1,
                                                   num_nodes=1,
                                                   additional_buffer_factor=1.5):
    """
    Print out estimates on memory usage requirements for ZeRO 2 params, optim states and gradients
    for a given ``model`` and hardware setup.

    If it's a hypothetical model, use this function where you have to pass
    the ``total_params`` and ``largest_layer_params`` explicitly.

    If you have an actual model object, use ``estimate_zero2_model_states_mem_needs_all_live`` and everything
    will be derived automatically.

    Args:
        - ``total_params``: total  model params
        - ``num_gpus_per_node``: how many gpus per node (defaults to 1)
        - ``num_nodes``: how many nodes (defaults to 1),
        - ``additional_buffer_factor``: estimation factor (defaults to 1.5):

    """

    def format_options(cpu_offload):
        enabled = []
        device = f'{OffloadDeviceEnum.cpu:4}' if cpu_offload else "none"
        enabled.append(f"offload_optimizer={device}")
        return ", ".join(enabled)

    nodes_str = "nodes" if num_nodes > 1 else "node"
    gpus_str = "GPUs" if num_gpus_per_node > 1 else "GPU"
    print("Estimated memory needed for params, optim states and gradients for a:\n"
          f"HW: Setup with {num_nodes} {nodes_str}, {num_gpus_per_node} {gpus_str} per node.\n"
          f"SW: Model with {int(total_params/1e6)}M total params.")
    print("  per CPU  |  per GPU |   Options")
    for cpu_offload in [True, False]:
        cpu_mem, gpu_mem = estimate_zero2_model_states_mem_needs(total_params=total_params,
                                                                 num_gpus_per_node=num_gpus_per_node,
                                                                 num_nodes=num_nodes,
                                                                 cpu_offload=cpu_offload,
                                                                 additional_buffer_factor=additional_buffer_factor)

        options_str = format_options(cpu_offload=cpu_offload)
        print(f" {cpu_mem/2**30:7.2f}GB | {gpu_mem/2**30:6.2f}GB | {options_str}")<|MERGE_RESOLUTION|>--- conflicted
+++ resolved
@@ -1679,24 +1679,16 @@
                 self.start_timers([OPTIMIZER_STEP])
                 self._optimizer_step(i)
 
-<<<<<<< HEAD
                 # Disabled, this is not currently working
                 #from deepspeed.ops.adam import DeepSpeedCPUAdam
-                #if not (type(self.optimizer) == DeepSpeedCPUAdam
-                #        and self.dtype == torch.half):
+                #if not (type(self.optimizer) == DeepSpeedCPUAdam and self.dtype == torch.half):
                 #    bit16_partitions = self.parallel_partitioned_bit16_groups[i]
                 #    fp32_partition = self.single_partition_of_fp32_groups[i]
                 #    bit16_partitions[partition_id].data.copy_(fp32_partition.data)
-                bit16_partitions = self.parallel_partitioned_bit16_groups[i]
-                fp32_partition = self.single_partition_of_fp32_groups[i]
-                bit16_partitions[partition_id].data.copy_(fp32_partition.data)
-=======
-                from deepspeed.ops.adam import DeepSpeedCPUAdam
-                if not (type(self.optimizer) == DeepSpeedCPUAdam and self.dtype == torch.half):
+                if self.dtype == torch.half:
                     bit16_partitions = self.parallel_partitioned_bit16_groups[i]
                     fp32_partition = self.single_partition_of_fp32_groups[i]
                     bit16_partitions[partition_id].data.copy_(fp32_partition.data)
->>>>>>> 91d63e02
 
                 self.stop_timers([OPTIMIZER_STEP])
             else:
