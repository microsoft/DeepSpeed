'''
Copyright 2019 The Microsoft DeepSpeed Team
'''

import torch
from deepspeed import comm as dist
from torch._six import inf
from packaging import version as pkg_version

from deepspeed.runtime import ZeROOptimizer
from deepspeed.runtime.fp16.loss_scaler import LossScaler, DynamicLossScaler
from deepspeed.runtime.utils import (bwc_tensor_model_parallel_rank,
                                     get_global_norm,
                                     see_memory_usage,
                                     is_model_parallel_parameter,
                                     align_dense_tensors,
                                     all_gather_dp_groups)

from deepspeed.runtime.zero.config import ZERO_OPTIMIZATION_GRADIENTS
from deepspeed.runtime.zero.offload_constants import OFFLOAD_CPU_DEVICE, OFFLOAD_OPTIMIZER
from deepspeed.ops.adam import DeepSpeedCPUAdam
from deepspeed.ops.op_builder import UtilsBuilder
from deepspeed.utils import logger
from deepspeed.moe.utils import is_moe_param
from deepspeed.git_version_info import version
from deepspeed.runtime.constants import PIPE_REPLICATED
from deepspeed.checkpoint.constants import (DS_VERSION,
                                            PARTITION_COUNT,
                                            SINGLE_PARTITION_OF_FP32_GROUPS,
                                            BASE_OPTIMIZER_STATE,
                                            CLIP_GRAD,
                                            ZERO_STAGE)

# Toggle this to true to enable correctness test
# with gradient partitioning and without
pg_correctness_test = False


def input(msg):
    return


def split_half_float_double(tensors):
    dtypes = [
        "torch.cuda.HalfTensor",
        "torch.cuda.FloatTensor",
        "torch.cuda.DoubleTensor",
        "torch.cuda.BFloat16Tensor"
    ]
    buckets = []
    for i, dtype in enumerate(dtypes):
        bucket = [t for t in tensors if t.type() == dtype]
        if bucket:
            buckets.append(bucket)
    return buckets


def isclose(a, b, rtol=1e-09, atol=0.0):
    return abs(a - b) <= max(rtol * max(abs(a), abs(b)), atol)


def lcm(x, y):
    from fractions import gcd  # or can import gcd from `math` in Python 3
    return x * y // gcd(x, y)


def get_alignment_padding(tensor_list, alignment):
    num_elements = sum([tensor.numel() for tensor in tensor_list])
    remainder = num_elements % alignment
    return (alignment - remainder) if remainder else remainder


def move_to_cpu(tensor_list):
    for tensor in tensor_list:
        tensor.data = tensor.data.cpu()


def print_rank_msg(msg):
    print(f"rank {dist.get_rank()} - {msg}")


def _get_padded_tensor(src_tensor, size):
    if src_tensor.numel() >= size:
        return src_tensor
    padded_tensor = torch.zeros(size, dtype=src_tensor.dtype, device=src_tensor.device)
    slice_tensor = torch.narrow(padded_tensor, 0, 0, src_tensor.numel())
    slice_tensor.data.copy_(src_tensor.data)
    return padded_tensor


class DeepSpeedZeroOptimizer(ZeROOptimizer):
    """
    DeepSpeedZeroOptimizer designed to reduce the memory footprint
    required for training large deep learning models.

    For more details please see ZeRO: Memory Optimization Towards Training A Trillion Parameter Models
    https://arxiv.org/abs/1910.02054

    For usage examples, refer to TODO: DeepSpeed Tutorial

    """
    def __init__(self,
                 init_optimizer,
                 timers,
                 static_loss_scale=1.0,
                 dynamic_loss_scale=False,
                 dynamic_loss_args=None,
                 verbose=True,
                 contiguous_gradients=True,
                 reduce_bucket_size=500000000,
                 allgather_bucket_size=5000000000,
                 dp_process_group=None,
                 expert_parallel_group=None,
                 expert_data_parallel_group=None,
                 reduce_scatter=True,
                 overlap_comm=False,
                 cpu_offload=False,
                 mpu=None,
                 clip_grad=0.0,
                 communication_data_type=torch.float16,
                 postscale_gradients=True,
                 gradient_predivide_factor=1.0,
                 gradient_accumulation_steps=1,
                 ignore_unused_parameters=True,
                 partition_grads=True,
                 round_robin_gradients=False,
                 has_moe_layers=False,
                 fp16_master_weights_and_gradients=False,
                 elastic_checkpoint=False):

        if dist.get_rank() == 0:
            logger.info(f"Reduce bucket size {reduce_bucket_size}")
            logger.info(f"Allgather bucket size {allgather_bucket_size}")
            logger.info(f"CPU Offload: {cpu_offload}")
            logger.info(f'Round robin gradient partitioning: {round_robin_gradients}')
        # The fused optimizer does all the work. We need this layer for two reason:
        # 1. maintain same user API from apex.fp16_utils
        # 2. keep common stuff here in case we need to add ne552w fused optimizer later

        self.elastic_checkpoint = elastic_checkpoint

        # differences from apex.fp16_utils:
        # - assume all model params in fp16
        # - assume all params requires grad
        # - flat by groups, not keeping state. TODO: remove state explicitly?
        # - master grad and unflat master weight never exist. TODO: a way to save out unflat master?
        if not torch.cuda.is_available:
            raise SystemError("Cannot use fp16 without CUDA.")
        self.optimizer = init_optimizer

        # Load pre-built or JIT compile (un)flatten ops
        util_ops = UtilsBuilder().load()
        self.flatten = util_ops.flatten
        self.unflatten = util_ops.unflatten

        # ZeRO stage 1 (False) or 2 (True)
        self.partition_gradients = partition_grads

        self.timers = timers

        self.reduce_scatter = reduce_scatter

        self.overlap_comm = overlap_comm

        self.cpu_offload = cpu_offload

        self.deepspeed_adam_offload = cpu_offload

        self.device = torch.cuda.current_device() if not self.cpu_offload else 'cpu'

        self.dp_process_group = dp_process_group

        #expert parallel group
        self.ep_process_group = expert_parallel_group

        #data parallel group for experts
        self.expert_dp_process_group = expert_data_parallel_group

        #data parallel size for non-experts
        dp_size = dist.get_world_size(group=self.dp_process_group)

        #For MoE models this maybe different for different param group
        #It will be modified during MoE setup later in the init
        self.real_dp_process_group = [
            dp_process_group for i in range(len(self.optimizer.param_groups))
        ]
        self.partition_count = [dp_size for i in range(len(self.optimizer.param_groups))]

        self.is_gradient_accumulation_boundary = True

        # CPU-Offload requires contiguous gradients
        self.contiguous_gradients = contiguous_gradients or cpu_offload

        self.has_moe_layers = has_moe_layers
        if self.has_moe_layers:
            self._configure_moe_settings()
        self._global_grad_norm = 0.

        if mpu is None:
            self.model_parallel_group = None
            self.model_parallel_rank = 0
        else:
            self.model_parallel_group = mpu.get_model_parallel_group()
            self.model_parallel_rank = bwc_tensor_model_parallel_rank(mpu)

        self.overflow = False
        self.clip_grad = clip_grad
        self.communication_data_type = communication_data_type
        self.gradient_predivide_factor = gradient_predivide_factor
        self.postscale_gradients = postscale_gradients
        self.gradient_accumulation_steps = gradient_accumulation_steps
        self.micro_step_id = 0
        self.ignore_unused_parameters = ignore_unused_parameters
        self.round_robin_gradients = round_robin_gradients

        self.extra_large_param_to_reduce = None
        self.fp16_master_weights_and_gradients = fp16_master_weights_and_gradients

        if self.fp16_master_weights_and_gradients:
            assert self.cpu_offload and type(self.optimizer) in [DeepSpeedCPUAdam], f"fp16_master_and_gradients requires optimizer to support keeping fp16 master and gradients while keeping the optimizer states in fp32. Currently only supported using ZeRO-Offload with DeepSpeedCPUAdam. But current setting is ZeRO-Offload:{self.cpu_offload} and optimizer type {type(self.optimizer)}. Either disable fp16_master_weights_and_gradients or enable ZeRO-2 Offload with DeepSpeedCPUAdam"

        if self.reduce_scatter:
            assert self.communication_data_type in (torch.float16, torch.bfloat16), f"ZeRO-2 supports only float16 or bfloat16 communication_data_type with reduce scatter enabled. Got: '{self.communication_data_type}'"
            assert self.gradient_predivide_factor == 1.0, "gradient_predivide_factor != 1.0 is not yet supported with ZeRO-2 with reduce scatter enabled"
            assert self.postscale_gradients, "pre-scale gradients is not yet supported with ZeRO-2 with reduce scatter enabled"

        # param flattened by groups
        self.bit16_groups = []
        self.bit16_groups_flat = []

        # param partitioned by data parallel degree
        # this will contain a list of equal sized tensors
        # each of which will be updated by a different process
        self.parallel_partitioned_bit16_groups = []

        # a single 32-bit partition of the parallel partitioned parameters
        # that this process will update
        self.single_partition_of_fp32_groups = []

        # param partition info

        # These are the parameters in each group that will not be updated by this process directly
        self.params_not_in_partition = []

        # These are the parameters that will be updated by this process directly
        self.params_in_partition = []

        # Offset from the first parameter in the the self.params_in_partition
        # the parameter boundaries may not align with partition boundaries
        # so we need to keep track of the offset
        self.first_offset = []

        # number of elements per partition in each group
        self.partition_size = []

        #align nccl all-gather send buffers to 4-bye boundary
        self.nccl_start_alignment_factor = 2  # 4-byte alignment/sizeof(fp16) = 2

        assert (allgather_bucket_size % self.nccl_start_alignment_factor == 0), f"allgather_bucket_size must be a multiple of nccl_start_alignment_factor, {self.nccl_start_alignment_factor} "

        self.all_reduce_print = False
        self.dtype = self.optimizer.param_groups[0]['params'][0].dtype

        self.round_robin_bit16_groups = []
        self.round_robin_bit16_indices = []

        # Use different parallel to do all_to_all_reduce related things
        # padding on each partition for alignment purposes
        self.groups_padding = []
        # loop to deal with groups
        for i, param_group in enumerate(self.optimizer.param_groups):
            partition_id = dist.get_rank(group=self.real_dp_process_group[i])

            # push this group to list before modify
            # TODO: Explore simplification that avoids the extra book-keeping by pushing the reordered group
            trainable_parameters = [
                param for param in param_group['params'] if param.requires_grad
            ]
            self.bit16_groups.append(trainable_parameters)

            # Record padding required to align group to world size
            if partition_id == dist.get_world_size(
                    group=self.real_dp_process_group[i]) - 1:
                padding = get_alignment_padding(self.bit16_groups[i],
                                                self.partition_count[i])
            else:
                padding = 0
            self.groups_padding.append(padding)

            # not sure why apex was cloning the weights before flattening
            # removing cloning here

            see_memory_usage(f"Before moving param group {i} to CPU")
            # move all the parameters to cpu to free up GPU space for creating flat buffer
            move_to_cpu(self.bit16_groups[i])
            see_memory_usage(f"After moving param group {i} to CPU", force=False)

            # Reorder group parameters for load balancing of gradient partitioning during backward among ranks.
            # This ensures that gradients are reduced in a fashion such that ownership round robins among the ranks.
            # For example, rather than 3 gradients (g_n+2, g_n+1, g_n) that are reduced consecutively belonging
            # to the same rank, instead they will belong to 3 ranks (r_m+2, r_m+1, r_m).
            if self.round_robin_gradients:
                round_robin_tensors, round_robin_indices = self._round_robin_reorder(
                    self.bit16_groups[i],
                    dist.get_world_size(group=self.real_dp_process_group[i])
                )
            else:
                round_robin_tensors = self.bit16_groups[i]
                round_robin_indices = list(range(len(self.bit16_groups[i])))

            self.round_robin_bit16_groups.append(round_robin_tensors)
            self.round_robin_bit16_indices.append(round_robin_indices)

            # create flat buffer in CPU and move to GPU
            self.bit16_groups_flat.append(
                self.flatten_dense_tensors_aligned(
                    self.round_robin_bit16_groups[i],
                    self.nccl_start_alignment_factor *
                    dist.get_world_size(group=self.real_dp_process_group[i])).cuda(
                        torch.cuda.current_device()))
            see_memory_usage(f"After flattening and moving param group {i} to GPU",
                             force=False)

            if dist.get_rank(group=self.real_dp_process_group[i]) == 0:
                see_memory_usage(
                    f"After Flattening and after emptying param group {i} cache",
                    force=False)

            # set model bit16 weight to slices of flattened buffer
            self._update_model_bit16_weights(i)

            # divide the flat weights into near equal partition equal to the data parallel degree
            # each process will compute on a different part of the partition
            data_parallel_partitions = self.get_data_parallel_partitions(
                self.bit16_groups_flat[i],
                i)
            self.parallel_partitioned_bit16_groups.append(data_parallel_partitions)

            # verify that data partition start locations are 4-byte aligned
            for partitioned_data in data_parallel_partitions:
                assert (partitioned_data.data_ptr() %
                        (2 * self.nccl_start_alignment_factor) == 0)

            # verify that data partition start locations are 4-byte aligned
            for partitioned_data in data_parallel_partitions:
                assert (partitioned_data.data_ptr() %
                        (2 * self.nccl_start_alignment_factor) == 0)

            # a partition of the fp32 master weights that will be updated by this process
            if not fp16_master_weights_and_gradients:
                self.single_partition_of_fp32_groups.append(
                    self.parallel_partitioned_bit16_groups[i][partition_id].to(
                        self.device).clone().float().detach())
            else:
                self.single_partition_of_fp32_groups.append(
                    self.parallel_partitioned_bit16_groups[i][partition_id].to(
                        self.device).clone().half().detach())

            # modify optimizer of have flat master weight
            self.single_partition_of_fp32_groups[
                i].requires_grad = True  # keep this in case internal optimizer uses it
            param_group['params'] = [self.single_partition_of_fp32_groups[i]]

            partition_size = len(self.bit16_groups_flat[i]) / dist.get_world_size(
                group=self.real_dp_process_group[i])
            params_in_partition, params_not_in_partition, first_offset = self.get_partition_info(
                self.round_robin_bit16_groups[i],
                partition_size,
                partition_id)

            self.partition_size.append(partition_size)
            self.params_in_partition.append(params_in_partition)
            self.params_not_in_partition.append(params_not_in_partition)
            self.first_offset.append(first_offset)

        for rank in range(dist.get_world_size()):
            if dist.get_rank() == rank:
                print(
                    f"Rank: {rank} partition count {self.partition_count} and sizes{[(p.numel(), self.is_moe_param_group[i] if hasattr(self, 'is_moe_param_group') else False) for i,p in enumerate(self.single_partition_of_fp32_groups)]} "
                )
                dist.barrier()
        #exit(0)
        self.reduce_bucket_size = int(reduce_bucket_size)
        self.allgather_bucket_size = int(allgather_bucket_size)

        self.reduction_event = torch.cuda.Event(enable_timing=False, blocking=False)
        self.reduction_stream = torch.cuda.Stream()
        self.cpu_computation_stream = torch.cuda.Stream()
        self.copy_grad_stream = torch.cuda.Stream()
        self.callback_queued = False

        self.param_dict = {}

        # map between param_id and bool to specify if a param is in this partition
        self.is_param_in_current_partition = {}

        self.grads_in_ipg_bucket = []
        self.params_in_ipg_bucket = []
        self.elements_in_ipg_bucket = 0
        self.params_already_reduced = []
        self._release_ipg_buffers()
        self.previous_reduced_grads = None
        self.ipg_bucket_has_moe_params = False

        # simplified param id
        self.param_id = {}

        #interesting code: unique ids being assigned to individual parameters
        largest_param_numel = 0
        count = 0
        for i, params_group in enumerate(self.bit16_groups):
            for param in params_group:
                unique_id = id(param)
                self.param_id[unique_id] = count
                self.param_dict[count] = param
                self.params_already_reduced.append(False)
                if param.numel() > largest_param_numel:
                    largest_param_numel = param.numel()
                count = count + 1

        for param_group in self.params_in_partition:
            for param in param_group:
                self.is_param_in_current_partition[self.get_param_id(param)] = True

        for param_group in self.params_not_in_partition:
            for param in param_group:
                self.is_param_in_current_partition[self.get_param_id(param)] = False

        if self.cpu_offload:
            self.accumulated_grads_in_cpu = {}
            self.norm_for_param_grads = {}
            self.local_overflow = False
            self.grad_position = {}
            self.temp_grad_buffer_for_cpu_offload = torch.zeros(
                largest_param_numel,
                device=self.device,
                dtype=self.dtype).pin_memory()
            self.temp_grad_buffer_for_gpu_offload = torch.zeros(
                largest_param_numel,
                device=torch.cuda.current_device(),
                dtype=self.dtype)
            for i, params_group in enumerate(self.bit16_groups):
                self.get_grad_position(i,
                                       self.params_in_partition[i],
                                       self.first_offset[i],
                                       self.partition_size[i])

        # mapping from parameter to partition that it belongs to
        self.param_to_partition_ids = {}

        # stores if a partition has been reduced in this step
        self.is_partition_reduced = {}

        # number of grads in partition that still need to be computed
        self.remaining_grads_in_partition = {}

        # total number of grads in partition
        self.total_grads_in_partition = {}

        # stores if a grad in a partition has been computed or not
        self.is_grad_computed = {}

        # stores the offset at which a parameter gradient needs to be inserted in a partition
        self.grad_partition_insertion_offset = {}

        # the offset in the gradient at which it must be inserted at the beginning of the partition
        self.grad_start_offset = {}

        # will store the averaged gradients required by this partition
        self.averaged_gradients = {}

        # store index of first parameter in each partition
        self.first_param_index_in_partition = {}

        # initializes all data structures for implementing gradient partitioning
        self.initialize_gradient_partitioning_data_structures()

        # resets the data structure value for the next backward propagation
        self.reset_partition_gradient_structures()

        # creates backward hooks for gradient partitioning
        if self.partition_gradients or self.overlap_comm:
            self.create_reduce_and_remove_grad_hooks()

        self.custom_loss_scaler = False
        self.external_loss_scale = None

        # we may have a way of fusing dynamic scale. Do not support for now
        if self.dtype == torch.float or self.dtype == torch.bfloat16 or not dynamic_loss_scale:
            loss_scale_value = 1.0 if (
                (self.dtype == torch.float) or
                (self.dtype == torch.bfloat16)) else static_loss_scale

            self.dynamic_loss_scale = False
            self.loss_scaler = LossScaler(scale=loss_scale_value)
            cur_iter = 0
        else:
            if dynamic_loss_args is None:
                self.loss_scaler = DynamicLossScaler()
            else:
                self.loss_scaler = DynamicLossScaler(**dynamic_loss_args)

            self.dynamic_loss_scale = True

        see_memory_usage("Before initializing optimizer states", force=True)
        self.initialize_optimizer_states()
        see_memory_usage("After initializing optimizer states", force=True)

        if dist.get_rank() == 0:
            logger.info(f"optimizer state initialized")

        if dist.get_rank(group=self.dp_process_group) == 0:
            see_memory_usage(f"After initializing ZeRO optimizer", force=True)

    def is_moe_group(self, group):
        return 'moe' in group and group['moe']

    def _configure_moe_settings(self):
        # if we're using ZeRO stage 2, ensure contiguous gradients are used
        if self.partition_gradients:
            assert self.contiguous_gradients, "Contiguous Gradients in ZeRO Stage 2 must be set to True for MoE. Other code paths are not tested with MoE"
        # NOTE: To run ZeRO stage 1 with MoE, we need to set self.contiguous_gradients to True or ignore the assertion
        if not self.partition_gradients and not self.contiguous_gradients:
            logger.warn(
                "ZeRO Stage 1 has not been thoroughly tested with MoE. This configuration is still experimental."
            )
        assert self.reduce_scatter, "Reduce Scatter in ZeRO Stage 2 must be set to True for MoE. Other code paths are not tested with MoE"

        assert any([self.is_moe_group(group) for group in self.optimizer.param_groups]), "The model has moe layers, but None of the param groups are marked as MoE. Create a param group with 'moe' key set to True before creating optimizer"
        self.is_moe_param_group = []
        for i, group in enumerate(self.optimizer.param_groups):
            if self.is_moe_group(group):
                assert all([is_moe_param(param) for param in group['params']]), "All params in MoE group must be MoE params"
                self.real_dp_process_group[i] = self.expert_dp_process_group[
                    group['name']]
                self.partition_count[i] = dist.get_world_size(
                    group=self.expert_dp_process_group[group['name']])
                self.is_moe_param_group.append(True)
            else:
                self.is_moe_param_group.append(False)

        assert self.expert_dp_process_group is not None, "Expert data parallel group should be configured with MoE"
        assert self.ep_process_group is not None, "Expert parallel group should be configured with MoE"

    def _update_model_bit16_weights(self, group_index):
        updated_params = self.unflatten(self.bit16_groups_flat[group_index],
                                        self.round_robin_bit16_groups[group_index])
        for p, q in zip(self.round_robin_bit16_groups[group_index], updated_params):
            p.data = q.data

        # set model fp16 weight to slices of reordered flattened buffer
        for param_index, param in enumerate(self.bit16_groups[group_index]):
            new_index = self.round_robin_bit16_indices[group_index][param_index]
            param.data = self.round_robin_bit16_groups[group_index][new_index].data

    def _round_robin_reorder(self, tensor_list, num_partitions):

        # disable round robin if need to debug something
        # return tensor_list, list(range(len(tensor_list)))

        partition_tensors = {}

        for i, tensor in enumerate(tensor_list):
            j = i % num_partitions
            if not j in partition_tensors:
                partition_tensors[j] = []
            partition_tensors[j].append((i, tensor))

        reordered_tensors = []
        reordered_indices = {}

        for partition_index in partition_tensors.keys():
            for i, (original_index, tensor) in enumerate(partition_tensors[partition_index]):
                reordered_indices[original_index] = len(reordered_tensors)
                reordered_tensors.append(tensor)

        return reordered_tensors, reordered_indices

    def _release_ipg_buffers(self):
        if self.contiguous_gradients:
            self.ipg_buffer = None
            self.grads_in_partition = None
            self.grads_in_partition_offset = 0

    def initialize_optimizer_states(self):

        for i, group in enumerate(self.bit16_groups):
            single_grad_partition = torch.zeros(
                int(self.partition_size[i]),
                dtype=self.single_partition_of_fp32_groups[i].dtype,
                device=self.device)
            self.single_partition_of_fp32_groups[
                i].grad = single_grad_partition.pin_memory(
                ) if self.cpu_offload else single_grad_partition

        self.optimizer.step()

        if not self.cpu_offload:
            for group in self.single_partition_of_fp32_groups:
                group.grad = None  #class init

        return

    #########################################################################
    #################### ZeRO Stage 1 - reduce gradients ####################
    #########################################################################
    def reduce_gradients(self, pipeline_parallel=False):
        world_size = dist.get_world_size(self.dp_process_group)
        my_rank = dist.get_rank(self.dp_process_group)

        # with PP we must create ipg buffer, since backward is handled outside zero
        if pipeline_parallel and self.contiguous_gradients:
            self.ipg_buffer = []
            buf_0 = torch.empty(int(self.reduce_bucket_size),
                                dtype=self.dtype,
                                device=torch.cuda.current_device())
            self.ipg_buffer.append(buf_0)
            self.ipg_index = 0

        if not self.overlap_comm:
            for i, group in enumerate(self.bit16_groups):
                for param in group:
                    if param.grad is not None:
                        self.reduce_ready_partitions_and_remove_grads(param, i)
        # reduce any pending grads in either hook/non-hook case
        self.overlapping_partition_gradients_reduce_epilogue()

    #########################################################################
    #########################ZeRO Partition Gradients########################
    #########################################################################

    def get_first_param_index(self, group_id, param_group, partition_id):
        for index, param in enumerate(param_group):
            param_id = self.get_param_id(param)
            if partition_id in self.param_to_partition_ids[group_id][param_id]:
                return index
        return None

    def initialize_gradient_partitioning_data_structures(self):

        for i, param_group in enumerate(self.round_robin_bit16_groups):
            total_partitions = dist.get_world_size(group=self.real_dp_process_group[i])

            self.param_to_partition_ids[i] = {}
            self.is_partition_reduced[i] = {}
            self.total_grads_in_partition[i] = {}
            self.remaining_grads_in_partition[i] = {}
            self.is_grad_computed[i] = {}
            self.grad_partition_insertion_offset[i] = {}
            self.grad_start_offset[i] = {}
            self.first_param_index_in_partition[i] = {}

            for partition_id in range(total_partitions):
                self.is_grad_computed[i][partition_id] = {}
                self.grad_partition_insertion_offset[i][partition_id] = {}
                self.grad_start_offset[i][partition_id] = {}
                self.total_grads_in_partition[i][partition_id] = 0
                self.initialize_gradient_partition(i, param_group, partition_id)
                self.is_partition_reduced[i][partition_id] = False
                self.first_param_index_in_partition[i][
                    partition_id] = self.get_first_param_index(
                        i,
                        param_group,
                        partition_id)

    def independent_gradient_partition_epilogue(self):
        self.report_ipg_memory_usage(f"In ipg_epilogue before reduce_ipg_grads", 0)
        self.reduce_ipg_grads()
        self.report_ipg_memory_usage(f"In ipg_epilogue after reduce_ipg_grads", 0)

        # if dist.get_rank() == 0:
        #    logger.info("Params already reduced %s", self.params_already_reduced)
        for i in range(len(self.params_already_reduced)):
            self.params_already_reduced[i] = False

        if self.overlap_comm:
            torch.cuda.synchronize()
            # It is safe to clear previously reduced grads of other partitions
            self._clear_previous_reduced_grads()

        if self.cpu_offload is False:
            for i, _ in enumerate(self.bit16_groups):

                if not i in self.averaged_gradients or self.averaged_gradients[i] is None:
                    self.averaged_gradients[i] = self.get_flat_partition(
                        self.params_in_partition[i],
                        self.first_offset[i],
                        self.partition_size[i],
                        dtype=self.dtype,
                        device=torch.cuda.current_device(),
                        return_tensor_list=True)
                else:
                    avg_new = self.get_flat_partition(self.params_in_partition[i],
                                                      self.first_offset[i],
                                                      self.partition_size[i],
                                                      dtype=self.dtype,
                                                      device=torch.cuda.current_device(),
                                                      return_tensor_list=True)

                    for accumulated_grad, new_avg_grad in zip(self.averaged_gradients[i], avg_new):
                        accumulated_grad.add_(new_avg_grad)

        self._release_ipg_buffers()

        # No need to keep the gradients anymore.
        # All gradients required by the step
        # are in self.averaged_gradients
        self.zero_grad()
        see_memory_usage(f"End ipg_epilogue")

    # resets all partition to no reduced
    # sets remaining grads to the total number of grads in each partition
    # set is grad computed to false for all grads in partition
    def reset_partition_gradient_structures(self):
        for i, _ in enumerate(self.bit16_groups):
            total_partitions = dist.get_world_size(group=self.real_dp_process_group[i])
            for partition_id in range(total_partitions):
                self.is_partition_reduced[i][partition_id] = False
                self.remaining_grads_in_partition[i][
                    partition_id] = self.total_grads_in_partition[i][partition_id]

                for param_id in self.is_grad_computed[i][partition_id]:
                    self.is_grad_computed[i][partition_id][param_id] = False

    def initialize_gradient_partition(self, i, param_group, partition_id):
        def set_key_value_list(dictionary, key, value):
            if key in dictionary:
                dictionary[key].append(value)
            else:
                dictionary[key] = [value]

        def increment_value(dictionary, key):
            if key in dictionary:
                dictionary[key] += 1
            else:
                dictionary[key] = 1

        partition_size = self.partition_size[i]

        start_index = partition_size * partition_id
        end_index = partition_size * (partition_id + 1)

        current_index = 0
        first_offset = 0

        for param in param_group:

            param_size = param.numel()
            param_id = self.get_param_id(param)

            if (current_index >= start_index and current_index < end_index):
                set_key_value_list(self.param_to_partition_ids[i],
                                   param_id,
                                   partition_id)
                increment_value(self.total_grads_in_partition[i], partition_id)

                self.is_grad_computed[i][partition_id][param_id] = False

                self.grad_partition_insertion_offset[i][partition_id][
                    param_id] = current_index - start_index
                self.grad_start_offset[i][partition_id][param_id] = 0

            elif start_index > current_index and start_index < (current_index +
                                                                param_size):
                assert (first_offset == 0), "This can happen either zero or only once as this must be the first tensor in the partition"
                first_offset = start_index - current_index

                set_key_value_list(self.param_to_partition_ids[i],
                                   param_id,
                                   partition_id)
                increment_value(self.total_grads_in_partition[i], partition_id)

                self.is_grad_computed[i][partition_id][param_id] = False

                self.grad_partition_insertion_offset[i][partition_id][param_id] = 0
                self.grad_start_offset[i][partition_id][param_id] = first_offset

            current_index = current_index + param_size

    def overlapping_partition_gradients_reduce_epilogue(self):
        self.independent_gradient_partition_epilogue()

    def create_reduce_and_remove_grad_hooks(self):
        self.grad_accs = []
        for i, param_group in enumerate(self.bit16_groups):
            for param in param_group:
                if param.requires_grad:

                    def wrapper(param, i):
                        param_tmp = param.expand_as(param)
                        grad_acc = param_tmp.grad_fn.next_functions[0][0]

                        def reduce_partition_and_remove_grads(*notneeded):
                            self.reduce_ready_partitions_and_remove_grads(param, i)

                        grad_acc.register_hook(reduce_partition_and_remove_grads)
                        self.grad_accs.append(grad_acc)

                    wrapper(param, i)

    def get_param_id(self, param):
        unique_id = id(param)
        return self.param_id[unique_id]

    def report_ipg_memory_usage(self, tag, param_elems):
        elem_count = self.elements_in_ipg_bucket + param_elems
        percent_of_bucket_size = (100.0 * elem_count) // self.reduce_bucket_size
        see_memory_usage(
            f"{tag}: elems in_bucket {self.elements_in_ipg_bucket} param {param_elems} max_percent {percent_of_bucket_size}"
        )

    # create a flat tensor aligned at the alignment boundary
    def flatten_dense_tensors_aligned(self, tensor_list, alignment):
        return self.flatten(align_dense_tensors(tensor_list, alignment))

    ############### Independent Partition Gradient ########################
    def reduce_independent_p_g_buckets_and_remove_grads(self, param, i):
        if self.elements_in_ipg_bucket + param.numel() > self.reduce_bucket_size:
            self.report_ipg_memory_usage("In ipg_remove_grads before reduce_ipg_grads",
                                         param.numel())
            self.reduce_ipg_grads()
            if self.contiguous_gradients and self.overlap_comm:
                # Swap ipg_index between 0 and 1
                self.ipg_index = 1 - self.ipg_index
            self.report_ipg_memory_usage("In ipg_remove_grads after reduce_ipg_grads",
                                         param.numel())

        param_id = self.get_param_id(param)
        assert self.params_already_reduced[param_id] == False, \
            f"The parameter {param_id} has already been reduced. \
            Gradient computed twice for this partition. \
            Multiple gradient reduction is currently not supported"

        if param.numel() > self.reduce_bucket_size:
            self.extra_large_param_to_reduce = param

        elif self.contiguous_gradients:
            # keeping the gradients contiguous to prevent memory fragmentation, and avoid flattening
            new_grad_tensor = self.ipg_buffer[self.ipg_index].narrow(
                0,
                self.elements_in_ipg_bucket,
                param.numel())
            new_grad_tensor.copy_(param.grad.view(-1))
            param.grad.data = new_grad_tensor.data.view_as(param.grad)

        self.elements_in_ipg_bucket += param.numel()

        assert param.grad is not None, f"rank {dist.get_rank()} - Invalid to reduce Param {param_id} with None gradient"

        self.grads_in_ipg_bucket.append(param.grad)
        self.params_in_ipg_bucket.append((i, param, param_id))

        #make sure the average tensor function knows how to average the gradients
        if is_moe_param(param):
            self.ipg_bucket_has_moe_params = True

        self.report_ipg_memory_usage("End ipg_remove_grads", 0)

    def print_rank_0(self, message):
        if dist.get_rank() == 0:
            logger.info(message)

    def gradient_reduction_w_predivide(self, tensor):

        dp_world_size = dist.get_world_size(group=self.dp_process_group)

        tensor_to_allreduce = tensor

        if self.communication_data_type != tensor.dtype:
            tensor_to_allreduce = tensor.to(self.communication_data_type)

        if self.postscale_gradients:
            if self.gradient_predivide_factor != 1.0:
                tensor_to_allreduce.mul_(1. / self.gradient_predivide_factor)

            dist.all_reduce(tensor_to_allreduce, group=self.dp_process_group)

            if self.gradient_predivide_factor != dp_world_size:
                tensor_to_allreduce.mul_(self.gradient_predivide_factor / dp_world_size)
        else:
            tensor_to_allreduce.div_(dp_world_size)
            dist.all_reduce(tensor_to_allreduce, group=self.dp_process_group)

        if self.communication_data_type != tensor.dtype and tensor is not tensor_to_allreduce:
            tensor.copy_(tensor_to_allreduce)

        return tensor

    def average_tensor(self, tensor):
        if self.overlap_comm:
            torch.cuda.synchronize()
            stream = self.reduction_stream
        else:
            stream = torch.cuda.current_stream()

        with torch.cuda.stream(stream):
            if not self.reduce_scatter:
                self.gradient_reduction_w_predivide(tensor)
                return

            # Accumulate destination ranks and bucket offsets for each gradient slice.
            # Note: potential future optimization, record access pattern of parameters
            # in backward pass and partition gradients w.r.t. access pattern so that our
            # bucket is guaranteed to be contiguous w.r.t. ranks
            rank_and_offsets = []
            real_dp_process_group = []
            curr_size = 0
            prev_id = -1

            process_group = self.dp_process_group
            # count = 0
            for i, param, param_id in self.params_in_ipg_bucket:

                process_group = self.dp_process_group
                #Averages gradients at parameter level if ipg has a moe param
                #Otherwise averaging is done at the entire buffer level at the end of the loop
                # MoE param have different groups
                if self.ipg_bucket_has_moe_params:
                    process_group = self.expert_dp_process_group[
                        param.group_name] if is_moe_param(
                            param) else self.dp_process_group
                    param.grad.data.div_(dist.get_world_size(group=process_group))

                partition_ids = self.param_to_partition_ids[i][param_id]
                assert all([p_id < dist.get_world_size(group=process_group) for p_id in partition_ids]), f"world size {dist.get_world_size(group=process_group)} and p_ids: {partition_ids}"
                partition_size = self.partition_size[i]
                # Get all partition ids + their offsets
                partition_ids_w_offsets = []
                for partition_id in partition_ids:
                    offset = self.grad_start_offset[i][partition_id][param_id]
                    partition_ids_w_offsets.append((partition_id, offset))
                partition_ids_w_offsets.sort(key=lambda t: t[1])

                # Calculate rank and offsets for grad slices
                for idx in range(len(partition_ids_w_offsets)):
                    partition_id, offset = partition_ids_w_offsets[idx]

                    # if dist.get_rank() == 0 and count < 100:
                    #     print(f"Rank {dist.get_rank()} rank offset id {idx} calculated dp size {dist.get_world_size(group=process_group)} real dp size {dist.get_world_size(self.real_dp_process_group[i])} and dst: {partition_id}")
                    # count += 1

                    # Calculate numel for grad slice depending on partition location
                    if idx == len(partition_ids_w_offsets) - 1:
                        # Last partition_id uses its own offset
                        numel = param.numel() - offset
                    else:
                        # Set numel to next partition's offset
                        numel = partition_ids_w_offsets[idx + 1][1] - offset

                    # Merge bucket ranges if they belong to the same rank
                    if partition_id == prev_id:
                        prev_pid, prev_size, prev_numel = rank_and_offsets[-1]
                        rank_and_offsets[-1] = (prev_pid, prev_size, prev_numel + numel)
                    else:
                        rank_and_offsets.append((partition_id, curr_size, numel))
                        real_dp_process_group.append(process_group)
                    curr_size += numel
                    prev_id = partition_id

            if not self.ipg_bucket_has_moe_params:
                tensor.div_(dist.get_world_size(group=self.dp_process_group))

            async_handles = []
            for i, (dst, bucket_offset, numel) in enumerate(rank_and_offsets):
                grad_slice = tensor.narrow(0, int(bucket_offset), int(numel))
                # if dist.get_rank() == 0:
                #     print(f"Rank {dist.get_rank()} rank offset id {i} real dp size {dist.get_world_size(group=real_dp_process_group[i])} and dst: {dst}")
                # dist.barrier()
                #dist.barrier()
                dst_rank = dist.get_global_rank(real_dp_process_group[i], dst)
                async_handle = dist.reduce(grad_slice,
                                           dst=dst_rank,
                                           group=real_dp_process_group[i],
                                           async_op=True)
                async_handles.append(async_handle)

            for handle in async_handles:
                handle.wait()

    ##############################################################################
    ############################# CPU Offload Methods#############################
    ##############################################################################
    def get_grad_position(self, group_id, tensor_list, first_offset, partition_size):
        current_offset = 0

        for i, tensor in enumerate(tensor_list):
            param_id = self.get_param_id(tensor)
            param_start_offset = 0

            num_elements = tensor.numel()

            # we need to offset to get to the right element
            if i == 0 and first_offset > 0:
                tensor_offset = first_offset
                num_elements = num_elements - tensor_offset
                param_start_offset = first_offset

            # we dont need all elements of the tensor
            if num_elements > (partition_size - current_offset):
                num_elements = partition_size - current_offset

            self.grad_position[param_id] = [
                int(group_id),
                int(param_start_offset),
                int(current_offset),
                int(num_elements)
            ]
            current_offset += num_elements

    def update_overflow_tracker_for_param_grad(self, param):
        if param.grad is not None and self._has_inf_or_nan(param.grad.data):
            self.local_overflow = True

    def async_accumulate_grad_in_cpu_via_gpu(self, param):
        param_id = self.get_param_id(param)

        [i, source_offset, dest_offset, num_elements] = self.grad_position[param_id]

        # copy to a preexisiting buffer to avoid memory allocation penalty
        dest_buffer = self.temp_grad_buffer_for_gpu_offload.view(-1).narrow(
            0,
            0,
            param.numel())

        #buffer for storing gradients for this parameter in CPU
        def buffer_to_accumulate_to_in_cpu():
            if not self.fp16_master_weights_and_gradients:
                return torch.zeros(param.numel(),
                                   dtype=param.dtype,
                                   device=self.device).pin_memory()
            else:
                return self.single_partition_of_fp32_groups[i].grad.view(-1).narrow(
                    0,
                    dest_offset,
                    num_elements)

        #accumulate gradients into param.grad or parts of it that belongs to this partition
        def accumulate_gradients():
            if not self.fp16_master_weights_and_gradients:
                dest_buffer.copy_(self.accumulated_grads_in_cpu[param_id].view(-1),
                                  non_blocking=True)
                param.grad.data.view(-1).add_(dest_buffer)
            else:
                dest_buffer.narrow(0,
                                   source_offset,
                                   num_elements).copy_(
                                       self.accumulated_grads_in_cpu[param_id].view(-1),
                                       non_blocking=True)
                param.grad.data.view(-1).narrow(
                    0,
                    source_offset,
                    num_elements).add_(dest_buffer.narrow(0,
                                                          source_offset,
                                                          num_elements))

        #move accumulated gradients back to CPU
        def copy_gradients_to_cpu():
            if not self.fp16_master_weights_and_gradients:
                self.accumulated_grads_in_cpu[param_id].data.copy_(
                    param.grad.data.view(-1),
                    non_blocking=True)
            else:
                self.accumulated_grads_in_cpu[param_id].data.copy_(
                    param.grad.data.view(-1).narrow(0,
                                                    source_offset,
                                                    num_elements),
                    non_blocking=True)

        if param_id not in self.accumulated_grads_in_cpu:
            self.accumulated_grads_in_cpu[param_id] = buffer_to_accumulate_to_in_cpu()

        if self.micro_step_id > 0:
            accumulate_gradients()

        # at the boundary we will send 32bit directly
        if not self.is_gradient_accumulation_boundary:
            copy_gradients_to_cpu()

    def set_norm_for_param_grad(self, param):
        param_id = self.get_param_id(param)
        accumulated_grad = self.accumulated_grads_in_cpu[
            param_id] if self.gradient_accumulation_steps > 1 else param.grad

        [i, source_offset, dest_offset, num_elements] = self.grad_position[param_id]

        start = source_offset
        accumulated_grad = accumulated_grad.view(-1).narrow(0, start, num_elements)

        self.norm_for_param_grads[param_id] = accumulated_grad.data.double().norm(2)

    def set_norm_for_param_grad_in_gpu(self, param):
        param_id = self.get_param_id(param)
        accumulated_grad = param.grad

        [i, source_offset, dest_offset, num_elements] = self.grad_position[param_id]

        start = source_offset
        accumulated_grad = accumulated_grad.view(-1).narrow(0, start, num_elements)

        self.norm_for_param_grads[param_id] = accumulated_grad.data.double().norm(2)

    def async_inplace_copy_grad_to_fp32_buffer_from_gpu(self, param):
        param_id = self.get_param_id(param)

        [i, source_offset, dest_offset, num_elements] = self.grad_position[param_id]

        dest_tensor = self.single_partition_of_fp32_groups[i].grad.view(-1).narrow(
            0,
            dest_offset,
            num_elements)

        src_tensor = param.grad.view(-1).narrow(0, source_offset, num_elements)
        if not self.fp16_master_weights_and_gradients:
            src_tensor = src_tensor.float()

        dest_tensor.copy_(src_tensor, non_blocking=True)
        param.grad = None  #offload only

    def complete_grad_norm_calculation_for_cpu_offload(self, params):
        total_norm = 0.0
        norm_type = 2.0
        for p in params:
            # Pipeline parallelism may replicate parameters. Avoid multi-counting.
            if hasattr(p, PIPE_REPLICATED) and p.ds_pipe_replicated:
                continue

            if is_model_parallel_parameter(p) or (self.model_parallel_rank == 0):
                param_id = self.get_param_id(p)
                # as some model have trainable parameters but skipped in training,
                # their backward hooks in self.create_reduce_and_remove_grad_hooks() will not run,
                # so they have no norm_for_param_grads
                if param_id in self.norm_for_param_grads:
                    param_norm = self.norm_for_param_grads[param_id]
                    total_norm += param_norm.item()**2
                else:
                    # As unused parameters in modules may not be expected sometimes,
                    # add an explicit error msg when it occurred and an option to
                    # avoid the error
                    assert self.ignore_unused_parameters, """
                        This assert indicates that your module has parameters that
                        were not used in producing loss.
                        You can avoid this assert by
                        (1) enable ignore_unused_parameters option in zero_optimization config;
                        (2) making sure all trainable parameters and `forward` function
                            outputs participate in calculating loss.
                    """

        # Sum across all model parallel GPUs.
        total_norm_cuda = torch.cuda.FloatTensor([float(total_norm)])
        dist.all_reduce(total_norm_cuda,
                        op=dist.ReduceOp.SUM,
                        group=self.dp_process_group)

        self._model_parallel_all_reduce(tensor=total_norm_cuda, op=dist.ReduceOp.SUM)

        total_norm = total_norm_cuda[0].item()**(1. / norm_type)

        if total_norm == float(
                'inf') or total_norm == -float('inf') or total_norm != total_norm:
            total_norm = -1

        return total_norm

    ############################################################################################
    def copy_grads_in_partition(self, param):
        if self.cpu_offload:

            if self.gradient_accumulation_steps > 1:
                self.async_accumulate_grad_in_cpu_via_gpu(param)

            if self.is_gradient_accumulation_boundary:
                self.set_norm_for_param_grad_in_gpu(param)

                self.update_overflow_tracker_for_param_grad(param)

                self.async_inplace_copy_grad_to_fp32_buffer_from_gpu(param)

            return
        #print(f"ID {self.get_param_id(param)} grad norm {param.grad.norm()}")
        if self.grads_in_partition is None:
            self.grads_in_partition_offset = 0
            total_size = 0
            for group in self.params_in_partition:
                for param_in_partition in group:
                    total_size += param_in_partition.numel()

            see_memory_usage(f"before copying {total_size} gradients into partition")
            self.grads_in_partition = torch.empty(int(total_size),
                                                  dtype=self.dtype,
                                                  device=torch.cuda.current_device())
            see_memory_usage(f"after copying {total_size} gradients into partition")

        # The allreduce buffer will be rewritten. Copy the gradients in partition to a new buffer
        new_grad_tensor = self.grads_in_partition.view(-1).narrow(
            0,
            self.grads_in_partition_offset,
            param.numel())
        new_grad_tensor.copy_(param.grad.view(-1))
        param.grad.data = new_grad_tensor.data.view_as(param.grad)
        #print(f"Grad norm after copy to contiguous_buffer {param.grad.data.norm()}")
        self.grads_in_partition_offset += param.numel()

    def reduce_ipg_grads(self):
        if self.contiguous_gradients:
            if self.extra_large_param_to_reduce is not None:
                assert len(self.params_in_ipg_bucket) == 1, "more than 1 param in ipg bucket, this shouldn't happen"
                _, _, param_id = self.params_in_ipg_bucket[0]
                assert self.get_param_id(
                    self.extra_large_param_to_reduce) == param_id, "param in ipg bucket does not match extra-large param"
                self.average_tensor(self.extra_large_param_to_reduce.grad.view(-1))
                self.extra_large_param_to_reduce = None
            else:
                self.average_tensor(self.ipg_buffer[self.ipg_index])
        else:
            self.buffered_reduce_fallback(
                None,
                self.grads_in_ipg_bucket,
                elements_per_buffer=self.elements_in_ipg_bucket)

        if self.overlap_comm:
            stream = self.reduction_stream
        elif self.cpu_offload:
            # TODO: copy_grad_stream is disabled because of race with reduce. This hurts perf and should be fixed.
            #            torch.cuda.synchronize()
            #            stream = self.copy_grad_stream
            stream = torch.cuda.current_stream()
        else:
            stream = torch.cuda.current_stream()

        with torch.cuda.stream(stream):
            for _, param, param_id in self.params_in_ipg_bucket:

                assert self.params_already_reduced[param_id] == False, \
                    f"The parameter {param_id} has already been reduced. \
                    Gradient computed twice for this partition. \
                    Multiple gradient reduction is currently not supported"

                self.params_already_reduced[param_id] = True

                if self.partition_gradients:
                    if not self.is_param_in_current_partition[param_id]:
                        if self.overlap_comm and self.contiguous_gradients is False:
                            # Clear grads of other partitions during the next reduction
                            # to avoid clearing them before the reduction is complete.
                            if self.previous_reduced_grads is None:
                                self.previous_reduced_grads = []
                            self.previous_reduced_grads.append(param)
                        else:
                            param.grad = None  #only if self.partition_gradients
                    elif self.contiguous_gradients:
                        self.copy_grads_in_partition(param)
                else:  # zero stage 1 - partition only optimizer state
                    if self.contiguous_gradients and self.is_param_in_current_partition[
                            param_id]:
                        self.copy_grads_in_partition(param)

        self.grads_in_ipg_bucket = []
        self.params_in_ipg_bucket = []
        self.ipg_bucket_has_moe_params = False
        self.elements_in_ipg_bucket = 0
        #####################################################################

    def reduce_ready_partitions_and_remove_grads(self, param, i):
        if self.partition_gradients or self.is_gradient_accumulation_boundary:
            self.reduce_independent_p_g_buckets_and_remove_grads(param, i)

    def zero_reduced_gradients(self, partition_id, i):
        def are_all_related_partitions_reduced(params_id):
            for partition_id in self.param_to_partition_ids[i][params_id]:
                if not self.is_partition_reduced[i][partition_id]:
                    return False
            return True

        for params_id in self.is_grad_computed[i][partition_id]:
            if are_all_related_partitions_reduced(params_id):
                self.param_dict[params_id].grad = None  # dead code

    def flatten_and_print(self, message, tensors, start=0, n=5):
        flatten_tensor = self.flatten(tensors)

        def print_func():
            logger.info(flatten_tensor.contiguous().view(-1).narrow(0, start, n))

        self.sequential_execution(print_func, message)

    def get_grads_to_reduce(self, i, partition_id):
        def get_reducible_portion(key):
            grad = self.param_dict[key].grad
            total_elements = grad.numel()
            start = self.grad_start_offset[i][partition_id][key]
            num_elements = min(
                total_elements - start,
                self.partition_size[i] -
                self.grad_partition_insertion_offset[i][partition_id][key])
            if not pg_correctness_test:
                if num_elements == total_elements:
                    return grad
                else:
                    return grad.contiguous().view(-1).narrow(0,
                                                             int(start),
                                                             int(num_elements))
            else:
                if num_elements == total_elements:
                    return grad.clone()
                else:
                    return grad.clone().contiguous().view(-1).narrow(
                        0,
                        int(start),
                        int(num_elements))

        grads_to_reduce = []
        for key in self.is_grad_computed[i][partition_id]:
            grad = get_reducible_portion(key)
            grads_to_reduce.append(grad)
        return grads_to_reduce

    def sequential_execution(self, function, message, group=None):
        if group is None:
            group = self.dp_process_group
        if dist.get_rank(group=group) == 0:
            logger.info(message)
        for id in range(dist.get_world_size(group=group)):
            if id == dist.get_rank(group=group):
                function()
            dist.barrier(group=group)

    def set_none_gradients_to_zero(self, i, partition_id):
        for param_id in self.is_grad_computed[i][partition_id]:
            param = self.param_dict[param_id]
            if param.grad is None:
                param.grad = torch.zero_like(param)

    ######################Reduction Related Methods##############################
    def allreduce_bucket(self,
                         bucket,
                         communication_data_type=torch.float16,
                         rank=None,
                         log=None):
        rank = None
        tensor = self.flatten(bucket)

        tensor_to_allreduce = tensor

        if pg_correctness_test:
            communication_data_type = torch.float32

        if communication_data_type != tensor.dtype:
            tensor_to_allreduce = tensor.to(communication_data_type)

        tensor_to_allreduce.div_(dist.get_world_size(group=self.dp_process_group))

        if rank is None:
            #    "All Reducing"
            dist.all_reduce(tensor_to_allreduce, group=self.dp_process_group)
        else:
            global_rank = dist.get_global_rank(self.dp_process_group, rank)
            dist.reduce(tensor_to_allreduce, global_rank, group=self.dp_process_group)

        if communication_data_type != tensor.dtype and tensor is not tensor_to_allreduce:
            if rank is None or rank == dist.get_rank(group=self.dp_process_group):
                tensor.copy_(tensor_to_allreduce)

        return tensor

    def _clear_previous_reduced_grads(self):
        if self.previous_reduced_grads is not None:
            for param in self.previous_reduced_grads:
                param.grad = None  # overlap enabled
            self.previous_reduced_grads = None

    # if rank is specified do a reduction instead of an allreduce
    def allreduce_and_copy(self, small_bucket, rank=None, log=None):
        if self.overlap_comm:
            torch.cuda.synchronize()
            # It is safe to clear the previously reduced grads of other partitions
            self._clear_previous_reduced_grads()
            stream = self.reduction_stream
        else:
            stream = torch.cuda.current_stream()

        with torch.cuda.stream(stream):
            allreduced = self.allreduce_bucket(small_bucket, rank=rank, log=log)
            if rank is None or rank == dist.get_rank(group=self.dp_process_group):
                for buf, synced in zip(small_bucket, self.unflatten(allreduced, small_bucket)):
                    buf.copy_(synced)

    def allreduce_no_retain(self,
                            bucket,
                            numel_per_bucket=500000000,
                            rank=None,
                            log=None):
        small_bucket = []
        numel = 0
        for tensor in bucket:
            small_bucket.append(tensor)
            numel = numel + tensor.numel()
            if numel > numel_per_bucket:
                self.allreduce_and_copy(small_bucket, rank=rank, log=None)
                small_bucket = []

        if len(small_bucket) > 0:
            self.allreduce_and_copy(small_bucket, rank=rank, log=log)

    # allows using reduction of gradients instead of using all_reduce

    def buffered_reduce_fallback(self,
                                 rank,
                                 grads,
                                 elements_per_buffer=500000000,
                                 log=None):
        split_buckets = split_half_float_double(grads)

        for i, bucket in enumerate(split_buckets):
            self.allreduce_no_retain(bucket,
                                     numel_per_bucket=elements_per_buffer,
                                     rank=rank,
                                     log=log)

    #############################################################################
    #############################################################################
    #############################################################################

    # views the tensor as multiple partitions and returns
    # those partitions
    def get_data_parallel_partitions(self, tensor, group_id):
        partitions = []

        dp = dist.get_world_size(group=self.real_dp_process_group[group_id])
        dp_id = dist.get_rank(group=self.real_dp_process_group[group_id])

        total_num_elements = tensor.numel()

        base_size = total_num_elements // dp
        remaining = total_num_elements % dp

        start = 0
        for id in range(dp):
            partition_size = base_size
            if id < remaining:
                partition_size = partition_size + 1
            partitions.append(tensor.narrow(0, start, partition_size))
            start = start + partition_size
        return partitions

    def get_partition_info(self, tensor_list, partition_size, partition_id):
        params_in_partition = []
        params_not_in_partition = []

        start_index = partition_size * partition_id
        end_index = partition_size * (partition_id + 1)

        current_index = 0
        first_offset = 0

        for tensor in tensor_list:

            tensor_size = tensor.numel()

            if (current_index >= start_index and current_index < end_index):
                params_in_partition.append(tensor)

            elif start_index > current_index and start_index < (current_index +
                                                                tensor_size):
                params_in_partition.append(tensor)

                assert (first_offset == 0), "This can happen either zero or only once as this must be the first tensor in the partition"
                first_offset = start_index - current_index

            else:
                params_not_in_partition.append(tensor)

            current_index = current_index + tensor_size

        return params_in_partition, params_not_in_partition, first_offset

    def zero_grad(self, set_grads_to_None=True):
        """
        Zero FP16 parameter grads.
        """
        # FP32 grad should never exist.
        # For speed, set model fp16 grad to None by default
        for group in self.bit16_groups:
            for p in group:
                if set_grads_to_None:
                    p.grad = None  # epilogue and in step
                else:
                    if p.grad is not None:
                        p.grad.detach_()
                        p.grad.zero_()

    def _model_parallel_all_reduce(self, tensor, op):
        """ Perform all reduce within model parallel group, if any.
        """
        if self.model_parallel_group is None:
            pass
        else:
            dist.all_reduce(tensor=tensor, op=op, group=self.model_parallel_group)

    def get_grad_norm_direct(self, gradients, params, norm_type=2):
        """Clips gradient norm of an iterable of parameters.

        This is adapted from torch.nn.utils.clip_grad.clip_grad_norm_ and
        added functionality to handle model parallel parameters. Note that
        the gradients are modified in place.

        Arguments:
            parameters (Iterable[Tensor] or Tensor): an iterable of Tensors or a
                single Tensor that will have gradients normalized
            max_norm (float or int): max norm of the gradients
            norm_type (float or int): type of the used p-norm. Can be ``'inf'`` for
                infinity norm.

        Returns:
            Total norm of the parameters (viewed as a single vector).
        """
        norm_type = float(norm_type)
        if norm_type == inf:
            total_norm = max(g.data.abs().max() for g in gradients)
            total_norm_cuda = torch.cuda.FloatTensor([float(total_norm)])
            dist.all_reduce(total_norm_cuda,
                            op=dist.ReduceOp.MAX,
                            group=self.dp_process_group)

            # Take max across all GPUs.
            self._model_parallel_all_reduce(tensor=total_norm_cuda, op=dist.ReduceOp.MAX)
            total_norm = total_norm_cuda[0].item()
        else:
            total_norm = 0.0
            # if dist.get_rank() == 0:
            #    logger.info(f"Total Norm beginning {total_norm}")
            for g, p in zip(gradients, params):
                # Pipeline parallelism may replicate parameters. Avoid multi-counting.
                if hasattr(p, PIPE_REPLICATED) and p.ds_pipe_replicated:
                    continue
                if is_model_parallel_parameter(p) or (self.model_parallel_rank == 0):
                    param_norm = g.data.double().norm(2)
                    total_norm += param_norm.item()**2
            # Sum across all model parallel GPUs.
            total_norm_cuda = torch.cuda.FloatTensor([float(total_norm)])
<<<<<<< HEAD

            torch.distributed.all_reduce(total_norm_cuda,
                                         op=torch.distributed.ReduceOp.SUM,
                                         group=self.dp_process_group)
=======
            dist.all_reduce(total_norm_cuda,
                            op=dist.ReduceOp.SUM,
                            group=self.dp_process_group)
>>>>>>> da08ba99

            self._model_parallel_all_reduce(tensor=total_norm_cuda, op=dist.ReduceOp.SUM)

            total_norm = total_norm_cuda[0].item()**(1. / norm_type)

        if total_norm == float(
                'inf') or total_norm == -float('inf') or total_norm != total_norm:
            total_norm = -1

        return total_norm

    # creates a flat fused tensor from the tensor list starting at the first_offset
    # in the first tensor of the list. If there are not enough elements in the tensor
    # list then the flat tensor will be padded with zeros
    def get_flat_partition(self,
                           tensor_list,
                           first_offset,
                           partition_size,
                           dtype,
                           device,
                           return_tensor_list=False):
        flat_tensor_list = []
        current_size = 0
        for i, tensor in enumerate(tensor_list):
            if tensor.grad is None:
                tensor.grad = torch.zeros_like(tensor)

            tensor = tensor.grad
            num_elements = tensor.numel()
            tensor_offset = 0

            # we need to offset to get to the right element
            if i == 0 and first_offset > 0:
                tensor_offset = first_offset
                num_elements = num_elements - tensor_offset

            # we dont need all elements of the tensor
            if num_elements > (partition_size - current_size):
                num_elements = partition_size - current_size

            # we need a narrow view of the tensor based on the tensor offset and number of elements that
            # we need from this tensor
            if tensor_offset > 0 or num_elements < tensor.numel():
                flat_tensor_list.append(tensor.contiguous().view(-1).narrow(
                    0,
                    int(tensor_offset),
                    int(num_elements)))
            else:
                flat_tensor_list.append(tensor)

            current_size = current_size + num_elements

        # this means its the last partition and does not align with the dp boundary. We need to pad before flattening
        if current_size < partition_size:
            flat_tensor_list.append(
                torch.zeros(int(partition_size - current_size),
                            dtype=dtype,
                            device=device))

        if return_tensor_list:
            return flat_tensor_list

        return self.flatten(flat_tensor_list)

    def free_grad_in_param_list(self, param_list):
        for p in param_list:
            p.grad = None  # in step

    def reset_cpu_buffers(self):
        self.norm_for_param_grads = {}
        self.local_overflow = False

    def log_timers(self, timer_names):
        if self.timers is None:
            return

        self.timers.log(names=list(timer_names))

    def start_timers(self, timer_names):
        if self.timers is None:
            return

        for name in timer_names:
            self.timers(name).start()

    def stop_timers(self, timer_names):
        if self.timers is None:
            return

        for name in timer_names:
            self.timers(name).stop()

    def set_lr(self, lr):
        """Set the learning rate."""
        for param_group in self.optimizer.param_groups:
            param_group["lr"] = lr

    def get_lr(self):
        """Return the current learning rate."""
        return self.optimizer.param_groups[0]["lr"]

    def override_loss_scale(self, loss_scale):
        if loss_scale != self.external_loss_scale:
            logger.info(
                f'[deepspeed] setting loss scale from {self.external_loss_scale} -> {loss_scale}'
            )
        self.custom_loss_scaler = True
        self.external_loss_scale = loss_scale

    def scaled_global_norm(self, norm_type=2):
        assert norm_type == 2, "only L2 norm supported"
        norm_groups = []
        for i, group in enumerate(self.bit16_groups):
            partition_id = dist.get_rank(group=self.real_dp_process_group[i])
            if self.cpu_offload:
                norm_groups.append(
                    self.complete_grad_norm_calculation_for_cpu_offload(
                        self.params_in_partition[i]))
                single_grad_partition = self.single_partition_of_fp32_groups[i].grad
            else:
                norm_groups.append(
                    self.get_grad_norm_direct(self.averaged_gradients[i],
                                              self.params_in_partition[i]))

        if self.has_moe_layers:
            self._average_expert_grad_norms(norm_groups)
        
        # note that the get_global_norm function only supports l2 norm
        return get_global_norm(norm_list=norm_groups)

    def step(self, closure=None):
        """
        Not supporting closure.
        """
        self.micro_step_id = -1

        see_memory_usage(f"In step before checking overflow")

        # First compute norm for all group so we know if there is overflow
        self.check_overflow()
        OPTIMIZER_ALLGATHER = 'optimizer_allgather'
        OPTIMIZER_GRADIENTS = 'optimizer_gradients'
        OPTIMIZER_STEP = 'optimizer_step'
        timer_names = [OPTIMIZER_ALLGATHER, OPTIMIZER_GRADIENTS, OPTIMIZER_STEP]

        prev_scale = self.loss_scale
        self._update_scale(self.overflow)
        if self.overflow:
            if dist.get_rank() == 0:
                logger.info(
                    "[deepspeed] OVERFLOW! Rank {} Skipping step. Attempted loss scale: {}, "
                    "reducing to {}".format(dist.get_rank(),
                                            prev_scale,
                                            self.loss_scale))

            see_memory_usage('After overflow before clearing gradients')
            self.zero_grad()
            if self.cpu_offload:
                self.reset_cpu_buffers()
            else:
                self.averaged_gradients = {}

            see_memory_usage('After overflow after clearing gradients')

            self.start_timers(timer_names)
            self.stop_timers(timer_names)
            return

        # separate norm calculation from gradient upscaling+optimizer
        see_memory_usage('Before norm calculation')

        scaled_global_grad_norm = self.scaled_global_norm()
        self._global_grad_norm = scaled_global_grad_norm / self.loss_scale

        for i, group in enumerate(self.bit16_groups):
            see_memory_usage(f'Before upscale+optim (Group {i})')
            if dist.get_rank() == 0:
                logger.info(f'Upscaling group {i}')
            self.start_timers([OPTIMIZER_GRADIENTS])
            partition_id = dist.get_rank(group=self.real_dp_process_group[i])
            # step 1:- upscale
            if self.cpu_offload:
                single_grad_partition = self.single_partition_of_fp32_groups[i].grad
            else:
                # free gradients for all the parameters that are not updated by this process
                self.free_grad_in_param_list(self.params_not_in_partition[i])

                # create a flat gradients for parameters updated by this process
                # If we are last partition, ensure we have same size grads and partition size, if not pad with zero tensors

                #see_memory_usage(f'{i} - {grad_numel_} | Before Flatenning average gradients', force=True)
                if partition_id == dist.get_world_size(
                        group=self.real_dp_process_group[i]) - 1:
                    single_grad_partition = self.flatten_dense_tensors_aligned(
                        self.averaged_gradients[i],
                        int(self.partition_size[i])).to(
                            self.single_partition_of_fp32_groups[i].dtype)
                else:
                    single_grad_partition = self.flatten(self.averaged_gradients[i]).to(
                        self.single_partition_of_fp32_groups[i].dtype)
                assert single_grad_partition.numel() == self.partition_size[i], \
                    "averaged gradients have different number of elements that partition size {} {} {} {}".format(
                        single_grad_partition.numel(), self.partition_size[i], i, partition_id)

                self.single_partition_of_fp32_groups[i].grad = single_grad_partition
                # release all the gradient since we have already created a necessary copy in dp_grad_partition
                #see_memory_usage('After Flatenning average gradients', force=True)
                self.free_grad_in_param_list(self.params_in_partition[i])
                self.averaged_gradients[i] = None
                #see_memory_usage('After deleting fp16 gradients', force=True)
            
            # Step 2:- unscale and clip gradient
            self.unscale_and_clip_grads([single_grad_partition], scaled_global_grad_norm)
            self.stop_timers([OPTIMIZER_GRADIENTS])
            if dist.get_rank() == 0:
                logger.info(f'Running optimizer on group {i}')

            # Step 3:- run the optimizer
            see_memory_usage(f'Before optim (Group {i})', force=True)
            self.start_timers([OPTIMIZER_STEP])
            if self.deepspeed_adam_offload:
                from deepspeed.ops.adam import DeepSpeedCPUAdam
                if type(self.optimizer) == DeepSpeedCPUAdam and self.dtype == torch.half:
                    # bit16_param_groups = [[
                    #     bit16_partitions[partition_id]
                    # ] for bit16_partitions in self.parallel_partitioned_bit16_groups]
                    bit16_param_groups = [[
                        self.parallel_partitioned_bit16_groups[i][partition_id]
                        ]]
                    self.optimizer.step(fp16_param_groups=bit16_param_groups)
                else:
                    self.optimizer.step()
            else:
                self.optimizer.step()
                # get rid of the fp32 gradients. Not needed anymore
                if not self.cpu_offload:
                    self.single_partition_of_fp32_groups[i].grad = None
                    del single_grad_partition

            self.stop_timers([OPTIMIZER_STEP])
            see_memory_usage(f'After optim (Group {i})', force=True)

        if (not self.deepspeed_adam_offload) or (type(self.optimizer) != DeepSpeedCPUAdam) or (self.dtype != torch.half):
            for bit16_partitions, fp32_partition in zip(self.parallel_partitioned_bit16_groups, self.single_partition_of_fp32_groups):
                bit16_partitions[partition_id].data.copy_(fp32_partition.data)

        # Stash unscaled gradient norm
        if self.cpu_offload:
            self.reset_cpu_buffers()

        self.start_timers([OPTIMIZER_ALLGATHER])
        # gather the updated weights from everyone
        all_gather_dp_groups(
            partitioned_param_groups=self.parallel_partitioned_bit16_groups,
            dp_process_group=self.real_dp_process_group,
            start_alignment_factor=self.nccl_start_alignment_factor,
            allgather_bucket_size=self.allgather_bucket_size)

        self.stop_timers([OPTIMIZER_ALLGATHER])

        # TODO: we probably don't need this? just to be safe
        for i in range(len(self.bit16_groups)):
            self._update_model_bit16_weights(i)

        self.log_timers(timer_names)
        see_memory_usage('After zero_optimizer step')

        return

    def _average_expert_grad_norms(self, norm_groups):
        for i, norm in enumerate(norm_groups):
            if self.is_moe_param_group[i]:
                scaled_norm = norm * 1.0 / float(
                    dist.get_world_size(group=self.real_dp_process_group[i]))
                scaled_norm_tensor = torch.tensor(scaled_norm,
                                                  device='cuda',
                                                  dtype=torch.float)
                dist.all_reduce(scaled_norm_tensor, group=self.real_dp_process_group[i])
                norm_groups[i] = scaled_norm_tensor.item()

    def unscale_and_clip_grads(self, grad_groups_flat, total_norm):
        # compute combined scale factor for this group
        combined_scale = self.loss_scale
        if self.clip_grad > 0.:
            # norm is in fact norm*scale
            clip = ((total_norm / self.loss_scale) + 1e-6) / self.clip_grad
            if clip > 1:
                combined_scale = clip * self.loss_scale

        for grad in grad_groups_flat:
            if isinstance(grad, list):
                sub_partitions = grad
                for g in sub_partitions:
                    g.data.mul_(1. / combined_scale)
            else:
                grad.data.mul_(1. / combined_scale)

    def _check_overflow(self, partition_gradients=True):
        self.overflow = self.has_overflow(partition_gradients)

    # `params` is a list / generator of torch.Variable
    def has_overflow_serial(self, params, is_grad_list=False):
        for p in params:
            if p.grad is not None and self._has_inf_or_nan(p.grad.data):
                return True

        return False

    def has_overflow_partitioned_grads_serial(self):
        for i in range(len(self.bit16_groups)):
            for j, grad in enumerate(self.averaged_gradients[i]):
                if grad is not None and self._has_inf_or_nan(grad.data, j):
                    return True
        return False

    def has_overflow(self, partition_gradients=True):
        if partition_gradients:
            overflow = self.local_overflow if self.cpu_offload else self.has_overflow_partitioned_grads_serial(
            )
            overflow_gpu = torch.cuda.ByteTensor([overflow])
            '''This will capture overflow across all data parallel and expert parallel process
            Since expert parallel process are a subset of data parallel process'''
            dist.all_reduce(overflow_gpu,
                            op=dist.ReduceOp.MAX,
                            group=self.dp_process_group)

        else:
            params = []
            for group in self.bit16_groups:
                for param in group:
                    params.append(param)

            overflow = self.has_overflow_serial(params, is_grad_list=partition_gradients)
            overflow_gpu = torch.cuda.ByteTensor([overflow])

        # Since each model parallel GPU carries only part of the model,
        # make sure overflow flag is synced across all the model parallel GPUs
        self._model_parallel_all_reduce(tensor=overflow_gpu, op=dist.ReduceOp.MAX)

        overflow = overflow_gpu[0].item()
        return bool(overflow)

    # `x` is a torch.Tensor
    @staticmethod
    def _has_inf_or_nan(x, j=None):
        try:
            # if x is half, the .float() incurs an additional deep copy, but it's necessary if
            # Pytorch's .sum() creates a one-element tensor of the same type as x
            # (which is true for some recent version of pytorch).
            cpu_sum = float(x.float().sum())
            # More efficient version that can be used if .sum() returns a Python scalar
            # cpu_sum = float(x.sum())
        except RuntimeError as instance:
            # We want to check if inst is actually an overflow exception.
            # RuntimeError could come from a different error.
            # If so, we still want the exception to propagate.
            if "value cannot be converted" not in instance.args[0]:
                raise
            return True
        else:
            if cpu_sum == float('inf') or cpu_sum == -float('inf') or cpu_sum != cpu_sum:
                return True
            return False

    def backward(self, loss, retain_graph=False):
        """
        :attr:`backward` performs the following steps:

        1. fp32_loss = loss.float()
        2. scaled_loss = fp32_loss*loss_scale
        3. scaled_loss.backward(), which accumulates scaled gradients into the ``.grad`` attributes of the model's fp16 leaves
        """
        self.micro_step_id += 1

        if self.contiguous_gradients:
            self.ipg_buffer = []
            buf_0 = torch.empty(int(self.reduce_bucket_size),
                                dtype=self.dtype,
                                device=torch.cuda.current_device())
            self.ipg_buffer.append(buf_0)

            # Use double buffers to avoid data access conflict when overlap_comm is enabled.
            if self.overlap_comm:
                buf_1 = torch.empty(int(self.reduce_bucket_size),
                                    dtype=self.dtype,
                                    device=torch.cuda.current_device())
                self.ipg_buffer.append(buf_1)
            self.ipg_index = 0

        if self.custom_loss_scaler:
            scaled_loss = self.external_loss_scale * loss
            scaled_loss.backward()
        else:
            self.loss_scaler.backward(loss.float(), retain_graph=retain_graph)

    def check_overflow(self, partition_gradients=True):
        self._check_overflow(partition_gradients)

    def _update_scale(self, has_overflow=False):
        self.loss_scaler.update_scale(has_overflow)

    # Promote state so it can be retrieved or set via "fp16_optimizer_instance.state"
    def _get_state(self):
        return self.optimizer.state

    def _set_state(self, value):
        self.optimizer.state = value

    state = property(_get_state, _set_state)

    # Promote param_groups so it can be retrieved or set via "fp16_optimizer_instance.param_groups"
    # (for example, to adjust the learning rate)
    def _get_param_groups(self):
        return self.optimizer.param_groups

    def _set_param_groups(self, value):
        self.optimizer.param_groups = value

    param_groups = property(_get_param_groups, _set_param_groups)

    # Promote loss scale so it can be retrieved or set via "fp16_optimizer_instance.loss_scale"
    def _get_loss_scale(self):
        if self.custom_loss_scaler:
            return self.external_loss_scale
        else:
            return self.loss_scaler.cur_scale

    def _set_loss_scale(self, value):
        self.loss_scaler.cur_scale = value

    loss_scale = property(_get_loss_scale, _set_loss_scale)
    cur_scale = property(_get_loss_scale, _set_loss_scale)

    # Return group tensor after removing paddings that are added for alignment to DP world size.
    # This method works on the assumption that each group contains a single flattened tensor.
    def _get_groups_without_padding(self, groups_with_padding):
        groups_without_padding = []
        for i, group in enumerate(groups_with_padding):
            lean_length = group.numel() - self.groups_padding[i]
            groups_without_padding.append(group[:lean_length])

        return groups_without_padding

    # Return optimizer state after removing paddings that are added for alignment.
    def _get_state_without_padding(self, state_with_padding, padding):
        lean_state = {}
        for key, value in state_with_padding.items():
            if torch.is_tensor(value):
                lean_length = value.numel() - padding
                lean_state[key] = value[:lean_length]
            else:
                lean_state[key] = value

        return lean_state

    # Return base optimizer states.
    # This method assumes that each param group contains a single flattened tensor.
    def _get_base_optimizer_state(self):
        optimizer_groups_state = []
        for i, group in enumerate(self.optimizer.param_groups):
            p = group['params'][0]
            lean_optimizer_state = self._get_state_without_padding(
                self.optimizer.state[p],
                self.groups_padding[i])
            optimizer_groups_state.append(lean_optimizer_state)

        return optimizer_groups_state

    def state_dict(self):
        """
        Returns a dict containing the current state of this :class:`FP16_Optimizer` instance.
        This dict contains attributes of :class:`FP16_Optimizer`, as well as the state_dict
        of the contained Pytorch optimizer.
        Example::
            checkpoint = {}
            checkpoint['model'] = model.state_dict()
            checkpoint['optimizer'] = optimizer.state_dict()
            torch.save(checkpoint, "saved.pth")
        """
        state_dict = {}
        state_dict['loss_scaler'] = self.loss_scaler
        state_dict['dynamic_loss_scale'] = self.dynamic_loss_scale
        state_dict['overflow'] = self.overflow
        state_dict[CLIP_GRAD] = self.clip_grad

        if self.elastic_checkpoint:
            state_dict[BASE_OPTIMIZER_STATE] = self._get_base_optimizer_state()
        else:
            state_dict[BASE_OPTIMIZER_STATE] = self.optimizer.state_dict()

        # Remove paddings for DP alignment to enable loading for other alignment values
        fp32_groups_without_padding = self._get_groups_without_padding(
            self.single_partition_of_fp32_groups)
        state_dict[SINGLE_PARTITION_OF_FP32_GROUPS] = fp32_groups_without_padding

        state_dict[ZERO_STAGE] = ZERO_OPTIMIZATION_GRADIENTS
        state_dict[PARTITION_COUNT] = self.partition_count

        state_dict[DS_VERSION] = version

        return state_dict

    # Restore base optimizer fp32 weights from elastic checkpoint by:
    # 1) Merging fp32 weights from checkpoints of all partitions
    # 2) Extracting fp32 weights for current partition from merged weights
    # 3) Using extracted weights to update base optimizer weights directly.
    def _restore_from_elastic_fp32_weights(self, all_state_dict):
        merged_single_partition_of_fp32_groups = []

        for i in range(len(self.single_partition_of_fp32_groups)):
            partition_id = dist.get_rank(group=self.real_dp_process_group[i])
            merged_partitions = [
                sd[SINGLE_PARTITION_OF_FP32_GROUPS][i] for sd in all_state_dict
            ]
            if self.is_moe_group(self.optimizer.param_groups[i]):
                ranks = self.get_ep_ranks(
                    group_name=self.optimizer.param_groups[i]['name'])
                merged_partitions = [merged_partitions[i] for i in ranks]
            flat_merged_partitions = self.flatten_dense_tensors_aligned(
                merged_partitions,
                self.nccl_start_alignment_factor *
                dist.get_world_size(group=self.real_dp_process_group[i]))
            dp_partitions = self.get_data_parallel_partitions(flat_merged_partitions, i)
            merged_single_partition_of_fp32_groups.append(dp_partitions[partition_id])

        for current, saved in zip(self.single_partition_of_fp32_groups, merged_single_partition_of_fp32_groups):
            current.data.copy_(saved.data)

    # Restore base optimizer fp32 weights from ZeRO fp16 or bfloat16 weights
    def _restore_from_bit16_weights(self):
        for group_id, (bit16_partitions, fp32_partition) in enumerate(zip(self.parallel_partitioned_bit16_groups, self.single_partition_of_fp32_groups)):
            partition_id = dist.get_rank(group=self.real_dp_process_group[group_id])
            fp32_partition.data.copy_(bit16_partitions[partition_id].data)

    # Refresh the fp32 master params from the fp16 or bfloat16 copies.
    def refresh_fp32_params(self):
        self._restore_from_bit16_weights()

    # Extract optimizer state for current partition from merged states of all partitions
    def _partition_base_optimizer_state(self, state_key, all_partition_states, group_id):
        partition_id = dist.get_rank(group=self.real_dp_process_group[group_id])
        alignment = dist.get_world_size(group=self.real_dp_process_group[group_id])
        if torch.is_tensor(all_partition_states[0]):
            flat_merged_partitions = self.flatten_dense_tensors_aligned(
                all_partition_states,
                alignment)
            dp_partitions = self.get_data_parallel_partitions(flat_merged_partitions,
                                                              group_id)
            return dp_partitions[partition_id]
        else:
            # Assume non-tensor states are not partitioned and equal across ranks, so return first one
            return all_partition_states[0]

    def _restore_base_optimizer_state(self, base_optimizer_group_states):
        if type(base_optimizer_group_states) == dict:
            base_optimizer_group_states = base_optimizer_group_states['state']
        for i, group in enumerate(self.optimizer.param_groups):
            p = group['params'][0]
            for key, saved in base_optimizer_group_states[i].items():
                if torch.is_tensor(self.optimizer.state[p][key]):
                    dst_tensor = self.optimizer.state[p][key]
                    src_tensor = _get_padded_tensor(saved, dst_tensor.numel())
                    self.optimizer.state[p][key].data.copy_(src_tensor.data)
                else:
                    self.optimizer.state[p][key] = saved

    def get_ep_ranks(self, rank=0, group_name=None):
        from deepspeed.utils import groups
        expert_parallel_size_ = groups._get_expert_parallel_world_size(group_name)
        world_size = groups._get_data_parallel_world_size()
        rank = groups._get_expert_parallel_rank(group_name)
        ranks = range(rank, world_size, expert_parallel_size_)
        return list(ranks)

    # Restore base optimizer state from elastic checkpoint by
    # 1) Merging optimizer state from checkpoints of all partitions
    # 2) Extracting optimizer state for current partition from the merged state
    # 3) Using the extracted value to directly update the base optimizer.
    def _restore_elastic_base_optimizer_state(self, all_state_dict):
        base_optimizer_group_states = []
        for i in range(len(self.optimizer.param_groups)):
            partition_states = {}
            all_partition_group_states = [
                sd[BASE_OPTIMIZER_STATE][i] for sd in all_state_dict
            ]

            if self.is_moe_group(self.optimizer.param_groups[i]):
                ranks = self.get_ep_ranks(
                    group_name=self.optimizer.param_groups[i]['name'])
                all_partition_group_states = [
                    all_partition_group_states[i] for i in ranks
                ]

            for key in all_partition_group_states[0].keys():
                all_partition_states = [
                    all_states[key] for all_states in all_partition_group_states
                ]
                partition_states[key] = self._partition_base_optimizer_state(
                    key,
                    all_partition_states,
                    i)
            base_optimizer_group_states.append(partition_states)

        self._restore_base_optimizer_state(base_optimizer_group_states)

    def load_state_dict(self,
                        state_dict_list,
                        load_optimizer_states=True,
                        load_from_fp32_weights=False):
        r"""Loading ZeRO checkpoint

        Arguments:
            state_dict_list: List of all saved ZeRO checkpoints, one for each saved partition.
                Note that the number of saved partitions may differ from number of loading partitions to support
                changing GPU count, specifically DP world size, between saving and loading checkpoints.
            load_optimizer_states: Boolean indicating whether or not to load base optimizer states
            load_from_fp32_weights: Boolean indicating whether to initialize fp32 master weights from fp32
            copies in checkpoints (no precision loss) or from model's fp16 copies (with precision loss).
        """
        """
        Loads a state_dict created by an earlier call to state_dict().
        If ``fp16_optimizer_instance`` was constructed from some ``init_optimizer``,
        whose parameters in turn came from ``model``, it is expected that the user
        will call ``model.load_state_dict()`` before
        ``fp16_optimizer_instance.load_state_dict()`` is called.
        Example::
            model = torch.nn.Linear(D_in, D_out).cuda().half()
            optimizer = torch.optim.SGD(model.parameters(), lr=1e-3)
            optimizer = FP16_Optimizer(optimizer, static_loss_scale = 128.0)
            ...
            checkpoint = torch.load("saved.pth")
            model.load_state_dict(checkpoint['model'])
            optimizer.load_state_dict(checkpoint['optimizer'])
        """

        # I think it should actually be ok to reload the optimizer before the model.
        dp_rank = dist.get_rank(group=self.dp_process_group)
        current_rank_sd = state_dict_list[dp_rank]
        self.loss_scaler = current_rank_sd.get('loss_scaler', self.loss_scaler)
        self.dynamic_loss_scale = current_rank_sd.get('dynamic_loss_scale',
                                                      self.dynamic_loss_scale)
        self.overflow = current_rank_sd.get('overflow', self.overflow)
        self.clip_grad = current_rank_sd.get(CLIP_GRAD, self.clip_grad)

        ckpt_version = current_rank_sd.get(DS_VERSION, False)
        assert ckpt_version, f"Empty ds_version in checkpoint, not clear how to proceed"
        ckpt_version = pkg_version.parse(ckpt_version)

        # zero stage 1 mode
        if not self.partition_gradients:
            required_version = pkg_version.parse("0.3.17")
            error_str = f"ZeRO stage 1 changed in {required_version} and is not backwards compatible " \
                "with older stage 1 checkpoints. If you'd like to load an old ZeRO-1 checkpoint " \
                "please use an older version of DeepSpeed (<= 0.5.8) and set 'legacy_stage1': true in your zero config json."
            assert required_version <= ckpt_version, f"Old version: {ckpt_version} {error_str}"

        ckpt_is_rigid = isinstance(current_rank_sd[BASE_OPTIMIZER_STATE], dict)

        if load_optimizer_states:
            if ckpt_is_rigid:
                # loading rigid ckpt into either rigid or elastic exec
                self.optimizer.load_state_dict(current_rank_sd[BASE_OPTIMIZER_STATE])
            else:
                if self.elastic_checkpoint:
                    # loading elastic into elastic exec
                    self._restore_elastic_base_optimizer_state(state_dict_list)
                else:
                    # loading an elastic checkpoint into rigid exec
                    self._restore_base_optimizer_state(
                        current_rank_sd[BASE_OPTIMIZER_STATE])

        # At this point, the optimizer's references to the model's fp32 parameters are up to date.
        # The optimizer's hyperparameters and internal buffers are also up to date.
        # However, the fp32 master copies of the model's fp16 params stored by the optimizer are still
        # out of date.  There are two options.
        # 1:  Refresh the master params from the model's fp16 params.
        # This requires less storage but incurs precision loss.
        # 2:  Save and restore the fp32 master copies separately.
        # We choose option 1 if changing DP degree and option 2 otherwise.
        #
        # Pytorch Optimizer.load_state_dict casts saved buffers (e.g. momentum) to the type and device
        # of their associated parameters, because it's possible those buffers might not exist yet in
        # the current optimizer instance.  In our case, as long as the current FP16_Optimizer has been
        # constructed in the same way as the one whose state_dict we are loading, the same master params
        # are guaranteed to exist, so we can just copy_() from the saved master params.

        if load_from_fp32_weights:
            # option 2 from above
            if self.elastic_checkpoint and not ckpt_is_rigid:
                self._restore_from_elastic_fp32_weights(state_dict_list)
            else:
                # For non-elastic checkpoint, simply copying from saved weights of current rank is sufficient.
                for current, saved in zip(self.single_partition_of_fp32_groups, current_rank_sd[SINGLE_PARTITION_OF_FP32_GROUPS]):
                    src_tensor = _get_padded_tensor(saved, current.numel())
                    current.data.copy_(src_tensor.data)
        else:
            # option 1 from above
            self._restore_from_bit16_weights()


def _handle_overflow(cpu_sum, x, i):
    import math
    rank = dist.get_rank()
    if rank == 0:
        t_i = -1
        for v_i, v in enumerate(x.data.contiguous().view(-1)):
            if not math.isfinite(float(v)):
                t_i = v_i
                break
        logger.info(
            f"rank {rank} detected overflow {cpu_sum} in tensor {i}:{t_i} shape {x.shape}"
        )


def estimate_zero2_model_states_mem_needs(total_params,
                                          num_gpus_per_node=1,
                                          num_nodes=1,
                                          cpu_offload=True,
                                          additional_buffer_factor=1.5):

    total_gpus = num_nodes * num_gpus_per_node

    if cpu_offload:
        gpu_mem = 2 * total_params
        cpu_mem = total_params * max(4 * total_gpus, 16) * additional_buffer_factor
    else:
        gpu_mem = 4 * total_params + int(16 * total_params / total_gpus)
        cpu_mem = total_params * 4 * num_gpus_per_node * additional_buffer_factor

    return int(cpu_mem), int(gpu_mem)


def model_to_params(model):
    # shared params calculated only once
    total_params = sum(
        dict((p.data_ptr(),
              p.numel()) for p in model.parameters()).values())
    return total_params


def estimate_zero2_model_states_mem_needs_all_live(model,
                                                   num_gpus_per_node=1,
                                                   num_nodes=1,
                                                   additional_buffer_factor=1.5):
    """
    Print out estimates on memory usage requirements for ZeRO 2 params, optim states and gradients
    for a given ``model`` and hardware setup.

    If you have an actual model object, use this function and everything will be derived
    automatically.

    If it's a hypothetical model, use ``estimate_zero2_model_states_mem_needs_all_cold`` where you have to pass
    the ``total_params`` explicitly.

    Args:
        - ``model``: ``nn.Module`` object
        - ``num_gpus_per_node``: how many gpus per node (defaults to 1)
        - ``num_nodes``: how many nodes (defaults to 1),
        - ``additional_buffer_factor``: estimation factor (defaults to 1.5):

    """

    total_params = model_to_params(model)

    estimate_zero2_model_states_mem_needs_all_cold(
        total_params=total_params,
        num_gpus_per_node=num_gpus_per_node,
        num_nodes=num_nodes,
        additional_buffer_factor=additional_buffer_factor)


def estimate_zero2_model_states_mem_needs_all_cold(total_params,
                                                   num_gpus_per_node=1,
                                                   num_nodes=1,
                                                   additional_buffer_factor=1.5):
    """
    Print out estimates on memory usage requirements for ZeRO 2 params, optim states and gradients
    for a given ``model`` and hardware setup.

    If it's a hypothetical model, use this function where you have to pass
    the ``total_params`` and ``largest_layer_params`` explicitly.

    If you have an actual model object, use ``estimate_zero2_model_states_mem_needs_all_live`` and everything
    will be derived automatically.

    Args:
        - ``total_params``: total  model params
        - ``num_gpus_per_node``: how many gpus per node (defaults to 1)
        - ``num_nodes``: how many nodes (defaults to 1),
        - ``additional_buffer_factor``: estimation factor (defaults to 1.5):

    """
    def format_options(cpu_offload):
        enabled = []
        device = f'{OFFLOAD_CPU_DEVICE:4}' if cpu_offload else "none"
        enabled.append(f"{OFFLOAD_OPTIMIZER}={device}")
        return ", ".join(enabled)

    nodes_str = "nodes" if num_nodes > 1 else "node"
    gpus_str = "GPUs" if num_gpus_per_node > 1 else "GPU"
    print(
        "Estimated memory needed for params, optim states and gradients for a:\n"
        f"HW: Setup with {num_nodes} {nodes_str}, {num_gpus_per_node} {gpus_str} per node.\n"
        f"SW: Model with {int(total_params/1e6)}M total params.")
    print("  per CPU  |  per GPU |   Options")
    for cpu_offload in [True, False]:
        cpu_mem, gpu_mem = estimate_zero2_model_states_mem_needs(
            total_params=total_params,
            num_gpus_per_node=num_gpus_per_node,
            num_nodes=num_nodes,
            cpu_offload=cpu_offload,
            additional_buffer_factor=additional_buffer_factor
        )

        options_str = format_options(cpu_offload=cpu_offload)
        print(f" {cpu_mem/2**30:7.2f}GB | {gpu_mem/2**30:6.2f}GB | {options_str}")<|MERGE_RESOLUTION|>--- conflicted
+++ resolved
@@ -1537,16 +1537,9 @@
                     total_norm += param_norm.item()**2
             # Sum across all model parallel GPUs.
             total_norm_cuda = torch.cuda.FloatTensor([float(total_norm)])
-<<<<<<< HEAD
-
-            torch.distributed.all_reduce(total_norm_cuda,
-                                         op=torch.distributed.ReduceOp.SUM,
-                                         group=self.dp_process_group)
-=======
             dist.all_reduce(total_norm_cuda,
                             op=dist.ReduceOp.SUM,
                             group=self.dp_process_group)
->>>>>>> da08ba99
 
             self._model_parallel_all_reduce(tensor=total_norm_cuda, op=dist.ReduceOp.SUM)
 
