--- conflicted
+++ resolved
@@ -28,11 +28,7 @@
 
 from deepspeed.runtime.constants import PIPE_REPLICATED
 from deepspeed.accelerator import get_accelerator
-<<<<<<< HEAD
-from deepspeed.ops.op_builder.builder_names import UtilsBuilder
-=======
 from deepspeed.ops.op_builder import UtilsBuilder
->>>>>>> 0b06e0cb
 
 from deepspeed.checkpoint.constants import (DS_VERSION,
                                             GROUP_PADDINGS,
@@ -162,11 +158,7 @@
         # - flat by groups, not keeping state. TODO: remove state explicitly?
         # - master grad and unflat master weight never exist. TODO: a way to save out unflat master?
         if not get_accelerator().is_available():
-<<<<<<< HEAD
-            raise SystemError("Cannot use fp16 without CUDA.")
-=======
             raise SystemError("Cannot use fp16 without accelerator.")
->>>>>>> 0b06e0cb
         self.optimizer = init_optimizer
 
         # Load pre-built or JIT compile (un)flatten ops
@@ -949,10 +941,6 @@
 
     def average_tensor(self, tensor):
         if self.overlap_comm:
-<<<<<<< HEAD
-            get_accelerator().synchronize()
-=======
->>>>>>> 0b06e0cb
             stream = self.reduction_stream
             stream.wait_stream(get_accelerator().current_stream())
         else:
