import torch
import math
from deepspeed.utils import logger
from deepspeed.ops.quantizer import ds_quantizer
from deepspeed.accelerator import runtime as accel_runtime

TWO_D_PARAMS = 6


class Quantizer(object):
    def __init__(self,
                 q_groups=1,
                 q_mixed_fp16=False,
                 q_change_ratio=0.01,
                 q_type=0,
                 q_rounding=0,
                 q_verbose=False,
                 q_eigenvalue=False,
                 use_quantizer_kernel=False,
                 layer_num=0):

        self.q_groups = q_groups
        self.q_mixed_fp16 = q_mixed_fp16
        self.q_change_ratio = q_change_ratio
        self.q_type = q_type
        self.qsteps = 0
        self.quantize_real_ratio = 1.000
        self.q_verbose = q_verbose
        self.q_eigenvalue = q_eigenvalue
        self.use_quantizer_kernel = use_quantizer_kernel
        self.q_rounding = q_rounding
        self.layer_num = layer_num

    def any_precision_switch(self):
        # Temporary disabled functionality
        if self.layer_num == 0:
            return True
        result = False
        for index in range(self.layer_num):
            if self.q_start_bits[index] != self.q_target_bits:
                next_step = self.qsteps + (
                    TWO_D_PARAMS * (self.layer_num if self.layer_num != 0 else 1))
                if next_step >= self.q_period[index]:
                    result = True
        return result

    def quantize(self,
                 parameter_group,
                 overflow,
                 eigenvalue_enabled,
                 block_eigenvalue={}):

        if overflow and not eigenvalue_enabled:
            return

        self.step()

        self.update_fp16_ratio()

        for i in range(len(parameter_group)):
            for p in parameter_group[i]:
                if len(p.size()) > 1 and hasattr(p, "start_bits") and p.start_bits:
                    param_id = id(p)
                    if block_eigenvalue is None:
                        eigenvalue, layer_id = None, 0
                    else:
                        eigenvalue, layer_id = block_eigenvalue[param_id] if param_id in block_eigenvalue else (None, 0)
                    if eigenvalue is not None:
                        factor = 1 + math.floor(eigenvalue * 4)
                        p.data = self.compute_quantization(p.data, layer_id, factor)
                    else:
                        p.data = self.compute_quantization(p, layer_id)

    def step(self):
        self.qsteps += 1

    def quantize_highbit(self, inputs, num_bits):

        q_range = 2**num_bits
        input_flat = inputs.reshape(self.q_groups, -1)
        g_min = input_flat.amin(dim=-1, keepdim=True)
        g_max = input_flat.amax(dim=-1, keepdim=True)

        # Random number generator (Uniform)
<<<<<<< HEAD
        p = accel_runtime.FloatTensor(input_flat.size(),
                                      device=input_flat.device).uniform_()
        p = torch.split(p, p.size(0) // self.q_groups)
        add_s = torch.zeros_like(input_flat)
        add_s = torch.split(add_s, add_s.size(0) // self.q_groups)

        scale = [q_range / (2 * max(g.max(), g.min().abs())) for g in input_g]
        # Quantize with INT rounding
        input_flat = [(g * s).int().float() / s for (g, s) in zip(input_g, scale)]
        # Compute the error
        error = [((g - q).abs() / s) for (g, s, q) in zip(input_g, scale, input_flat)]
        # Stochastic Rounding
        add_s = [
            a_s.masked_fill_(pg < err_g,
                             1 / s) for (a_s,
                                         pg,
                                         err_g,
                                         s) in zip(add_s,
                                                   p,
                                                   error,
                                                   scale)
        ]
        add_s = [
            a_s * (g > 0).float() - a_s * (g < 0).float() for a_s,
            g in zip(add_s,
                     input_flat)
        ]
        input_flat = [((q + a_s) * s).clamp(-(q_range >> 1),
                                            (q_range >> 1) - 1) / s for q,
                      a_s,
                      s in zip(input_flat,
                               add_s,
                               scale)]
        return input_flat
=======
        if self.q_rounding == 'nearest':
            p = 0.
        else:
            p = input_flat.new(input_flat.shape).uniform_(-0.5, 0.5)

        if self.q_type == 'symmetric':
            scale = 2 * torch.max(torch.abs(g_min), torch.abs(g_max)) / q_range
            zero_point = 0.
            input_flat = (input_flat / scale + p).round().clamp(
                -(q_range >> 1),
                (q_range >> 1) - 1) * scale
        elif self.q_type == 'asymmetric':
            scale = (g_max - g_min) / q_range
            zero_point = (g_min / scale).round() * scale
            input_flat = ((input_flat - zero_point) / scale + p).round().clamp(
                0,
                (q_range - 1)) * scale + zero_point
        output = input_flat.reshape(inputs.shape).contiguous()
        return output

    def quantize_tenary(self, inputs):
        input_flat = inputs.reshape(self.q_groups, -1)
        n = input_flat.shape[1]
        m = input_flat.norm(p=1, dim=1).div(n)
        thres = (0.7 * m).view(-1, 1)  #.expand_as(input_flat)
        pos = (input_flat > thres).type(inputs.type())
        neg = (input_flat < -thres).type(inputs.type())
        mask = (input_flat.abs() > thres).type(inputs.type())
        alpha = ((mask * input_flat).abs().sum(dim=1) / mask.sum(dim=1)).view(-1, 1)
        output = alpha * pos - alpha * neg
        output = output.reshape(inputs.shape).contiguous()
        return output

    def quantize_binary(self, inputs):
        input_flat = inputs.reshape(self.q_groups, -1)
        n = input_flat.shape[1]
        m = input_flat.norm(p=1, dim=1, keepdim=True).div(n)
        output = input_flat.sign().mul(m)
        output = output.reshape(inputs.shape).contiguous()
        return output
>>>>>>> 0f5c2012

    def mixed_fp16_quantize(self, input, input_q, index):
        if self.q_mixed_fp16 and self.q_start_bits[index] >= (self.q_target_bits - 1):
            input_q = input * self.quantize_real_ratio + (
                1 - self.quantize_real_ratio) * input_q
            return input_q
        return input_q

    def compute_quantization(self, input, index=0, factor=1):
        # fixing the quantization bits based on the training steps
        # when reducing 1 bit at each period, we increase the period
        # to go slowly toward the target quantization bits
        # the period and starting bit can be configured

        if input.start_bits != input.target_bits:
            if self.qsteps >= input.q_period:
                self.quantize_real_ratio = 1.0
                input.q_period <<= 1
                input.q_period *= factor
                input.start_bits -= 1
                if self.q_verbose:
                    logger.info(
                        f'Quantization settings: current bit-precision = {input.start_bits}, step = {self.qsteps}, quantization period = {input.q_period}, index = {index}'
                    )
        assert (input.start_bits >= input.target_bits), \
            'Quantization bit is lower than target precision bits!'

        if self.use_quantizer_kernel:
            if input.start_bits <= 2:
                raise ValueError(
                    'Quantization bit is too low, please do it without quantization kernel!'
                )
            input_q = ds_quantizer(
                input.data.clone(),
                self.q_groups,
                input.start_bits,
                asym=False if self.q_type == 'symmetric' else True,
                sr=False if self.q_rounding == 'nearest_neighbor' else True)
        else:
            if input.start_bits >= 3:
                input_flat = self.quantize_highbit(input.data, input.start_bits)
            elif input.start_bits == 2:
                assert self.q_type == 'symmetric', 'Quantization type is not symmetric!'
                assert self.q_rounding == 'nearest', 'Quantization rounding is not nearest_neighbor!'
                input_flat = self.quantize_tenary(input.data)
            elif input.start_bits == 1:
                assert self.q_type == 'symmetric', 'Quantization type is not symmetric!'
                assert self.q_rounding == 'nearest', 'Quantization rounding is not nearest_neighbor!'
                input_flat = self.quantize_binary(input.data)
        if self.use_quantizer_kernel:
            return self.mixed_fp16_quantize(input.data, input_q, index)
        else:
            if self.q_mixed_fp16 and input.start_bits >= input.target_bits - 1:
                input_flat = self.quantize_real_ratio * input.data + \
                              (1 - self.quantize_real_ratio) * input_flat
            return input_flat

    def update_fp16_ratio(self):
        if self.q_mixed_fp16:
            if self.quantize_real_ratio > 0:
                self.quantize_real_ratio -= self.q_change_ratio
            else:
                self.quantize_real_ratio = 0.000<|MERGE_RESOLUTION|>--- conflicted
+++ resolved
@@ -82,42 +82,6 @@
         g_max = input_flat.amax(dim=-1, keepdim=True)
 
         # Random number generator (Uniform)
-<<<<<<< HEAD
-        p = accel_runtime.FloatTensor(input_flat.size(),
-                                      device=input_flat.device).uniform_()
-        p = torch.split(p, p.size(0) // self.q_groups)
-        add_s = torch.zeros_like(input_flat)
-        add_s = torch.split(add_s, add_s.size(0) // self.q_groups)
-
-        scale = [q_range / (2 * max(g.max(), g.min().abs())) for g in input_g]
-        # Quantize with INT rounding
-        input_flat = [(g * s).int().float() / s for (g, s) in zip(input_g, scale)]
-        # Compute the error
-        error = [((g - q).abs() / s) for (g, s, q) in zip(input_g, scale, input_flat)]
-        # Stochastic Rounding
-        add_s = [
-            a_s.masked_fill_(pg < err_g,
-                             1 / s) for (a_s,
-                                         pg,
-                                         err_g,
-                                         s) in zip(add_s,
-                                                   p,
-                                                   error,
-                                                   scale)
-        ]
-        add_s = [
-            a_s * (g > 0).float() - a_s * (g < 0).float() for a_s,
-            g in zip(add_s,
-                     input_flat)
-        ]
-        input_flat = [((q + a_s) * s).clamp(-(q_range >> 1),
-                                            (q_range >> 1) - 1) / s for q,
-                      a_s,
-                      s in zip(input_flat,
-                               add_s,
-                               scale)]
-        return input_flat
-=======
         if self.q_rounding == 'nearest':
             p = 0.
         else:
@@ -158,7 +122,6 @@
         output = input_flat.sign().mul(m)
         output = output.reshape(inputs.shape).contiguous()
         return output
->>>>>>> 0f5c2012
 
     def mixed_fp16_quantize(self, input, input_q, index):
         if self.q_mixed_fp16 and self.q_start_bits[index] >= (self.q_target_bits - 1):
