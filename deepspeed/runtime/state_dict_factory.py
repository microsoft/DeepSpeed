'''
Copyright 2020 The Microsoft DeepSpeed Team
'''

import torch
import os
import copy
import collections
import json
from abc import ABC, abstractmethod

from deepspeed.utils import logger
from deepspeed.runtime.checkpoint_engine.checkpoint_engine import CheckpointEngine

from .weight_quantizer import WeightQuantization

AUTO_MODULE_KEY = 'auto'


class SDLoaderFactory:
    @staticmethod
    def get_sd_loader_json(json_file, checkpoint_engine):
        with open(json_file) as f:
            data = json.load(f)
            sd_type = data['type']
            ckpt_list = data['checkpoints']
            version = data['version']
<<<<<<< HEAD
            return SDLoaderFactory.get_sd_loader(ckpt_list,
                                                 checkpoint_engine,
                                                 sd_type,
                                                 version)
=======
            if 'BLOOM' in sd_type or 'Bloom' in sd_type:
                return ckpt_list
            return SDLoaderFactory.get_sd_loader(ckpt_list, sd_type, version)
>>>>>>> 81ccd07a

    @staticmethod
    def get_sd_loader(ckpt_list, checkpoint_engine, sd_type='Megatron', version=None):
        if sd_type == 'Megatron':
            return MegatronSDLoader(ckpt_list, version, checkpoint_engine)
        else:
            assert False, '{} checkpoint type is not supported'.format(sd_type)


class SDLoaderBase(ABC):
    def __init__(self, ckpt_list, version, checkpoint_engine):
        self.module_key = None
        self.ckpt_list = ckpt_list
        self.version = version
        self.checkpoint_engine = CheckpointEngine(
        ) if checkpoint_engine is None else checkpoint_engine
        self.check_ckpt_list()

    def load(self,
             mp_world_size,
             mp_rank,
             module_key=AUTO_MODULE_KEY,
             is_pipe_parallel=False,
             quantize=False,
             quantize_bits=8,
             quantize_groups=64,
             mlp_extra_grouping=True):
        self.module_key = module_key
        num_ckpt = len(self.ckpt_list)
        idx = mp_rank * num_ckpt // mp_world_size
        """ We have multiple cases to handle here for both training and inference:
            1. PipeModule loading mp_rank_*.pt files, is_pipe_parallel=True, module_key is not None
                a. if no mp_size/pp_size resizing occurs, for both training & inference, loading
                   the mp_rank related checkpoint directly.
                b. if has mp_size/pp_size resizing, only Megatron model inference is supported,
                   in this case each mp_rank_*.pt have same content, we will load the first checkpoint
                   file (idx=0), to avoid idx exceeding file list boundary.

            2. PipeModule loading layer_*.pt files, is_pipe_parallel=True, module_key is None
                a. if no mp_size resizing occurs, for both training & inference, loading
                   the mp_rank related checkpoint directly.
                b. if has mp_size resizing, only Megatron model inference is supported,
                   checkpoint file(s) will be merged/split according to mp_rank, mp_world_size and
                   checkpoint file list.

            3. Non-PipeModule loading mp_rank_*.pt files, is_pipe_parallel=False
                Same with case (2).
        """
        if is_pipe_parallel and module_key is not None and mp_world_size != num_ckpt:
            mp_world_size = num_ckpt
            idx = 0

        load_path = self.ckpt_list[idx]

        merge_count = 1
        if num_ckpt == mp_world_size:
            assert os.path.exists(load_path)
            #logger.info(f'rank: {mp_rank} loading checkpoint: {load_path}')
            sd = self.checkpoint_engine.load(load_path, map_location=lambda storage, \
                loc: storage)

            if quantize:
                quantizer = WeightQuantization(mlp_extra_grouping=mlp_extra_grouping,
                                               mp_size=mp_world_size)
                sd_module, all_scales = quantizer.sd_quantize_megatron(self.get_module(sd), quantize_bits, quantize_groups)
                self.set_module(sd, sd_module)
            else:
                all_scales = None
        elif num_ckpt > mp_world_size:
            sd, all_scales, merge_count = self.merge_state_dict(mp_world_size, mp_rank, quantize, \
                quantize_bits, quantize_groups, mlp_extra_grouping)
        else:
            sd, all_scales = self.split_state_dict(mp_world_size, mp_rank, quantize, quantize_bits, \
                quantize_groups, mlp_extra_grouping)
        return load_path, sd, (all_scales, merge_count)

    def get_merge_state_dicts(self, mp_world_size, mp_rank):
        num_ckpt = len(self.ckpt_list)
        assert num_ckpt % mp_world_size == 0, 'Invalid checkpoints and world size for sd merge'

        num_to_merge = num_ckpt // mp_world_size
        ckpt_list = [
            self.ckpt_list[i] for i in range(num_to_merge * mp_rank,
                                             num_to_merge * (mp_rank + 1))
        ]

        logger.info(f"mp_rank: {mp_rank}, ckpt_list: {ckpt_list}")
        sd_list = [
            self.checkpoint_engine.load(ckpt,
                                        map_location=lambda storage,
                                        loc: storage) for ckpt in ckpt_list
        ]
        return sd_list

    def get_split_state_dict(self, mp_world_size, mp_rank):
        num_ckpt = len(self.ckpt_list)
        assert mp_world_size % num_ckpt == 0, 'Invalid checkpoints and world size for sd split'

        num_to_split = mp_world_size // num_ckpt
        ckpt_index = mp_rank // num_to_split
        ckpt_offset = mp_rank % num_to_split

        logger.info(
            f"mp_rank: {mp_rank}, ckpt_list: {self.ckpt_list[ckpt_index]}, offset: {ckpt_offset}"
        )

        sd = self.checkpoint_engine.load(self.ckpt_list[ckpt_index],
                                         map_location=lambda storage,
                                         loc: storage)

        return sd, num_to_split, ckpt_offset

    def _choose_module_key(self, sd):
        assert not ('module' in sd and 'model' in sd), "checkpoint has both 'model' and 'module' keys, not sure how to proceed"
        assert 'module' in sd or 'model' in sd, "checkpoint contains neither 'model' or 'module' keys, not sure how to proceed"
        if 'module' in sd:
            return 'module'
        elif 'model' in sd:
            return 'model'

    def get_module(self, sd):
        if self.module_key is None:
            return sd
        elif self.module_key == AUTO_MODULE_KEY:
            return sd[self._choose_module_key(sd)]
        else:
            return sd[self.module_key]

    def set_module(self, sd, module):
        if self.module_key is None:
            sd = module
        elif self.module_key == AUTO_MODULE_KEY:
            sd[self._choose_module_key(sd)] = module
        else:
            sd[self.module_key] = module
        return sd

    def check_ckpt_list(self):
        #logger.info(f'checkpoint file list: {self.ckpt_list}')
        assert len(self.ckpt_list) > 0

        sd = self.checkpoint_engine.load(self.ckpt_list[0],
                                         map_location=lambda storage,
                                         loc: storage)

        # check checkpoint count is same with saved mp_world_size
        if 'mp_world_size' in sd.keys():
            assert len(self.ckpt_list) == sd['mp_world_size'], f"checkpoint count {len(self.ckpt_list)} is different from saved mp_world_size {sd['mp_world_size']}"

    @abstractmethod
    def merge_state_dict(self,
                         mp_world_size,
                         mp_rank,
                         quantize,
                         quantize_bits,
                         groups,
                         mlp_extra_grouping):
        pass

    @abstractmethod
    def split_state_dict(self,
                         mp_world_size,
                         mp_rank,
                         quantize,
                         quantize_bits,
                         groups,
                         mlp_extra_grouping):
        pass

    @abstractmethod
    def sanity_check(self, ckpt_file_name):
        pass


class MegatronSDLoader(SDLoaderBase):
    def __init__(self, ckpt_list, version, checkpoint_engine):
        super().__init__(ckpt_list, version, checkpoint_engine)
        """
        ## Q/K/V data need special processing
        key: transformer.layers.0.attention.query_key_value.weight, shape: torch.Size([3192, 4256])
        key: transformer.layers.0.attention.query_key_value.bias, shape: torch.Size([3192])

        ## merge or split on axis=0
        key: word_embeddings.weight, shape: torch.Size([12672, 4256])
        key: transformer.layers.0.mlp.dense_h_to_4h.bias, shape: torch.Size([4256])
        key: transformer.layers.0.mlp.dense_h_to_4h.weight, shape: torch.Size([4256, 4256])

        ## merge or split on axis=1
        key: transformer.layers.0.attention.dense.weight, shape: torch.Size([4256, 1064])
        key: transformer.layers.0.mlp.dense_4h_to_h.weight, shape: torch.Size([4256, 4256])

        ## no change required
        key: transformer.layers.0.mlp.dense_4h_to_h.bias, shape: torch.Size([4256])
        key: transformer.final_layernorm.weight, shape: torch.Size([4256])
        key: transformer.final_layernorm.bias, shape: torch.Size([4256])
        key: transformer.layers.0.attention.dense.bias, shape: torch.Size([4256])
        key: transformer.layers.0.post_attention_layernorm.weight, shape: torch.Size([4256])
        key: transformer.layers.0.post_attention_layernorm.bias, shape: torch.Size([4256])
        key: transformer.layers.0.input_layernorm.weight, shape: torch.Size([4256])
        key: transformer.layers.0.input_layernorm.bias, shape: torch.Size([4256])
        key: position_embeddings.weight, shape: torch.Size([1024, 4256])
        """

    def merge_query_key_value(self, param_list, ckpt_ver):
        """
        Up to now we found 3 Q/K/V parameter formats in different Megatron checkpoint versions:

        1. version 0, there is no version information saved in checkpoint.
            format: [(3 * np * hn), h]
        2. version 1.0
            format: [(np * hn * 3), h]
        3. version 2.0
            format: [(np * 3 * hn), h]

        h: hidden size
        n: number of attention heads
        p: number of model parallel partitions
        np: n/p
        hn: h/n
        """

        new_qkv = None
        if ckpt_ver == 0:
            # [(3 * np * hn), h]
            assert param_list[0].shape[0] % 3 == 0
            size_qkv = param_list[0].shape[0] // 3
            split_tensors = [torch.split(param, size_qkv, dim=0) for param in param_list]

            tensors = []
            for i in range(3):
                tensor_tuple = [t[i] for t in split_tensors]
                tensors.append(torch.cat(tensor_tuple, axis=0))
            new_qkv = torch.cat(tensors, axis=0)
        elif ckpt_ver == 1.0 or ckpt_ver == 2.0:
            # [(np * hn * 3), h] or [(np * 3 * hn), h]
            new_qkv = torch.cat(param_list, axis=0)
        else:
            assert False, f'checkpoint version: {ckpt_ver} is not supported'

        return new_qkv

    def split_query_key_value(self, param, num_to_split, offset, ckpt_ver):
        """
        Up to now we found 3 Q/K/V parameter formats in different Megatron checkpoint versions:

        1. version 0, there is no version information saved in checkpoint.
            format: [(3 * np * hn), h]
        2. version 1.0
            format: [(np * hn * 3), h]
        3. version 2.0
            format: [(np * 3 * hn), h]

        h: hidden size
        n: number of attention heads
        p: number of model parallel partitions
        np: n/p
        hn: h/n
        """

        new_qkv = None
        if ckpt_ver == 0:
            # [(3 * np * hn), h]
            assert param.shape[0] % 3 == 0
            size_qkv = param.shape[0] // 3
            split_tensors = torch.split(param, size_qkv, dim=0)

            assert split_tensors[0].shape[0] % num_to_split == 0
            split_size = split_tensors[0].shape[0] // num_to_split

            tensors = []
            for i in range(3):
                tensors.append(torch.split(split_tensors[i], split_size, dim=0)[offset])
            new_qkv = torch.cat(tensors, axis=0)
        elif ckpt_ver == 1.0 or ckpt_ver == 2.0:
            # [(np * hn * 3), h] or [(np * 3 * hn), h]
            assert param.shape[0] % num_to_split == 0
            size_qkv = param.shape[0] // num_to_split
            split_tensors = torch.split(param, size_qkv, dim=0)
            new_qkv = split_tensors[offset]
        else:
            assert False, f'checkpoint version: {ckpt_ver} is not supported'

        return new_qkv

    def merge_state_dict(self,
                         mp_world_size,
                         mp_rank,
                         quantize=False,
                         quantize_bits=8,
                         groups=64,
                         mlp_extra_grouping=True):
        self.sanity_check(self.ckpt_list[0])

        sd_list = self.get_merge_state_dicts(mp_world_size, mp_rank)
        ds_sd = copy.deepcopy(sd_list[0])
        new_client_sd = collections.OrderedDict()

        client_sd_list = [self.get_module(sd) for sd in sd_list]
        keys = client_sd_list[0].keys()

        ckpt_ver = self.get_checkpoint_version(ds_sd)
        logger.info(f"checkpoint version: {ckpt_ver}")
        if quantize:
            quantizer = WeightQuantization(mlp_extra_grouping=mlp_extra_grouping,
                                           mp_size=mp_world_size)

        for key in keys:
            value_list = [sd[key] for sd in client_sd_list]

            if "attention.dense.weight" in key or "mlp.dense_4h_to_h.weight" in key:
                if quantize:
                    value_list = quantizer.Quantize(value_list,
                                                    quantize_bits,
                                                    groups,
                                                    key=key,
                                                    merge_dim=1)
                new_client_sd[key] = torch.cat(value_list, axis=1)
            elif "attention.query_key_value" in key:
                if quantize and "attention.query_key_value.weight" in key:
                    value_list = quantizer.Quantize(value_list,
                                                    quantize_bits,
                                                    groups,
                                                    key=key)
                    new_client_sd[key] = torch.cat(value_list, axis=0)
                else:
                    if quantize:
                        new_client_sd[key] = torch.cat(value_list, axis=0)
                    else:
                        new_client_sd[key] = self.merge_query_key_value(
                            value_list,
                            ckpt_ver)
            elif "mlp.dense_h_to_4h.weight" in key or "word_embeddings.weight" in key or "mlp.dense_h_to_4h.bias" in key:
                if quantize and "mlp.dense_h_to_4h.weight" in key:
                    value_list = quantizer.Quantize(value_list,
                                                    quantize_bits,
                                                    groups,
                                                    key=key)
                new_client_sd[key] = torch.cat(value_list, axis=0)
            else:
                new_client_sd[key] = value_list[0]
        if quantize:
            all_scales = quantizer.merge_scales()
        ds_sd = self.set_module(ds_sd, new_client_sd)

        return ds_sd, (all_scales if quantize else None), len(client_sd_list)

    def split_state_dict(self,
                         mp_world_size,
                         mp_rank,
                         quantize=False,
                         quantize_bits=8,
                         groups=64,
                         mlp_extra_grouping=True):
        #self.sanity_check(self.ckpt_list[0])

        sd, num_to_split, ckpt_offset = self.get_split_state_dict(mp_world_size, mp_rank)
        ds_sd = copy.deepcopy(sd)
        new_client_sd = collections.OrderedDict()

        client_sd = self.get_module(sd)

        ckpt_ver = self.get_checkpoint_version(ds_sd)
        logger.info(f"checkpoint version: {ckpt_ver}")

        if quantize:
            quantizer = WeightQuantization(mlp_extra_grouping=mlp_extra_grouping,
                                           mp_size=mp_world_size)

        for key in client_sd.keys():
            value = client_sd[key]

            if "attention.dense.weight" in key or "mlp.dense_4h_to_h.weight" in key:
                assert value.shape[1] % num_to_split == 0
                split_size = value.shape[1] // num_to_split
                if quantize:
                    q_vals = quantizer.Quantize([value], quantize_bits, groups, key)
                    value = q_vals[0]
                new_client_sd[key] = torch.split(value, split_size, dim=1)[ckpt_offset]
            elif "attention.query_key_value" in key:
                if quantize and "attention.query_key_value.weight" in key:
                    q_vals = quantizer.Quantize([value], quantize_bits, groups, key)
                    value = q_vals[0]
                new_client_sd[key] = self.split_query_key_value(
                    value,
                    num_to_split,
                    ckpt_offset,
                    ckpt_ver)
            elif "mlp.dense_h_to_4h.weight" in key or "word_embeddings.weight" in key or "mlp.dense_h_to_4h.bias" in key or "final_linear.weight" in key:
                assert value.shape[0] % num_to_split == 0
                split_size = value.shape[0] // num_to_split
                if quantize and "mlp.dense_h_to_4h.weight" in key:
                    q_vals = quantizer.Quantize([value], quantize_bits, groups, key)
                    value = q_vals[0]
                new_client_sd[key] = torch.split(value, split_size, dim=0)[ckpt_offset]
            else:
                new_client_sd[key] = value

        if quantize:
            all_scales = quantizer.merge_scales_split(num_to_split)

        ds_sd = self.set_module(ds_sd, new_client_sd)

        return ds_sd, (all_scales if quantize else None)

    def sanity_check(self, ckpt_file_name):
        keys_to_check = [
            "attention.dense.weight",
            "mlp.dense_4h_to_h.weight",
            "attention.query_key_value",
            "mlp.dense_h_to_4h.weight",
            "mlp.dense_h_to_4h.bias"
        ]

        sd = self.checkpoint_engine.load(ckpt_file_name,
                                         map_location=lambda storage,
                                         loc: storage)

        # partial_key is a sub-string of one key in the sd
        def check_key_exist(partial_key, sd):
            keys = sd.keys()
            found = False
            for k in keys:
                if partial_key in k:
                    found = True
                    break
            return found

        for key in keys_to_check:
            assert check_key_exist(key, self.get_module(sd)), f'key: {key} is not found in the checkpoint {ckpt_file_name}'

    def get_checkpoint_version(self, state_dict):
        # Use 0 if version info doesn't exist
        return self.version if self.version is not None else state_dict.get(
            'checkpoint_version',
            0)<|MERGE_RESOLUTION|>--- conflicted
+++ resolved
@@ -25,16 +25,12 @@
             sd_type = data['type']
             ckpt_list = data['checkpoints']
             version = data['version']
-<<<<<<< HEAD
+            if 'BLOOM' in sd_type or 'Bloom' in sd_type:
+                return ckpt_list
             return SDLoaderFactory.get_sd_loader(ckpt_list,
                                                  checkpoint_engine,
                                                  sd_type,
                                                  version)
-=======
-            if 'BLOOM' in sd_type or 'Bloom' in sd_type:
-                return ckpt_list
-            return SDLoaderFactory.get_sd_loader(ckpt_list, sd_type, version)
->>>>>>> 81ccd07a
 
     @staticmethod
     def get_sd_loader(ckpt_list, checkpoint_engine, sd_type='Megatron', version=None):
