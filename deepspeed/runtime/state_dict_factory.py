'''
Copyright 2020 The Microsoft DeepSpeed Team
'''

import torch
import os
import copy
import collections
import json
from abc import ABC, abstractmethod

from deepspeed.utils import logger
from deepspeed.runtime.checkpoint_engine.torch_checkpoint_engine import TorchCheckpointEngine

from .weight_quantizer import WeightQuantization

AUTO_MODULE_KEY = 'auto'


class SDLoaderFactory:
    @staticmethod
    def get_sd_loader_json(json_file, checkpoint_engine):
        with open(json_file) as f:
            data = json.load(f)
            sd_type = data['type']
            ckpt_list = data['checkpoints']
            version = data['version']
            ckpt_type = 'pp'
            if 'parallelization' in data:
                ckpt_type = data['parallelization']
            mp_size = 0
            if 'mp_size' in data:
                mp_size = data['mp_size']
            if 'BLOOM' in sd_type or 'Bloom' in sd_type:
<<<<<<< HEAD
                return ckpt_list, ckpt_type, sd_type, mp_size
            return SDLoaderFactory.get_sd_loader(ckpt_list, sd_type, version)
=======
                return ckpt_list
            return SDLoaderFactory.get_sd_loader(ckpt_list,
                                                 checkpoint_engine,
                                                 sd_type,
                                                 version)
>>>>>>> 66d29b0a

    @staticmethod
    def get_sd_loader(ckpt_list, checkpoint_engine, sd_type='Megatron', version=None):
        if sd_type == 'Megatron':
            return MegatronSDLoader(ckpt_list, version, checkpoint_engine)
        else:
            assert False, '{} checkpoint type is not supported'.format(sd_type)


class SDLoaderBase(ABC):
    def __init__(self, ckpt_list, version, checkpoint_engine):
        self.module_key = None
        self.ckpt_list = ckpt_list
        self.version = version
        self.checkpoint_engine = TorchCheckpointEngine(
        ) if checkpoint_engine is None else checkpoint_engine
        self.check_ckpt_list()

    def load(self,
             mp_world_size,
             mp_rank,
             module_key=AUTO_MODULE_KEY,
             is_pipe_parallel=False,
             quantize=False,
             quantize_bits=8,
             quantize_groups=64,
             mlp_extra_grouping=True):
        self.module_key = module_key
        num_ckpt = len(self.ckpt_list)
        idx = mp_rank * num_ckpt // mp_world_size
        """ We have multiple cases to handle here for both training and inference:
            1. PipeModule loading mp_rank_*.pt files, is_pipe_parallel=True, module_key is not None
                a. if no mp_size/pp_size resizing occurs, for both training & inference, loading
                   the mp_rank related checkpoint directly.
                b. if has mp_size/pp_size resizing, only Megatron model inference is supported,
                   in this case each mp_rank_*.pt have same content, we will load the first checkpoint
                   file (idx=0), to avoid idx exceeding file list boundary.

            2. PipeModule loading layer_*.pt files, is_pipe_parallel=True, module_key is None
                a. if no mp_size resizing occurs, for both training & inference, loading
                   the mp_rank related checkpoint directly.
                b. if has mp_size resizing, only Megatron model inference is supported,
                   checkpoint file(s) will be merged/split according to mp_rank, mp_world_size and
                   checkpoint file list.

            3. Non-PipeModule loading mp_rank_*.pt files, is_pipe_parallel=False
                Same with case (2).
        """
        if is_pipe_parallel and module_key is not None and mp_world_size != num_ckpt:
            mp_world_size = num_ckpt
            idx = 0

        load_path = self.ckpt_list[idx]

        merge_count = 1
        if num_ckpt == mp_world_size:
            assert os.path.exists(load_path)
            #logger.info(f'rank: {mp_rank} loading checkpoint: {load_path}')
            sd = self.checkpoint_engine.load(load_path, map_location=lambda storage, \
                loc: storage)

            if quantize:
                quantizer = WeightQuantization(mlp_extra_grouping=mlp_extra_grouping,
                                               mp_size=mp_world_size)
                sd_module, all_scales = quantizer.sd_quantize_megatron(self.get_module(sd), quantize_bits, quantize_groups)
                self.set_module(sd, sd_module)
            else:
                all_scales = None
        elif num_ckpt > mp_world_size:
            sd, all_scales, merge_count = self.merge_state_dict(mp_world_size, mp_rank, quantize, \
                quantize_bits, quantize_groups, mlp_extra_grouping)
        else:
            sd, all_scales = self.split_state_dict(mp_world_size, mp_rank, quantize, quantize_bits, \
                quantize_groups, mlp_extra_grouping)
        return load_path, sd, (all_scales, merge_count)

    def get_merge_state_dicts(self, mp_world_size, mp_rank):
        num_ckpt = len(self.ckpt_list)
        assert num_ckpt % mp_world_size == 0, 'Invalid checkpoints and world size for sd merge'

        num_to_merge = num_ckpt // mp_world_size
        ckpt_list = [
            self.ckpt_list[i] for i in range(num_to_merge * mp_rank,
                                             num_to_merge * (mp_rank + 1))
        ]

        logger.info(f"mp_rank: {mp_rank}, ckpt_list: {ckpt_list}")
        sd_list = [
            self.checkpoint_engine.load(ckpt,
                                        map_location=lambda storage,
                                        loc: storage) for ckpt in ckpt_list
        ]
        return sd_list

    def get_split_state_dict(self, mp_world_size, mp_rank):
        num_ckpt = len(self.ckpt_list)
        assert mp_world_size % num_ckpt == 0, 'Invalid checkpoints and world size for sd split'

        num_to_split = mp_world_size // num_ckpt
        ckpt_index = mp_rank // num_to_split
        ckpt_offset = mp_rank % num_to_split

        logger.info(
            f"mp_rank: {mp_rank}, ckpt_list: {self.ckpt_list[ckpt_index]}, offset: {ckpt_offset}"
        )

        sd = self.checkpoint_engine.load(self.ckpt_list[ckpt_index],
                                         map_location=lambda storage,
                                         loc: storage)

        return sd, num_to_split, ckpt_offset

    def _choose_module_key(self, sd):
        assert not ('module' in sd and 'model' in sd), "checkpoint has both 'model' and 'module' keys, not sure how to proceed"
        assert 'module' in sd or 'model' in sd, "checkpoint contains neither 'model' or 'module' keys, not sure how to proceed"
        if 'module' in sd:
            return 'module'
        elif 'model' in sd:
            return 'model'

    def get_module(self, sd):
        if self.module_key is None:
            return sd
        elif self.module_key == AUTO_MODULE_KEY:
            return sd[self._choose_module_key(sd)]
        else:
            return sd[self.module_key]

    def set_module(self, sd, module):
        if self.module_key is None:
            sd = module
        elif self.module_key == AUTO_MODULE_KEY:
            sd[self._choose_module_key(sd)] = module
        else:
            sd[self.module_key] = module
        return sd

    def check_ckpt_list(self):
        #logger.info(f'checkpoint file list: {self.ckpt_list}')
        assert len(self.ckpt_list) > 0

        sd = self.checkpoint_engine.load(self.ckpt_list[0],
                                         map_location=lambda storage,
                                         loc: storage)

        # check checkpoint count is same with saved mp_world_size
        if 'mp_world_size' in sd.keys():
            assert len(self.ckpt_list) == sd['mp_world_size'], f"checkpoint count {len(self.ckpt_list)} is different from saved mp_world_size {sd['mp_world_size']}"

    @abstractmethod
    def merge_state_dict(self,
                         mp_world_size,
                         mp_rank,
                         quantize,
                         quantize_bits,
                         groups,
                         mlp_extra_grouping):
        pass

    @abstractmethod
    def split_state_dict(self,
                         mp_world_size,
                         mp_rank,
                         quantize,
                         quantize_bits,
                         groups,
                         mlp_extra_grouping):
        pass

    @abstractmethod
    def sanity_check(self, ckpt_file_name):
        pass


class MegatronSDLoader(SDLoaderBase):
    def __init__(self, ckpt_list, version, checkpoint_engine):
        super().__init__(ckpt_list, version, checkpoint_engine)
        """
        ## Q/K/V data need special processing
        key: transformer.layers.0.attention.query_key_value.weight, shape: torch.Size([3192, 4256])
        key: transformer.layers.0.attention.query_key_value.bias, shape: torch.Size([3192])

        ## merge or split on axis=0
        key: word_embeddings.weight, shape: torch.Size([12672, 4256])
        key: transformer.layers.0.mlp.dense_h_to_4h.bias, shape: torch.Size([4256])
        key: transformer.layers.0.mlp.dense_h_to_4h.weight, shape: torch.Size([4256, 4256])

        ## merge or split on axis=1
        key: transformer.layers.0.attention.dense.weight, shape: torch.Size([4256, 1064])
        key: transformer.layers.0.mlp.dense_4h_to_h.weight, shape: torch.Size([4256, 4256])

        ## no change required
        key: transformer.layers.0.mlp.dense_4h_to_h.bias, shape: torch.Size([4256])
        key: transformer.final_layernorm.weight, shape: torch.Size([4256])
        key: transformer.final_layernorm.bias, shape: torch.Size([4256])
        key: transformer.layers.0.attention.dense.bias, shape: torch.Size([4256])
        key: transformer.layers.0.post_attention_layernorm.weight, shape: torch.Size([4256])
        key: transformer.layers.0.post_attention_layernorm.bias, shape: torch.Size([4256])
        key: transformer.layers.0.input_layernorm.weight, shape: torch.Size([4256])
        key: transformer.layers.0.input_layernorm.bias, shape: torch.Size([4256])
        key: position_embeddings.weight, shape: torch.Size([1024, 4256])
        """

    def merge_query_key_value(self, param_list, ckpt_ver):
        """
        Up to now we found 3 Q/K/V parameter formats in different Megatron checkpoint versions:

        1. version 0, there is no version information saved in checkpoint.
            format: [(3 * np * hn), h]
        2. version 1.0
            format: [(np * hn * 3), h]
        3. version 2.0
            format: [(np * 3 * hn), h]

        h: hidden size
        n: number of attention heads
        p: number of model parallel partitions
        np: n/p
        hn: h/n
        """

        new_qkv = None
        if ckpt_ver == 0:
            # [(3 * np * hn), h]
            assert param_list[0].shape[0] % 3 == 0
            size_qkv = param_list[0].shape[0] // 3
            split_tensors = [torch.split(param, size_qkv, dim=0) for param in param_list]

            tensors = []
            for i in range(3):
                tensor_tuple = [t[i] for t in split_tensors]
                tensors.append(torch.cat(tensor_tuple, axis=0))
            new_qkv = torch.cat(tensors, axis=0)
        elif ckpt_ver == 1.0 or ckpt_ver == 2.0:
            # [(np * hn * 3), h] or [(np * 3 * hn), h]
            new_qkv = torch.cat(param_list, axis=0)
        else:
            assert False, f'checkpoint version: {ckpt_ver} is not supported'

        return new_qkv

    def split_query_key_value(self, param, num_to_split, offset, ckpt_ver):
        """
        Up to now we found 3 Q/K/V parameter formats in different Megatron checkpoint versions:

        1. version 0, there is no version information saved in checkpoint.
            format: [(3 * np * hn), h]
        2. version 1.0
            format: [(np * hn * 3), h]
        3. version 2.0
            format: [(np * 3 * hn), h]

        h: hidden size
        n: number of attention heads
        p: number of model parallel partitions
        np: n/p
        hn: h/n
        """

        new_qkv = None
        if ckpt_ver == 0:
            # [(3 * np * hn), h]
            assert param.shape[0] % 3 == 0
            size_qkv = param.shape[0] // 3
            split_tensors = torch.split(param, size_qkv, dim=0)

            assert split_tensors[0].shape[0] % num_to_split == 0
            split_size = split_tensors[0].shape[0] // num_to_split

            tensors = []
            for i in range(3):
                tensors.append(torch.split(split_tensors[i], split_size, dim=0)[offset])
            new_qkv = torch.cat(tensors, axis=0)
        elif ckpt_ver == 1.0 or ckpt_ver == 2.0:
            # [(np * hn * 3), h] or [(np * 3 * hn), h]
            assert param.shape[0] % num_to_split == 0
            size_qkv = param.shape[0] // num_to_split
            split_tensors = torch.split(param, size_qkv, dim=0)
            new_qkv = split_tensors[offset]
        else:
            assert False, f'checkpoint version: {ckpt_ver} is not supported'

        return new_qkv

    def merge_state_dict(self,
                         mp_world_size,
                         mp_rank,
                         quantize=False,
                         quantize_bits=8,
                         groups=64,
                         mlp_extra_grouping=True):
        self.sanity_check(self.ckpt_list[0])

        sd_list = self.get_merge_state_dicts(mp_world_size, mp_rank)
        ds_sd = copy.deepcopy(sd_list[0])
        new_client_sd = collections.OrderedDict()

        client_sd_list = [self.get_module(sd) for sd in sd_list]
        keys = client_sd_list[0].keys()

        ckpt_ver = self.get_checkpoint_version(ds_sd)
        logger.info(f"checkpoint version: {ckpt_ver}")
        if quantize:
            quantizer = WeightQuantization(mlp_extra_grouping=mlp_extra_grouping,
                                           mp_size=mp_world_size)

        for key in keys:
            value_list = [sd[key] for sd in client_sd_list]

            if "attention.dense.weight" in key or "mlp.dense_4h_to_h.weight" in key:
                if quantize:
                    value_list = quantizer.Quantize(value_list,
                                                    quantize_bits,
                                                    groups,
                                                    key=key,
                                                    merge_dim=1)
                new_client_sd[key] = torch.cat(value_list, axis=1)
            elif "attention.query_key_value" in key:
                if quantize and "attention.query_key_value.weight" in key:
                    value_list = quantizer.Quantize(value_list,
                                                    quantize_bits,
                                                    groups,
                                                    key=key)
                    new_client_sd[key] = torch.cat(value_list, axis=0)
                else:
                    if quantize:
                        new_client_sd[key] = torch.cat(value_list, axis=0)
                    else:
                        new_client_sd[key] = self.merge_query_key_value(
                            value_list,
                            ckpt_ver)
            elif "mlp.dense_h_to_4h.weight" in key or "word_embeddings.weight" in key or "mlp.dense_h_to_4h.bias" in key:
                if quantize and "mlp.dense_h_to_4h.weight" in key:
                    value_list = quantizer.Quantize(value_list,
                                                    quantize_bits,
                                                    groups,
                                                    key=key)
                new_client_sd[key] = torch.cat(value_list, axis=0)
            else:
                new_client_sd[key] = value_list[0]
        if quantize:
            all_scales = quantizer.merge_scales()
        ds_sd = self.set_module(ds_sd, new_client_sd)

        return ds_sd, (all_scales if quantize else None), len(client_sd_list)

    def split_state_dict(self,
                         mp_world_size,
                         mp_rank,
                         quantize=False,
                         quantize_bits=8,
                         groups=64,
                         mlp_extra_grouping=True):
        #self.sanity_check(self.ckpt_list[0])

        sd, num_to_split, ckpt_offset = self.get_split_state_dict(mp_world_size, mp_rank)
        ds_sd = copy.deepcopy(sd)
        new_client_sd = collections.OrderedDict()

        client_sd = self.get_module(sd)

        ckpt_ver = self.get_checkpoint_version(ds_sd)
        logger.info(f"checkpoint version: {ckpt_ver}")

        if quantize:
            quantizer = WeightQuantization(mlp_extra_grouping=mlp_extra_grouping,
                                           mp_size=mp_world_size)

        for key in client_sd.keys():
            value = client_sd[key]

            if "attention.dense.weight" in key or "mlp.dense_4h_to_h.weight" in key:
                assert value.shape[1] % num_to_split == 0
                split_size = value.shape[1] // num_to_split
                if quantize:
                    q_vals = quantizer.Quantize([value], quantize_bits, groups, key)
                    value = q_vals[0]
                new_client_sd[key] = torch.split(value, split_size, dim=1)[ckpt_offset]
            elif "attention.query_key_value" in key:
                if quantize and "attention.query_key_value.weight" in key:
                    q_vals = quantizer.Quantize([value], quantize_bits, groups, key)
                    value = q_vals[0]
                new_client_sd[key] = self.split_query_key_value(
                    value,
                    num_to_split,
                    ckpt_offset,
                    ckpt_ver)
            elif "mlp.dense_h_to_4h.weight" in key or "word_embeddings.weight" in key or "mlp.dense_h_to_4h.bias" in key or "final_linear.weight" in key:
                assert value.shape[0] % num_to_split == 0
                split_size = value.shape[0] // num_to_split
                if quantize and "mlp.dense_h_to_4h.weight" in key:
                    q_vals = quantizer.Quantize([value], quantize_bits, groups, key)
                    value = q_vals[0]
                new_client_sd[key] = torch.split(value, split_size, dim=0)[ckpt_offset]
            else:
                new_client_sd[key] = value

        if quantize:
            all_scales = quantizer.merge_scales_split(num_to_split)

        ds_sd = self.set_module(ds_sd, new_client_sd)

        return ds_sd, (all_scales if quantize else None)

    def sanity_check(self, ckpt_file_name):
        keys_to_check = [
            "attention.dense.weight",
            "mlp.dense_4h_to_h.weight",
            "attention.query_key_value",
            "mlp.dense_h_to_4h.weight",
            "mlp.dense_h_to_4h.bias"
        ]

        sd = self.checkpoint_engine.load(ckpt_file_name,
                                         map_location=lambda storage,
                                         loc: storage)

        # partial_key is a sub-string of one key in the sd
        def check_key_exist(partial_key, sd):
            keys = sd.keys()
            found = False
            for k in keys:
                if partial_key in k:
                    found = True
                    break
            return found

        for key in keys_to_check:
            assert check_key_exist(key, self.get_module(sd)), f'key: {key} is not found in the checkpoint {ckpt_file_name}'

    def get_checkpoint_version(self, state_dict):
        # Use 0 if version info doesn't exist
        return self.version if self.version is not None else state_dict.get(
            'checkpoint_version',
            0)<|MERGE_RESOLUTION|>--- conflicted
+++ resolved
@@ -32,16 +32,11 @@
             if 'mp_size' in data:
                 mp_size = data['mp_size']
             if 'BLOOM' in sd_type or 'Bloom' in sd_type:
-<<<<<<< HEAD
                 return ckpt_list, ckpt_type, sd_type, mp_size
-            return SDLoaderFactory.get_sd_loader(ckpt_list, sd_type, version)
-=======
-                return ckpt_list
             return SDLoaderFactory.get_sd_loader(ckpt_list,
                                                  checkpoint_engine,
                                                  sd_type,
                                                  version)
->>>>>>> 66d29b0a
 
     @staticmethod
     def get_sd_loader(ckpt_list, checkpoint_engine, sd_type='Megatron', version=None):
