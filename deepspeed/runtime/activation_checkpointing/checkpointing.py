'''
Copyright (c) Microsoft Corporation
Licensed under the MIT license.

Use to partition the activations stored for backward propagation
Therefore reduces the memory consumption
Also implements CPU checkpointing and contiguous memory checkpointing
Reduces memory consumption and memory fragmentation

Code for rng checkpointing taken from NVIDIA Megatron-LM mpu/random.py
b886b7bb972afe72bac0f5de4f42a4a7bae8ebef
'''

# Parts of the code here are adapted from PyTorch
# repo: https://github.com/pytorch/pytorch
import copy
import torch
import contextlib
import torch.distributed as dist

from torch import _C
from torch.cuda import _lazy_call, device as device_ctx_manager

from deepspeed.runtime.config import DeepSpeedConfig
from deepspeed.utils import logger
from deepspeed.utils.timer import SynchronizedWallClockTimer as Timers

#DeepSpeed Checkpointing Enabled or Disabled
deepspeed_checkpointing_enabled = False

#MP parameters
mpu = None
mp_rank = None
mp_size = None
mp_group = None

#Model Parameters
num_layers = None

#Checkpointing buffers
contiguous_data_buffers = []
data_offsets = []

contiguous_size_buffers = []
size_offsets = []

timers = None

#optimization flags
PARTITION_ACTIVATIONS = False
PA_TO_CPU = False
CONTIGUOUS_CHECKPOINTING = False
SYNCHRONIZE = False
PROFILE_TIME = False


def see_memory_usage(message, force=False):
    #return
    if not force:
        return
    #dist.barrier()
    if dist.get_rank() == 0:
        logger.info(message)
        logger.info(
            "Memory Allocated %s GigaBytes",
            torch.cuda.memory_allocated() / (1024 * 1024 * 1024),
        )
        logger.info(
            "Max Memory Allocated %s GigaBytes",
            torch.cuda.max_memory_allocated() / (1024 * 1024 * 1024),
        )
        logger.info(
            "Cache Allocated %s GigaBytes",
            torch.cuda.memory_cached() / (1024 * 1024 * 1024),
        )
        logger.info(
            "Max cache Allocated %s GigaBytes",
            torch.cuda.max_memory_cached() / (1024 * 1024 * 1024),
        )
        #input("Press Any Key To Continue ..")


# Default name for the model parallel rng tracker.
_MODEL_PARALLEL_RNG_TRACKER_NAME = 'model-parallel-rng'
transport_stream = None
cuda_device = None


def detach_variable(inputs, device=None):
    if isinstance(inputs, tuple):
        out = []
        for inp in inputs:
            if not isinstance(inp, torch.Tensor):
                out.append(inp)
                continue

            requires_grad = inp.requires_grad

            if device is not None:
                x = inp.to(device=device)
            else:
                x = inp

            x = x.detach()
            x.requires_grad = requires_grad
            out.append(x)
        return tuple(out)
    else:
        raise RuntimeError(
            "Only tuple of tensors is supported. Got Unsupported input type: ",
            type(inputs).__name__)


def _set_cuda_rng_state(new_state, device=-1):
    """Sets the random number generator state of the current GPU.

    Arguments:
        new_state (torch.ByteTensor): The desired state
    This function is adapted from PyTorch repo (torch.cuda.set_rng_state)
    with a single change: the input state is not cloned. Cloning caused
    major performance issues for +4 GPU cases.
    """
    if hasattr(_C, '_cuda_setRNGState') and callable(_C._cuda_setRNGState):
        # older PyTorch
        def cb():
            with device_ctx_manager(device):
                _C._cuda_setRNGState(new_state)
    else:
        # newer PyTorch
        if device == -1:
            device = torch.device('cuda')
        elif isinstance(device, str):
            device = torch.device(device)
        elif isinstance(device, int):
            device = torch.device('cuda', device)

        def cb():
            idx = device.index
            if idx is None:
                idx = torch.cuda.current_device()
            default_generator = torch.cuda.default_generators[idx]
            default_generator.set_state(new_state)

    _lazy_call(cb)


class CudaRNGStatesTracker:
    """Tracker for the cuda RNG states.

    Using the `add` method, a cuda rng state is initialized based on
    the input `seed` and is assigned to `name`. Later, by forking the
    rng state, we can perform operations and return to our starting
    cuda state.
    """
    def __init__(self):
        # Map from a string name to the cuda rng state.
        self.states_ = {}
        # Seeds are just for book keeping and ensure no seed is set twice.
        self.seeds_ = set()

    def reset(self):
        """Set to the initial state (no tracker)."""
        self.states_ = {}
        self.seeds_ = set()

    def get_states(self):
        """Get rng states. Copy the dictionary so we have direct
        pointers to the states, not just a pointer to the dictionary."""
        return copy.copy(self.states_)

    def set_states(self, states):
        """Set the rng states. For efficiency purposes, we do not check
        the size of seed for compatibility."""
        self.states_ = states

    def add(self, name, seed):
        """Track the rng state."""
        # Check seed is not already used.
        if seed in self.seeds_:
            raise Exception('seed {} already exists'.format(seed))
        self.seeds_.add(seed)
        # Check that state is not already defined.
        if name in self.states_:
            raise Exception('cuda rng state {} already exists'.format(name))
        # Get the current rng state.
        orig_rng_state = torch.cuda.get_rng_state()
        # Set the new state and store it.
        torch.cuda.manual_seed(seed)
        self.states_[name] = torch.cuda.get_rng_state()
        # Reset rng state to what it was.
        _set_cuda_rng_state(orig_rng_state)

    @contextlib.contextmanager
    def fork(self, name=_MODEL_PARALLEL_RNG_TRACKER_NAME):
        """Fork the cuda rng state, perform operations, and exit with
        the original state."""
        # Check if we have added the state
        if name not in self.states_:
            raise Exception('cuda rng state {} is not added'.format(name))
        # Store current rng state.
        orig_cuda_rng_state = torch.cuda.get_rng_state()
        # Set rng state to the desired one
        _set_cuda_rng_state(self.states_[name])
        # Do the stuff we wanted to do.
        try:
            yield
        finally:
            # Update the current rng state for later use.
            self.states_[name] = torch.cuda.get_rng_state()
            # And set the state to the original state we started with.
            _set_cuda_rng_state(orig_cuda_rng_state)


# RNG tracker object.
_CUDA_RNG_STATE_TRACKER = CudaRNGStatesTracker()


def get_cuda_rng_tracker():
    """Get cuda rng tracker."""
    return _CUDA_RNG_STATE_TRACKER


def model_parallel_cuda_manual_seed(seed):
    """Initialize model parallel cuda seed.

    This function should be called after the model parallel is
    initialized. Also, no torch.cuda.manual_seed should be called
    after this function. Basically, this is replacement for that
    function.
    Two set of RNG states are tracked:
        default state: This is for data parallelism and is the same among a
                       set of model parallel GPUs but different across
                       different model paralle groups. This is used for
                       example for dropout in the non-model-parallel regions.
        model-parallel state: This state is different among a set of model
                              parallel GPUs, but the same across data parallel
                              groups. This is used for example for dropout in
                              model parallel regions.
    """
    global mpu
    # 2718 is just for fun and any POSITIVE value will work.
    offset = seed + 2718
    model_parallel_seed = offset + mpu.get_model_parallel_rank()
    # Data parallel gets the original sedd.
    data_parallel_seed = seed

    if torch.distributed.get_rank() == 0:
        logger.info(
            '> initializing model parallel cuda seeds on global rank {}, '
            'model parallel rank {}, and data parallel rank {} with '
            'model parallel seed: {} and data parallel seed: {}'.format(
                torch.distributed.get_rank(),
                mpu.get_model_parallel_rank(),
                mpu.get_data_parallel_rank(),
                model_parallel_seed,
                data_parallel_seed),
        )
    _CUDA_RNG_STATE_TRACKER.reset()
    # Set the default state.
    torch.cuda.manual_seed(data_parallel_seed)
    # and model parallel state.
    _CUDA_RNG_STATE_TRACKER.add(_MODEL_PARALLEL_RNG_TRACKER_NAME, model_parallel_seed)


def get_partition_start(item):
    global mp_rank, mp_size, mp_group
    size = item.numel()
    partition_size = size / mp_size
    start = partition_size * mp_rank
    return int(start)


def get_partition_size(item):
    global mp_rank, mp_size, mp_group
    size = item.numel()
    assert size % mp_size == 0, "Doesn't handle if partition activation if item is not divisible by mp size"
    partition_size = size / mp_size
    return int(partition_size)


def get_full_inputs(tensors, device=None):
    inputs = []
    num_args = int(len(tensors) / 2)
    for i in range(num_args - 1):

        item = tensors[2 * i]
        size = tensors[2 * i + 1]

        partition_size = item.numel()
        tensor_size = partition_size * mp_size
        if device is not None:
            flat_tensor = torch.zeros([tensor_size], dtype=item.dtype, device=device)
        else:
            flat_tensor = torch.zeros([tensor_size],
                                      dtype=item.dtype,
                                      device=item.device)
        partitions = []
        for i in range(mp_size):
            part_i = flat_tensor.narrow(0, partition_size * i, partition_size)
            if i == mp_rank:
                part_i.copy_(item)
            partitions.append(part_i)
        if mp_group is not None:
            dist.all_gather(partitions, partitions[mp_rank], group=mp_group)
        input_tensor = flat_tensor.view(list(size.numpy()))
        item.data = input_tensor.data

        inputs.append(item)
    inputs.append(tensors[-2])

    return tuple(inputs)

def move_to_device(item, device):
    if torch.is_tensor(item):
        return item.to(device)
    elif isinstance(item, list):
        return [move_to_device(v, device) for v in item]
    elif isinstance(item, tuple):
        return tuple([move_to_device(v, device) for v in item])
    elif isinstance(item, dict):
        return {k: move_to_device(v, device) for k, v in item.items()}
    else:
        return item


def filter_tensor_values(all_values):
    tensor_values = [v for v in all_values if torch.is_tensor(v)]
    non_tensor_values = [v for v in all_values if not torch.is_tensor(v)]
    tensor_flags = [torch.is_tensor(v) for v in all_values]
    if type(all_values) is tuple:
        return tuple(tensor_values), tuple(non_tensor_values), tuple(tensor_flags)
    return tensor_values, non_tensor_values, tensor_flags


def merge_tensor_values(tensor_values, non_tensor_values, tensor_flags):
    merged_values = []
    tensor_idx = 0
    non_tensor_idx = 0

    for is_tensor in tensor_flags:
        if is_tensor:
            merged_values.append(tensor_values[tensor_idx])
            tensor_idx += 1
        else:
            merged_values.append(non_tensor_values[non_tensor_idx])
            non_tensor_idx += 1

    return tuple(merged_values)


class CheckpointFunction(torch.autograd.Function):
    """This function is adapted from torch.utils.checkpoint with
       two main changes:
           1) torch.cuda.set_rng_state is replaced with `_set_cuda_rng_state`
           2) the states in the model parallel tracker are also properly
              tracked/set/reset.
           3) Performance activation partitioning, contiguous memory optimization
           4) CPU Checkpointing
           5) Profile forward and backward functions
    """

    @staticmethod
    def forward(ctx, run_function, all_outputs, *args):
        global mpu, timers, SYNCHRONIZE, PROFILE_TIME

        def save_args_for_backward(*all_args):
            tensor_args, non_tensor_args, tensor_flags = filter_tensor_values(all_args)
            ctx.save_for_backward(*tensor_args)
            ctx.non_tensor_args = non_tensor_args
            ctx.tensor_flags = tensor_flags

        if SYNCHRONIZE:
            torch.cuda.synchronize()

        if timers is None and PROFILE_TIME:
            timers = Timers()

        if PROFILE_TIME:
            timers('forward').start()

        ctx.run_function = run_function
        global num_layers
        global mp_rank, mp_size, mp_group
        global contiguous_data_buffers, contiguous_size_buffers
        global data_offsets, size_offsets
        if mp_rank is None:
            if mpu is not None:
                mp_rank = mpu.get_model_parallel_rank()
                mp_size = mpu.get_model_parallel_world_size()
                mp_group = mpu.get_model_parallel_group()
            else:
                mp_rank = 0
                mp_size = 1
                mp_group = None

        global cuda_device, transport_stream, PARTITION_ACTIVATIONS, buffer_0, buffer_1, buffer_0_offset, buffer_1_offset

        if cuda_device is None:
            see_memory_usage("First Forward Begining", force=True)
            if dist.get_rank() == 0:
                logger.info(f"Activation Checkpointing Information")
                logger.info(
                    f"----Partition Activations {PARTITION_ACTIVATIONS}, CPU CHECKPOINTING {PA_TO_CPU}"
                )
                logger.info(
                    f"----contiguous Memory Checkpointing {CONTIGUOUS_CHECKPOINTING} with {num_layers} total layers"
                )
                logger.info(f"----Synchronization {SYNCHRONIZE}")
                logger.info(f"----Profiling {PROFILE_TIME}")

            cuda_device = torch.cuda.current_device()
            transport_stream = torch.cuda.Stream(device=cuda_device)

        if PARTITION_ACTIVATIONS:
            #inputs = [item.detach().contiguous().view(-1).narrow(0, get_partition_start(item), get_partition_size(item)).clone() for item in args[:-1]]
            #inputs.append(args[-1])

            inputs = []
            for i, item in enumerate(args[:-1]):
                if not torch.is_tensor(item):
                    inputs.append(item)
                    continue

                partition_size = get_partition_size(item)
                partition = item.detach().contiguous().view(-1).narrow(
                    0,
                    get_partition_start(item),
                    partition_size).clone()

                if CONTIGUOUS_CHECKPOINTING:
                    buffer_device = torch.device(
                        'cpu') if PA_TO_CPU else partition.device

                    if i >= len(contiguous_data_buffers):
                        tensor_list = [
                            torch.tensor(()).new_empty([partition_size],
                                                       dtype=partition.dtype,
                                                       device=buffer_device)
                            for i in range(num_layers)
                        ]
                        contiguous_data_buffers.append(tensor_list)
                        data_offsets.append(0)
                    elif contiguous_data_buffers[i] is None:
                        tensor_list = [
                            torch.tensor(()).new_empty([partition_size],
                                                       dtype=partition.dtype,
                                                       device=buffer_device)
                            for i in range(num_layers)
                        ]
                        contiguous_data_buffers[i] = tensor_list
                        data_offsets[i] = 0

                    contiguous_partition = contiguous_data_buffers[i][
                        data_offsets[i]].data.copy_(partition.data)
                    data_offsets[i] = data_offsets[i] + 1
                    inputs.append(contiguous_partition)
                else:
                    partition = partition.cpu() if PA_TO_CPU else partition
                    inputs.append(partition)

            inputs.append(args[-1])

        #just in case something funky is happening such as reuse of inputs
        inputs_cuda = move_to_device(args, cuda_device)

        # Copy the rng states.
        ctx.fwd_cpu_rng_state = torch.get_rng_state()
        ctx.fwd_cuda_rng_state = torch.cuda.get_rng_state()
        ctx.fwd_cuda_rng_state_tracker = get_cuda_rng_tracker().get_states()

        #ctx.save_for_backward(*args)
        with torch.no_grad():
            outputs = run_function(*inputs_cuda)

        del inputs_cuda

        #with torch.cuda.stream(transport_stream):
        #if PARTITION_ACTIVATIONS:
        #    new_args = []
        #    for arg, inp in zip(args,inputs):
        #        size= torch.tensor(arg.size())
        #        arg.data = inp.data
        #        new_args.append(arg)
        #        new_args.append(size)
        #    ctx.save_for_backward(*new_args)

        if PARTITION_ACTIVATIONS:
            new_args = []
            for i, (arg, inp) in enumerate(zip(args, inputs)):
                if not torch.is_tensor(arg):
                    new_args.append(arg)
                    continue

                size = torch.tensor(arg.size())

                arg.data = inp.data
                new_args.append(arg)

                if CONTIGUOUS_CHECKPOINTING:
                    numel = size.numel()
                    if i >= len(contiguous_size_buffers):
                        tmp = torch.tensor(())
                        contiguous_size_buffers.append(
                            tmp.new_empty([numel * num_layers],
                                          dtype=size.dtype,
                                          device=size.device))
                        size_offsets.append(0)
                    elif contiguous_size_buffers[i] is None:
                        tmp = torch.tensor(())
                        contiguous_size_buffers[i] = tmp.new_empty([numel * num_layers],
                                                                   dtype=size.dtype,
                                                                   device=size.device)
                        size_offsets[i] = 0

                    contiguous_size = contiguous_size_buffers[i].narrow(
                        0,
                        size_offsets[i],
                        numel).data.copy_(size.data)
                    contiguous_size = contiguous_size.view_as(size)
                    size_offsets[i] = size_offsets[i] + numel
                    new_args.append(contiguous_size)
                else:
                    new_args.append(size)
                #if dist.get_rank() == 0:
                #    logger.info(f"The stored tensor is {contiguous_size} and orginal one is {size} ")

            save_args_for_backward(*new_args)
        else:
            save_args_for_backward(*args)

        if PROFILE_TIME:
            timers('forward').stop()
            timers.log(['forward'])
        if SYNCHRONIZE:
            torch.cuda.synchronize()

        # Tensors returned from forward() may not be differentiable.
        if torch.is_tensor(outputs):
            non_grad_outputs = [outputs] if not outputs.is_floating_point() else []
        else:
            non_grad_outputs = [o for o in outputs if torch.is_tensor(o) and not o.is_floating_point()]
        ctx.mark_non_differentiable(*non_grad_outputs)

        if torch.is_tensor(outputs):
            all_outputs += [outputs]
            return outputs
        else:
            all_outputs += outputs
            outputs, _, _ = filter_tensor_values(outputs)
            return tuple(outputs)

    @staticmethod
    def backward(ctx, *grads):
        global timers
        #see_memory_usage("In backward", force=True)
        #removing pointers to the contiguous buffer memory
        #so that they can be garbage collected once the checkpoints
        #have been used
        if SYNCHRONIZE:
            torch.cuda.synchronize()
        if PROFILE_TIME:
            timers('backward').start()

        if CONTIGUOUS_CHECKPOINTING:
            global data_offsets, size_offsets
            global contiguous_data_buffers, contiguous_size_buffers

            for buffers in contiguous_data_buffers:
                buffers = []

            #frees up all the pointers to the checkpoints except for the ones
            #stored by save for backward
            contiguous_data_buffers = []
            contiguous_size_buffers = []
            data_offsets = []
            size_offsets = []

        #see_memory_usage("In backward checkpointing code", force=True)
        if not torch.autograd._is_checkpoint_valid():
            raise RuntimeError("Checkpointing is not compatible with .grad(), "
                               "please use .backward() if possible")

        global cuda_device, transport_stream, PARTITION_ACTIVATIONS

        if PARTITION_ACTIVATIONS:
            #with torch.cuda.stream(transport_stream):
            inputs = get_full_inputs(ctx.saved_tensors,
                                     device=cuda_device if PA_TO_CPU else None)
            detached_inputs = detach_variable(inputs)
        else:
            inputs = ctx.saved_tensors
            detached_inputs = detach_variable(inputs)

        # Add non tensor input args
        detached_inputs = merge_tensor_values(detached_inputs, ctx.non_tensor_args, ctx.tensor_flags)

        # Store the current states.
        bwd_cpu_rng_state = torch.get_rng_state()
        bwd_cuda_rng_state = torch.cuda.get_rng_state()
        bwd_cuda_rng_state_tracker = get_cuda_rng_tracker().get_states()

        # Set the states to what it used to be before the forward pass.
        torch.set_rng_state(ctx.fwd_cpu_rng_state)
        _set_cuda_rng_state(ctx.fwd_cuda_rng_state)
        get_cuda_rng_tracker().set_states(ctx.fwd_cuda_rng_state_tracker)

        # if PARTITION_ACTIVATIONS:
        #     current_stream=torch.cuda.current_stream()
        #     current_stream.wait_stream(transport_stream)

        with torch.enable_grad():
            outputs = ctx.run_function(*detached_inputs)

        # Set the states back to what it was at the start of this function.
        torch.set_rng_state(bwd_cpu_rng_state)
        _set_cuda_rng_state(bwd_cuda_rng_state)
        get_cuda_rng_tracker().set_states(bwd_cuda_rng_state_tracker)

        if isinstance(outputs, torch.Tensor):
            outputs = (outputs, )

        # Filter out non tensor outputs
        outputs, _, _ = filter_tensor_values(outputs)

        # Construct arguments to autograd.backward().
        # This is usually just outputs and grads, but forward() can return tensors that
        # are not differentiable.
        output_tensors = []
        grad_tensors = []
        for out, grad in zip(outputs, grads):
            if out.requires_grad:
                output_tensors.append(out)
                grad_tensors.append(grad)

        torch.autograd.backward(output_tensors, grad_tensors)

        if PROFILE_TIME:
            timers('backward').stop()
            timers.log(['backward'])
        if SYNCHRONIZE:
            torch.cuda.synchronize()
        ret_list = [None, None]  # first None for ctx
        for inp in detached_inputs:
            if torch.is_tensor(inp):
                ret_list.append(inp.grad)
            else:
                ret_list.append(None)

        return tuple(ret_list)

<<<<<<< HEAD
ALL_OUTPUTS = 'all_outputs'
def checkpoint(function, *args, **kwargs):
    """Checkpoint a model or part of the model.
    This has been directly copied from torch.utils.checkpoint. """

    if not ALL_OUTPUTS in kwargs:
        return CheckpointFunction.apply(function, None, *args)

    all_outputs = []
    outputs = CheckpointFunction.apply(function, all_outputs, *args)
    kwargs[ALL_OUTPUTS] += all_outputs
    return outputs
=======

def checkpoint(function, *args):
    """Checkpoint a model or part of the model.
    This has been directly copied from torch.utils.checkpoint. """

    all_outputs = []
    CheckpointFunction.apply(function, all_outputs, *args)
    if len(all_outputs) == 1:
        return all_outputs[0]
    else:
        return tuple(all_outputs)
>>>>>>> 53c54048


def partition_activations_in_checkpoint(partition_activation):
    global PARTITION_ACTIVATIONS
    PARTITION_ACTIVATIONS = partition_activation
    if dist.get_rank() == 0:
        logger.info(
            f"**************Partition Activations {PARTITION_ACTIVATIONS}************")


def set_num_layers(nlayers):
    global num_layers
    num_layers = nlayers


def reset():
    """Resets memory buffers related to contiguous memory optimizations.
    Should be called during eval when multiple forward propagations are
    computed without any backward propagation that usually clears these
    buffers.
    Arguments:
        None

    Return:
        None
    """
    if CONTIGUOUS_CHECKPOINTING:
        global data_offsets, size_offsets
        global contiguous_data_buffers, contiguous_size_buffers

        for buffers in contiguous_data_buffers:
            buffers = []

        #frees up all the pointers to the checkpoints except for the ones
        #stored by save for backward
        contiguous_data_buffers = []
        contiguous_size_buffers = []
        data_offsets = []
        size_offsets = []


def _configure_using_config_file(deepspeed_config, mpu=None):
    global num_layers, PARTITION_ACTIVATIONS, CONTIGUOUS_CHECKPOINTING, \
            PA_TO_CPU, SYNCHRONIZE, PROFILE_TIME

    config = DeepSpeedConfig(deepspeed_config, mpu=mpu).activation_checkpointing_config
    logger.info(config.repr())
    PARTITION_ACTIVATIONS = config.partition_activations
    CONTIGUOUS_CHECKPOINTING = config.contiguous_memory_optimization
    num_layers = config.number_checkpoints
    PA_TO_CPU = config.cpu_checkpointing
    SYNCHRONIZE = config.synchronize_checkpoint_boundary
    PROFILE_TIME = config.profile


def _configure_defaults():

    global mpu, num_layers, deepspeed_checkpointing_enabled

    global PARTITION_ACTIVATIONS, CONTIGUOUS_CHECKPOINTING, \
            PA_TO_CPU, SYNCHRONIZE, PROFILE_TIME

    PARTITION_ACTIVATIONS = False
    CONTIGUOUS_CHECKPOINTING = False
    num_layers = False
    PA_TO_CPU = False
    SYNCHRONIZE = False
    PROFILE_TIME = False
    deepspeed_checkpointing_enabled = True


def configure(
    mpu_,
    deepspeed_config=None,
    partition_activations=None,
    contiguous_checkpointing=None,
    num_checkpoints=None,
    checkpoint_in_cpu=None,
    synchronize=None,
    profile=None,
):
    """Configure DeepSpeed Activation Checkpointing.

    Arguments:
        mpu_: Optional: An object that implements the following methods
            get_model_parallel_rank/group/world_size, and get_data_parallel_rank/group/world_size

        deepspeed_config: Optional: DeepSpeed Config json file when provided will be used to
            configure DeepSpeed Activation Checkpointing

        partition_activations: Optional: Partitions activation checkpoint across model parallel
            GPUs when enabled. By default False. Will overwrite deepspeed_config if provided

        contiguous_checkpointing: Optional: Copies activation checkpoints to a contiguous memory
            buffer. Works only with homogeneous checkpoints when partition_activations is enabled.
            Must provide num_checkpoints. By default False. Will overwrite deepspeed_config if
            provided

        num_checkpoints: Optional: Number of activation checkpoints stored during the forward
            propagation of the model. Used to calculate the buffer size for contiguous_checkpointing
            Will overwrite deepspeed_config if provided

        checkpoint_in_cpu: Optional: Moves the activation checkpoint to CPU. Only works with
            partition_activation. Default is false. Will overwrite deepspeed_config if provided

        synchronize: Optional: Performs torch.cuda.synchronize() at the beginning and end of
            each call to deepspeed.checkpointing.checkpoint for both forward and backward pass.
            By default false. Will overwrite deepspeed_config if provided

        profile: Optional: Logs the forward and backward time for each
            deepspeed.checkpointing.checkpoint invocation. Will overwrite deepspeed_config
            if provided

    Returns:
        None
    """
    global mpu, num_layers, deepspeed_checkpointing_enabled

    global PARTITION_ACTIVATIONS, CONTIGUOUS_CHECKPOINTING, \
            PA_TO_CPU, SYNCHRONIZE, PROFILE_TIME

    _configure_defaults()

    if mpu_ is not None:
        mpu = mpu_

    if deepspeed_config is not None:
        _configure_using_config_file(deepspeed_config, mpu=mpu)

    if partition_activations is not None:
        PARTITION_ACTIVATIONS = partition_activations

    if contiguous_checkpointing is not None:
        CONTIGUOUS_CHECKPOINTING = contiguous_checkpointing

    if num_checkpoints is not None:
        num_layers = num_checkpoints

    if checkpoint_in_cpu is not None:
        PA_TO_CPU = checkpoint_in_cpu

    if synchronize is not None:
        SYNCHRONIZE = synchronize

    if profile is not None:
        PROFILE_TIME = profile

    if PA_TO_CPU or CONTIGUOUS_CHECKPOINTING:
        assert PARTITION_ACTIVATIONS, "CPU Checkpointing/Contiguous Checkpointing is only availble with partitioned activations. Set partitioned activations to true in deepspeed config"
    if CONTIGUOUS_CHECKPOINTING:
        assert num_layers is not None, "Must specify the number of layers with contiguous memory checkpointing"


def is_configured():
    """True if deepspeed activation checkpointing has been configured
        by calling deepspeed.checkpointing.configure, else returns false

    Arguments:
        None

    Return:
        True of configured, else False
    """
    return deepspeed_checkpointing_enabled
<|MERGE_RESOLUTION|>--- conflicted
+++ resolved
@@ -1,840 +1,825 @@
-'''
-Copyright (c) Microsoft Corporation
-Licensed under the MIT license.
-
-Use to partition the activations stored for backward propagation
-Therefore reduces the memory consumption
-Also implements CPU checkpointing and contiguous memory checkpointing
-Reduces memory consumption and memory fragmentation
-
-Code for rng checkpointing taken from NVIDIA Megatron-LM mpu/random.py
-b886b7bb972afe72bac0f5de4f42a4a7bae8ebef
-'''
-
-# Parts of the code here are adapted from PyTorch
-# repo: https://github.com/pytorch/pytorch
-import copy
-import torch
-import contextlib
-import torch.distributed as dist
-
-from torch import _C
-from torch.cuda import _lazy_call, device as device_ctx_manager
-
-from deepspeed.runtime.config import DeepSpeedConfig
-from deepspeed.utils import logger
-from deepspeed.utils.timer import SynchronizedWallClockTimer as Timers
-
-#DeepSpeed Checkpointing Enabled or Disabled
-deepspeed_checkpointing_enabled = False
-
-#MP parameters
-mpu = None
-mp_rank = None
-mp_size = None
-mp_group = None
-
-#Model Parameters
-num_layers = None
-
-#Checkpointing buffers
-contiguous_data_buffers = []
-data_offsets = []
-
-contiguous_size_buffers = []
-size_offsets = []
-
-timers = None
-
-#optimization flags
-PARTITION_ACTIVATIONS = False
-PA_TO_CPU = False
-CONTIGUOUS_CHECKPOINTING = False
-SYNCHRONIZE = False
-PROFILE_TIME = False
-
-
-def see_memory_usage(message, force=False):
-    #return
-    if not force:
-        return
-    #dist.barrier()
-    if dist.get_rank() == 0:
-        logger.info(message)
-        logger.info(
-            "Memory Allocated %s GigaBytes",
-            torch.cuda.memory_allocated() / (1024 * 1024 * 1024),
-        )
-        logger.info(
-            "Max Memory Allocated %s GigaBytes",
-            torch.cuda.max_memory_allocated() / (1024 * 1024 * 1024),
-        )
-        logger.info(
-            "Cache Allocated %s GigaBytes",
-            torch.cuda.memory_cached() / (1024 * 1024 * 1024),
-        )
-        logger.info(
-            "Max cache Allocated %s GigaBytes",
-            torch.cuda.max_memory_cached() / (1024 * 1024 * 1024),
-        )
-        #input("Press Any Key To Continue ..")
-
-
-# Default name for the model parallel rng tracker.
-_MODEL_PARALLEL_RNG_TRACKER_NAME = 'model-parallel-rng'
-transport_stream = None
-cuda_device = None
-
-
-def detach_variable(inputs, device=None):
-    if isinstance(inputs, tuple):
-        out = []
-        for inp in inputs:
-            if not isinstance(inp, torch.Tensor):
-                out.append(inp)
-                continue
-
-            requires_grad = inp.requires_grad
-
-            if device is not None:
-                x = inp.to(device=device)
-            else:
-                x = inp
-
-            x = x.detach()
-            x.requires_grad = requires_grad
-            out.append(x)
-        return tuple(out)
-    else:
-        raise RuntimeError(
-            "Only tuple of tensors is supported. Got Unsupported input type: ",
-            type(inputs).__name__)
-
-
-def _set_cuda_rng_state(new_state, device=-1):
-    """Sets the random number generator state of the current GPU.
-
-    Arguments:
-        new_state (torch.ByteTensor): The desired state
-    This function is adapted from PyTorch repo (torch.cuda.set_rng_state)
-    with a single change: the input state is not cloned. Cloning caused
-    major performance issues for +4 GPU cases.
-    """
-    if hasattr(_C, '_cuda_setRNGState') and callable(_C._cuda_setRNGState):
-        # older PyTorch
-        def cb():
-            with device_ctx_manager(device):
-                _C._cuda_setRNGState(new_state)
-    else:
-        # newer PyTorch
-        if device == -1:
-            device = torch.device('cuda')
-        elif isinstance(device, str):
-            device = torch.device(device)
-        elif isinstance(device, int):
-            device = torch.device('cuda', device)
-
-        def cb():
-            idx = device.index
-            if idx is None:
-                idx = torch.cuda.current_device()
-            default_generator = torch.cuda.default_generators[idx]
-            default_generator.set_state(new_state)
-
-    _lazy_call(cb)
-
-
-class CudaRNGStatesTracker:
-    """Tracker for the cuda RNG states.
-
-    Using the `add` method, a cuda rng state is initialized based on
-    the input `seed` and is assigned to `name`. Later, by forking the
-    rng state, we can perform operations and return to our starting
-    cuda state.
-    """
-    def __init__(self):
-        # Map from a string name to the cuda rng state.
-        self.states_ = {}
-        # Seeds are just for book keeping and ensure no seed is set twice.
-        self.seeds_ = set()
-
-    def reset(self):
-        """Set to the initial state (no tracker)."""
-        self.states_ = {}
-        self.seeds_ = set()
-
-    def get_states(self):
-        """Get rng states. Copy the dictionary so we have direct
-        pointers to the states, not just a pointer to the dictionary."""
-        return copy.copy(self.states_)
-
-    def set_states(self, states):
-        """Set the rng states. For efficiency purposes, we do not check
-        the size of seed for compatibility."""
-        self.states_ = states
-
-    def add(self, name, seed):
-        """Track the rng state."""
-        # Check seed is not already used.
-        if seed in self.seeds_:
-            raise Exception('seed {} already exists'.format(seed))
-        self.seeds_.add(seed)
-        # Check that state is not already defined.
-        if name in self.states_:
-            raise Exception('cuda rng state {} already exists'.format(name))
-        # Get the current rng state.
-        orig_rng_state = torch.cuda.get_rng_state()
-        # Set the new state and store it.
-        torch.cuda.manual_seed(seed)
-        self.states_[name] = torch.cuda.get_rng_state()
-        # Reset rng state to what it was.
-        _set_cuda_rng_state(orig_rng_state)
-
-    @contextlib.contextmanager
-    def fork(self, name=_MODEL_PARALLEL_RNG_TRACKER_NAME):
-        """Fork the cuda rng state, perform operations, and exit with
-        the original state."""
-        # Check if we have added the state
-        if name not in self.states_:
-            raise Exception('cuda rng state {} is not added'.format(name))
-        # Store current rng state.
-        orig_cuda_rng_state = torch.cuda.get_rng_state()
-        # Set rng state to the desired one
-        _set_cuda_rng_state(self.states_[name])
-        # Do the stuff we wanted to do.
-        try:
-            yield
-        finally:
-            # Update the current rng state for later use.
-            self.states_[name] = torch.cuda.get_rng_state()
-            # And set the state to the original state we started with.
-            _set_cuda_rng_state(orig_cuda_rng_state)
-
-
-# RNG tracker object.
-_CUDA_RNG_STATE_TRACKER = CudaRNGStatesTracker()
-
-
-def get_cuda_rng_tracker():
-    """Get cuda rng tracker."""
-    return _CUDA_RNG_STATE_TRACKER
-
-
-def model_parallel_cuda_manual_seed(seed):
-    """Initialize model parallel cuda seed.
-
-    This function should be called after the model parallel is
-    initialized. Also, no torch.cuda.manual_seed should be called
-    after this function. Basically, this is replacement for that
-    function.
-    Two set of RNG states are tracked:
-        default state: This is for data parallelism and is the same among a
-                       set of model parallel GPUs but different across
-                       different model paralle groups. This is used for
-                       example for dropout in the non-model-parallel regions.
-        model-parallel state: This state is different among a set of model
-                              parallel GPUs, but the same across data parallel
-                              groups. This is used for example for dropout in
-                              model parallel regions.
-    """
-    global mpu
-    # 2718 is just for fun and any POSITIVE value will work.
-    offset = seed + 2718
-    model_parallel_seed = offset + mpu.get_model_parallel_rank()
-    # Data parallel gets the original sedd.
-    data_parallel_seed = seed
-
-    if torch.distributed.get_rank() == 0:
-        logger.info(
-            '> initializing model parallel cuda seeds on global rank {}, '
-            'model parallel rank {}, and data parallel rank {} with '
-            'model parallel seed: {} and data parallel seed: {}'.format(
-                torch.distributed.get_rank(),
-                mpu.get_model_parallel_rank(),
-                mpu.get_data_parallel_rank(),
-                model_parallel_seed,
-                data_parallel_seed),
-        )
-    _CUDA_RNG_STATE_TRACKER.reset()
-    # Set the default state.
-    torch.cuda.manual_seed(data_parallel_seed)
-    # and model parallel state.
-    _CUDA_RNG_STATE_TRACKER.add(_MODEL_PARALLEL_RNG_TRACKER_NAME, model_parallel_seed)
-
-
-def get_partition_start(item):
-    global mp_rank, mp_size, mp_group
-    size = item.numel()
-    partition_size = size / mp_size
-    start = partition_size * mp_rank
-    return int(start)
-
-
-def get_partition_size(item):
-    global mp_rank, mp_size, mp_group
-    size = item.numel()
-    assert size % mp_size == 0, "Doesn't handle if partition activation if item is not divisible by mp size"
-    partition_size = size / mp_size
-    return int(partition_size)
-
-
-def get_full_inputs(tensors, device=None):
-    inputs = []
-    num_args = int(len(tensors) / 2)
-    for i in range(num_args - 1):
-
-        item = tensors[2 * i]
-        size = tensors[2 * i + 1]
-
-        partition_size = item.numel()
-        tensor_size = partition_size * mp_size
-        if device is not None:
-            flat_tensor = torch.zeros([tensor_size], dtype=item.dtype, device=device)
-        else:
-            flat_tensor = torch.zeros([tensor_size],
-                                      dtype=item.dtype,
-                                      device=item.device)
-        partitions = []
-        for i in range(mp_size):
-            part_i = flat_tensor.narrow(0, partition_size * i, partition_size)
-            if i == mp_rank:
-                part_i.copy_(item)
-            partitions.append(part_i)
-        if mp_group is not None:
-            dist.all_gather(partitions, partitions[mp_rank], group=mp_group)
-        input_tensor = flat_tensor.view(list(size.numpy()))
-        item.data = input_tensor.data
-
-        inputs.append(item)
-    inputs.append(tensors[-2])
-
-    return tuple(inputs)
-
-def move_to_device(item, device):
-    if torch.is_tensor(item):
-        return item.to(device)
-    elif isinstance(item, list):
-        return [move_to_device(v, device) for v in item]
-    elif isinstance(item, tuple):
-        return tuple([move_to_device(v, device) for v in item])
-    elif isinstance(item, dict):
-        return {k: move_to_device(v, device) for k, v in item.items()}
-    else:
-        return item
-
-
-def filter_tensor_values(all_values):
-    tensor_values = [v for v in all_values if torch.is_tensor(v)]
-    non_tensor_values = [v for v in all_values if not torch.is_tensor(v)]
-    tensor_flags = [torch.is_tensor(v) for v in all_values]
-    if type(all_values) is tuple:
-        return tuple(tensor_values), tuple(non_tensor_values), tuple(tensor_flags)
-    return tensor_values, non_tensor_values, tensor_flags
-
-
-def merge_tensor_values(tensor_values, non_tensor_values, tensor_flags):
-    merged_values = []
-    tensor_idx = 0
-    non_tensor_idx = 0
-
-    for is_tensor in tensor_flags:
-        if is_tensor:
-            merged_values.append(tensor_values[tensor_idx])
-            tensor_idx += 1
-        else:
-            merged_values.append(non_tensor_values[non_tensor_idx])
-            non_tensor_idx += 1
-
-    return tuple(merged_values)
-
-
-class CheckpointFunction(torch.autograd.Function):
-    """This function is adapted from torch.utils.checkpoint with
-       two main changes:
-           1) torch.cuda.set_rng_state is replaced with `_set_cuda_rng_state`
-           2) the states in the model parallel tracker are also properly
-              tracked/set/reset.
-           3) Performance activation partitioning, contiguous memory optimization
-           4) CPU Checkpointing
-           5) Profile forward and backward functions
-    """
-
-    @staticmethod
-    def forward(ctx, run_function, all_outputs, *args):
-        global mpu, timers, SYNCHRONIZE, PROFILE_TIME
-
-        def save_args_for_backward(*all_args):
-            tensor_args, non_tensor_args, tensor_flags = filter_tensor_values(all_args)
-            ctx.save_for_backward(*tensor_args)
-            ctx.non_tensor_args = non_tensor_args
-            ctx.tensor_flags = tensor_flags
-
-        if SYNCHRONIZE:
-            torch.cuda.synchronize()
-
-        if timers is None and PROFILE_TIME:
-            timers = Timers()
-
-        if PROFILE_TIME:
-            timers('forward').start()
-
-        ctx.run_function = run_function
-        global num_layers
-        global mp_rank, mp_size, mp_group
-        global contiguous_data_buffers, contiguous_size_buffers
-        global data_offsets, size_offsets
-        if mp_rank is None:
-            if mpu is not None:
-                mp_rank = mpu.get_model_parallel_rank()
-                mp_size = mpu.get_model_parallel_world_size()
-                mp_group = mpu.get_model_parallel_group()
-            else:
-                mp_rank = 0
-                mp_size = 1
-                mp_group = None
-
-        global cuda_device, transport_stream, PARTITION_ACTIVATIONS, buffer_0, buffer_1, buffer_0_offset, buffer_1_offset
-
-        if cuda_device is None:
-            see_memory_usage("First Forward Begining", force=True)
-            if dist.get_rank() == 0:
-                logger.info(f"Activation Checkpointing Information")
-                logger.info(
-                    f"----Partition Activations {PARTITION_ACTIVATIONS}, CPU CHECKPOINTING {PA_TO_CPU}"
-                )
-                logger.info(
-                    f"----contiguous Memory Checkpointing {CONTIGUOUS_CHECKPOINTING} with {num_layers} total layers"
-                )
-                logger.info(f"----Synchronization {SYNCHRONIZE}")
-                logger.info(f"----Profiling {PROFILE_TIME}")
-
-            cuda_device = torch.cuda.current_device()
-            transport_stream = torch.cuda.Stream(device=cuda_device)
-
-        if PARTITION_ACTIVATIONS:
-            #inputs = [item.detach().contiguous().view(-1).narrow(0, get_partition_start(item), get_partition_size(item)).clone() for item in args[:-1]]
-            #inputs.append(args[-1])
-
-            inputs = []
-            for i, item in enumerate(args[:-1]):
-                if not torch.is_tensor(item):
-                    inputs.append(item)
-                    continue
-
-                partition_size = get_partition_size(item)
-                partition = item.detach().contiguous().view(-1).narrow(
-                    0,
-                    get_partition_start(item),
-                    partition_size).clone()
-
-                if CONTIGUOUS_CHECKPOINTING:
-                    buffer_device = torch.device(
-                        'cpu') if PA_TO_CPU else partition.device
-
-                    if i >= len(contiguous_data_buffers):
-                        tensor_list = [
-                            torch.tensor(()).new_empty([partition_size],
-                                                       dtype=partition.dtype,
-                                                       device=buffer_device)
-                            for i in range(num_layers)
-                        ]
-                        contiguous_data_buffers.append(tensor_list)
-                        data_offsets.append(0)
-                    elif contiguous_data_buffers[i] is None:
-                        tensor_list = [
-                            torch.tensor(()).new_empty([partition_size],
-                                                       dtype=partition.dtype,
-                                                       device=buffer_device)
-                            for i in range(num_layers)
-                        ]
-                        contiguous_data_buffers[i] = tensor_list
-                        data_offsets[i] = 0
-
-                    contiguous_partition = contiguous_data_buffers[i][
-                        data_offsets[i]].data.copy_(partition.data)
-                    data_offsets[i] = data_offsets[i] + 1
-                    inputs.append(contiguous_partition)
-                else:
-                    partition = partition.cpu() if PA_TO_CPU else partition
-                    inputs.append(partition)
-
-            inputs.append(args[-1])
-
-        #just in case something funky is happening such as reuse of inputs
-        inputs_cuda = move_to_device(args, cuda_device)
-
-        # Copy the rng states.
-        ctx.fwd_cpu_rng_state = torch.get_rng_state()
-        ctx.fwd_cuda_rng_state = torch.cuda.get_rng_state()
-        ctx.fwd_cuda_rng_state_tracker = get_cuda_rng_tracker().get_states()
-
-        #ctx.save_for_backward(*args)
-        with torch.no_grad():
-            outputs = run_function(*inputs_cuda)
-
-        del inputs_cuda
-
-        #with torch.cuda.stream(transport_stream):
-        #if PARTITION_ACTIVATIONS:
-        #    new_args = []
-        #    for arg, inp in zip(args,inputs):
-        #        size= torch.tensor(arg.size())
-        #        arg.data = inp.data
-        #        new_args.append(arg)
-        #        new_args.append(size)
-        #    ctx.save_for_backward(*new_args)
-
-        if PARTITION_ACTIVATIONS:
-            new_args = []
-            for i, (arg, inp) in enumerate(zip(args, inputs)):
-                if not torch.is_tensor(arg):
-                    new_args.append(arg)
-                    continue
-
-                size = torch.tensor(arg.size())
-
-                arg.data = inp.data
-                new_args.append(arg)
-
-                if CONTIGUOUS_CHECKPOINTING:
-                    numel = size.numel()
-                    if i >= len(contiguous_size_buffers):
-                        tmp = torch.tensor(())
-                        contiguous_size_buffers.append(
-                            tmp.new_empty([numel * num_layers],
-                                          dtype=size.dtype,
-                                          device=size.device))
-                        size_offsets.append(0)
-                    elif contiguous_size_buffers[i] is None:
-                        tmp = torch.tensor(())
-                        contiguous_size_buffers[i] = tmp.new_empty([numel * num_layers],
-                                                                   dtype=size.dtype,
-                                                                   device=size.device)
-                        size_offsets[i] = 0
-
-                    contiguous_size = contiguous_size_buffers[i].narrow(
-                        0,
-                        size_offsets[i],
-                        numel).data.copy_(size.data)
-                    contiguous_size = contiguous_size.view_as(size)
-                    size_offsets[i] = size_offsets[i] + numel
-                    new_args.append(contiguous_size)
-                else:
-                    new_args.append(size)
-                #if dist.get_rank() == 0:
-                #    logger.info(f"The stored tensor is {contiguous_size} and orginal one is {size} ")
-
-            save_args_for_backward(*new_args)
-        else:
-            save_args_for_backward(*args)
-
-        if PROFILE_TIME:
-            timers('forward').stop()
-            timers.log(['forward'])
-        if SYNCHRONIZE:
-            torch.cuda.synchronize()
-
-        # Tensors returned from forward() may not be differentiable.
-        if torch.is_tensor(outputs):
-            non_grad_outputs = [outputs] if not outputs.is_floating_point() else []
-        else:
-            non_grad_outputs = [o for o in outputs if torch.is_tensor(o) and not o.is_floating_point()]
-        ctx.mark_non_differentiable(*non_grad_outputs)
-
-        if torch.is_tensor(outputs):
-            all_outputs += [outputs]
-            return outputs
-        else:
-            all_outputs += outputs
-            outputs, _, _ = filter_tensor_values(outputs)
-            return tuple(outputs)
-
-    @staticmethod
-    def backward(ctx, *grads):
-        global timers
-        #see_memory_usage("In backward", force=True)
-        #removing pointers to the contiguous buffer memory
-        #so that they can be garbage collected once the checkpoints
-        #have been used
-        if SYNCHRONIZE:
-            torch.cuda.synchronize()
-        if PROFILE_TIME:
-            timers('backward').start()
-
-        if CONTIGUOUS_CHECKPOINTING:
-            global data_offsets, size_offsets
-            global contiguous_data_buffers, contiguous_size_buffers
-
-            for buffers in contiguous_data_buffers:
-                buffers = []
-
-            #frees up all the pointers to the checkpoints except for the ones
-            #stored by save for backward
-            contiguous_data_buffers = []
-            contiguous_size_buffers = []
-            data_offsets = []
-            size_offsets = []
-
-        #see_memory_usage("In backward checkpointing code", force=True)
-        if not torch.autograd._is_checkpoint_valid():
-            raise RuntimeError("Checkpointing is not compatible with .grad(), "
-                               "please use .backward() if possible")
-
-        global cuda_device, transport_stream, PARTITION_ACTIVATIONS
-
-        if PARTITION_ACTIVATIONS:
-            #with torch.cuda.stream(transport_stream):
-            inputs = get_full_inputs(ctx.saved_tensors,
-                                     device=cuda_device if PA_TO_CPU else None)
-            detached_inputs = detach_variable(inputs)
-        else:
-            inputs = ctx.saved_tensors
-            detached_inputs = detach_variable(inputs)
-
-        # Add non tensor input args
-        detached_inputs = merge_tensor_values(detached_inputs, ctx.non_tensor_args, ctx.tensor_flags)
-
-        # Store the current states.
-        bwd_cpu_rng_state = torch.get_rng_state()
-        bwd_cuda_rng_state = torch.cuda.get_rng_state()
-        bwd_cuda_rng_state_tracker = get_cuda_rng_tracker().get_states()
-
-        # Set the states to what it used to be before the forward pass.
-        torch.set_rng_state(ctx.fwd_cpu_rng_state)
-        _set_cuda_rng_state(ctx.fwd_cuda_rng_state)
-        get_cuda_rng_tracker().set_states(ctx.fwd_cuda_rng_state_tracker)
-
-        # if PARTITION_ACTIVATIONS:
-        #     current_stream=torch.cuda.current_stream()
-        #     current_stream.wait_stream(transport_stream)
-
-        with torch.enable_grad():
-            outputs = ctx.run_function(*detached_inputs)
-
-        # Set the states back to what it was at the start of this function.
-        torch.set_rng_state(bwd_cpu_rng_state)
-        _set_cuda_rng_state(bwd_cuda_rng_state)
-        get_cuda_rng_tracker().set_states(bwd_cuda_rng_state_tracker)
-
-        if isinstance(outputs, torch.Tensor):
-            outputs = (outputs, )
-
-        # Filter out non tensor outputs
-        outputs, _, _ = filter_tensor_values(outputs)
-
-        # Construct arguments to autograd.backward().
-        # This is usually just outputs and grads, but forward() can return tensors that
-        # are not differentiable.
-        output_tensors = []
-        grad_tensors = []
-        for out, grad in zip(outputs, grads):
-            if out.requires_grad:
-                output_tensors.append(out)
-                grad_tensors.append(grad)
-
-        torch.autograd.backward(output_tensors, grad_tensors)
-
-        if PROFILE_TIME:
-            timers('backward').stop()
-            timers.log(['backward'])
-        if SYNCHRONIZE:
-            torch.cuda.synchronize()
-        ret_list = [None, None]  # first None for ctx
-        for inp in detached_inputs:
-            if torch.is_tensor(inp):
-                ret_list.append(inp.grad)
-            else:
-                ret_list.append(None)
-
-        return tuple(ret_list)
-
-<<<<<<< HEAD
-ALL_OUTPUTS = 'all_outputs'
-def checkpoint(function, *args, **kwargs):
-    """Checkpoint a model or part of the model.
-    This has been directly copied from torch.utils.checkpoint. """
-
-    if not ALL_OUTPUTS in kwargs:
-        return CheckpointFunction.apply(function, None, *args)
-
-    all_outputs = []
-    outputs = CheckpointFunction.apply(function, all_outputs, *args)
-    kwargs[ALL_OUTPUTS] += all_outputs
-    return outputs
-=======
-
-def checkpoint(function, *args):
-    """Checkpoint a model or part of the model.
-    This has been directly copied from torch.utils.checkpoint. """
-
-    all_outputs = []
-    CheckpointFunction.apply(function, all_outputs, *args)
-    if len(all_outputs) == 1:
-        return all_outputs[0]
-    else:
-        return tuple(all_outputs)
->>>>>>> 53c54048
-
-
-def partition_activations_in_checkpoint(partition_activation):
-    global PARTITION_ACTIVATIONS
-    PARTITION_ACTIVATIONS = partition_activation
-    if dist.get_rank() == 0:
-        logger.info(
-            f"**************Partition Activations {PARTITION_ACTIVATIONS}************")
-
-
-def set_num_layers(nlayers):
-    global num_layers
-    num_layers = nlayers
-
-
-def reset():
-    """Resets memory buffers related to contiguous memory optimizations.
-    Should be called during eval when multiple forward propagations are
-    computed without any backward propagation that usually clears these
-    buffers.
-    Arguments:
-        None
-
-    Return:
-        None
-    """
-    if CONTIGUOUS_CHECKPOINTING:
-        global data_offsets, size_offsets
-        global contiguous_data_buffers, contiguous_size_buffers
-
-        for buffers in contiguous_data_buffers:
-            buffers = []
-
-        #frees up all the pointers to the checkpoints except for the ones
-        #stored by save for backward
-        contiguous_data_buffers = []
-        contiguous_size_buffers = []
-        data_offsets = []
-        size_offsets = []
-
-
-def _configure_using_config_file(deepspeed_config, mpu=None):
-    global num_layers, PARTITION_ACTIVATIONS, CONTIGUOUS_CHECKPOINTING, \
-            PA_TO_CPU, SYNCHRONIZE, PROFILE_TIME
-
-    config = DeepSpeedConfig(deepspeed_config, mpu=mpu).activation_checkpointing_config
-    logger.info(config.repr())
-    PARTITION_ACTIVATIONS = config.partition_activations
-    CONTIGUOUS_CHECKPOINTING = config.contiguous_memory_optimization
-    num_layers = config.number_checkpoints
-    PA_TO_CPU = config.cpu_checkpointing
-    SYNCHRONIZE = config.synchronize_checkpoint_boundary
-    PROFILE_TIME = config.profile
-
-
-def _configure_defaults():
-
-    global mpu, num_layers, deepspeed_checkpointing_enabled
-
-    global PARTITION_ACTIVATIONS, CONTIGUOUS_CHECKPOINTING, \
-            PA_TO_CPU, SYNCHRONIZE, PROFILE_TIME
-
-    PARTITION_ACTIVATIONS = False
-    CONTIGUOUS_CHECKPOINTING = False
-    num_layers = False
-    PA_TO_CPU = False
-    SYNCHRONIZE = False
-    PROFILE_TIME = False
-    deepspeed_checkpointing_enabled = True
-
-
-def configure(
-    mpu_,
-    deepspeed_config=None,
-    partition_activations=None,
-    contiguous_checkpointing=None,
-    num_checkpoints=None,
-    checkpoint_in_cpu=None,
-    synchronize=None,
-    profile=None,
-):
-    """Configure DeepSpeed Activation Checkpointing.
-
-    Arguments:
-        mpu_: Optional: An object that implements the following methods
-            get_model_parallel_rank/group/world_size, and get_data_parallel_rank/group/world_size
-
-        deepspeed_config: Optional: DeepSpeed Config json file when provided will be used to
-            configure DeepSpeed Activation Checkpointing
-
-        partition_activations: Optional: Partitions activation checkpoint across model parallel
-            GPUs when enabled. By default False. Will overwrite deepspeed_config if provided
-
-        contiguous_checkpointing: Optional: Copies activation checkpoints to a contiguous memory
-            buffer. Works only with homogeneous checkpoints when partition_activations is enabled.
-            Must provide num_checkpoints. By default False. Will overwrite deepspeed_config if
-            provided
-
-        num_checkpoints: Optional: Number of activation checkpoints stored during the forward
-            propagation of the model. Used to calculate the buffer size for contiguous_checkpointing
-            Will overwrite deepspeed_config if provided
-
-        checkpoint_in_cpu: Optional: Moves the activation checkpoint to CPU. Only works with
-            partition_activation. Default is false. Will overwrite deepspeed_config if provided
-
-        synchronize: Optional: Performs torch.cuda.synchronize() at the beginning and end of
-            each call to deepspeed.checkpointing.checkpoint for both forward and backward pass.
-            By default false. Will overwrite deepspeed_config if provided
-
-        profile: Optional: Logs the forward and backward time for each
-            deepspeed.checkpointing.checkpoint invocation. Will overwrite deepspeed_config
-            if provided
-
-    Returns:
-        None
-    """
-    global mpu, num_layers, deepspeed_checkpointing_enabled
-
-    global PARTITION_ACTIVATIONS, CONTIGUOUS_CHECKPOINTING, \
-            PA_TO_CPU, SYNCHRONIZE, PROFILE_TIME
-
-    _configure_defaults()
-
-    if mpu_ is not None:
-        mpu = mpu_
-
-    if deepspeed_config is not None:
-        _configure_using_config_file(deepspeed_config, mpu=mpu)
-
-    if partition_activations is not None:
-        PARTITION_ACTIVATIONS = partition_activations
-
-    if contiguous_checkpointing is not None:
-        CONTIGUOUS_CHECKPOINTING = contiguous_checkpointing
-
-    if num_checkpoints is not None:
-        num_layers = num_checkpoints
-
-    if checkpoint_in_cpu is not None:
-        PA_TO_CPU = checkpoint_in_cpu
-
-    if synchronize is not None:
-        SYNCHRONIZE = synchronize
-
-    if profile is not None:
-        PROFILE_TIME = profile
-
-    if PA_TO_CPU or CONTIGUOUS_CHECKPOINTING:
-        assert PARTITION_ACTIVATIONS, "CPU Checkpointing/Contiguous Checkpointing is only availble with partitioned activations. Set partitioned activations to true in deepspeed config"
-    if CONTIGUOUS_CHECKPOINTING:
-        assert num_layers is not None, "Must specify the number of layers with contiguous memory checkpointing"
-
-
-def is_configured():
-    """True if deepspeed activation checkpointing has been configured
-        by calling deepspeed.checkpointing.configure, else returns false
-
-    Arguments:
-        None
-
-    Return:
-        True of configured, else False
-    """
-    return deepspeed_checkpointing_enabled
+'''
+Copyright (c) Microsoft Corporation
+Licensed under the MIT license.
+
+Use to partition the activations stored for backward propagation
+Therefore reduces the memory consumption
+Also implements CPU checkpointing and contiguous memory checkpointing
+Reduces memory consumption and memory fragmentation
+
+Code for rng checkpointing taken from NVIDIA Megatron-LM mpu/random.py
+b886b7bb972afe72bac0f5de4f42a4a7bae8ebef
+'''
+
+# Parts of the code here are adapted from PyTorch
+# repo: https://github.com/pytorch/pytorch
+import copy
+import torch
+import contextlib
+import torch.distributed as dist
+
+from torch import _C
+from torch.cuda import _lazy_call, device as device_ctx_manager
+
+from deepspeed.runtime.config import DeepSpeedConfig
+from deepspeed.utils import logger
+from deepspeed.utils.timer import SynchronizedWallClockTimer as Timers
+
+#DeepSpeed Checkpointing Enabled or Disabled
+deepspeed_checkpointing_enabled = False
+
+#MP parameters
+mpu = None
+mp_rank = None
+mp_size = None
+mp_group = None
+
+#Model Parameters
+num_layers = None
+
+#Checkpointing buffers
+contiguous_data_buffers = []
+data_offsets = []
+
+contiguous_size_buffers = []
+size_offsets = []
+
+timers = None
+
+#optimization flags
+PARTITION_ACTIVATIONS = False
+PA_TO_CPU = False
+CONTIGUOUS_CHECKPOINTING = False
+SYNCHRONIZE = False
+PROFILE_TIME = False
+
+
+def see_memory_usage(message, force=False):
+    #return
+    if not force:
+        return
+    #dist.barrier()
+    if dist.get_rank() == 0:
+        logger.info(message)
+        logger.info(
+            "Memory Allocated %s GigaBytes",
+            torch.cuda.memory_allocated() / (1024 * 1024 * 1024),
+        )
+        logger.info(
+            "Max Memory Allocated %s GigaBytes",
+            torch.cuda.max_memory_allocated() / (1024 * 1024 * 1024),
+        )
+        logger.info(
+            "Cache Allocated %s GigaBytes",
+            torch.cuda.memory_cached() / (1024 * 1024 * 1024),
+        )
+        logger.info(
+            "Max cache Allocated %s GigaBytes",
+            torch.cuda.max_memory_cached() / (1024 * 1024 * 1024),
+        )
+        #input("Press Any Key To Continue ..")
+
+
+# Default name for the model parallel rng tracker.
+_MODEL_PARALLEL_RNG_TRACKER_NAME = 'model-parallel-rng'
+transport_stream = None
+cuda_device = None
+
+
+def detach_variable(inputs, device=None):
+    if isinstance(inputs, tuple):
+        out = []
+        for inp in inputs:
+            if not isinstance(inp, torch.Tensor):
+                out.append(inp)
+                continue
+
+            requires_grad = inp.requires_grad
+
+            if device is not None:
+                x = inp.to(device=device)
+            else:
+                x = inp
+
+            x = x.detach()
+            x.requires_grad = requires_grad
+            out.append(x)
+        return tuple(out)
+    else:
+        raise RuntimeError(
+            "Only tuple of tensors is supported. Got Unsupported input type: ",
+            type(inputs).__name__)
+
+
+def _set_cuda_rng_state(new_state, device=-1):
+    """Sets the random number generator state of the current GPU.
+
+    Arguments:
+        new_state (torch.ByteTensor): The desired state
+    This function is adapted from PyTorch repo (torch.cuda.set_rng_state)
+    with a single change: the input state is not cloned. Cloning caused
+    major performance issues for +4 GPU cases.
+    """
+    if hasattr(_C, '_cuda_setRNGState') and callable(_C._cuda_setRNGState):
+        # older PyTorch
+        def cb():
+            with device_ctx_manager(device):
+                _C._cuda_setRNGState(new_state)
+    else:
+        # newer PyTorch
+        if device == -1:
+            device = torch.device('cuda')
+        elif isinstance(device, str):
+            device = torch.device(device)
+        elif isinstance(device, int):
+            device = torch.device('cuda', device)
+
+        def cb():
+            idx = device.index
+            if idx is None:
+                idx = torch.cuda.current_device()
+            default_generator = torch.cuda.default_generators[idx]
+            default_generator.set_state(new_state)
+
+    _lazy_call(cb)
+
+
+class CudaRNGStatesTracker:
+    """Tracker for the cuda RNG states.
+
+    Using the `add` method, a cuda rng state is initialized based on
+    the input `seed` and is assigned to `name`. Later, by forking the
+    rng state, we can perform operations and return to our starting
+    cuda state.
+    """
+    def __init__(self):
+        # Map from a string name to the cuda rng state.
+        self.states_ = {}
+        # Seeds are just for book keeping and ensure no seed is set twice.
+        self.seeds_ = set()
+
+    def reset(self):
+        """Set to the initial state (no tracker)."""
+        self.states_ = {}
+        self.seeds_ = set()
+
+    def get_states(self):
+        """Get rng states. Copy the dictionary so we have direct
+        pointers to the states, not just a pointer to the dictionary."""
+        return copy.copy(self.states_)
+
+    def set_states(self, states):
+        """Set the rng states. For efficiency purposes, we do not check
+        the size of seed for compatibility."""
+        self.states_ = states
+
+    def add(self, name, seed):
+        """Track the rng state."""
+        # Check seed is not already used.
+        if seed in self.seeds_:
+            raise Exception('seed {} already exists'.format(seed))
+        self.seeds_.add(seed)
+        # Check that state is not already defined.
+        if name in self.states_:
+            raise Exception('cuda rng state {} already exists'.format(name))
+        # Get the current rng state.
+        orig_rng_state = torch.cuda.get_rng_state()
+        # Set the new state and store it.
+        torch.cuda.manual_seed(seed)
+        self.states_[name] = torch.cuda.get_rng_state()
+        # Reset rng state to what it was.
+        _set_cuda_rng_state(orig_rng_state)
+
+    @contextlib.contextmanager
+    def fork(self, name=_MODEL_PARALLEL_RNG_TRACKER_NAME):
+        """Fork the cuda rng state, perform operations, and exit with
+        the original state."""
+        # Check if we have added the state
+        if name not in self.states_:
+            raise Exception('cuda rng state {} is not added'.format(name))
+        # Store current rng state.
+        orig_cuda_rng_state = torch.cuda.get_rng_state()
+        # Set rng state to the desired one
+        _set_cuda_rng_state(self.states_[name])
+        # Do the stuff we wanted to do.
+        try:
+            yield
+        finally:
+            # Update the current rng state for later use.
+            self.states_[name] = torch.cuda.get_rng_state()
+            # And set the state to the original state we started with.
+            _set_cuda_rng_state(orig_cuda_rng_state)
+
+
+# RNG tracker object.
+_CUDA_RNG_STATE_TRACKER = CudaRNGStatesTracker()
+
+
+def get_cuda_rng_tracker():
+    """Get cuda rng tracker."""
+    return _CUDA_RNG_STATE_TRACKER
+
+
+def model_parallel_cuda_manual_seed(seed):
+    """Initialize model parallel cuda seed.
+
+    This function should be called after the model parallel is
+    initialized. Also, no torch.cuda.manual_seed should be called
+    after this function. Basically, this is replacement for that
+    function.
+    Two set of RNG states are tracked:
+        default state: This is for data parallelism and is the same among a
+                       set of model parallel GPUs but different across
+                       different model paralle groups. This is used for
+                       example for dropout in the non-model-parallel regions.
+        model-parallel state: This state is different among a set of model
+                              parallel GPUs, but the same across data parallel
+                              groups. This is used for example for dropout in
+                              model parallel regions.
+    """
+    global mpu
+    # 2718 is just for fun and any POSITIVE value will work.
+    offset = seed + 2718
+    model_parallel_seed = offset + mpu.get_model_parallel_rank()
+    # Data parallel gets the original sedd.
+    data_parallel_seed = seed
+
+    if torch.distributed.get_rank() == 0:
+        logger.info(
+            '> initializing model parallel cuda seeds on global rank {}, '
+            'model parallel rank {}, and data parallel rank {} with '
+            'model parallel seed: {} and data parallel seed: {}'.format(
+                torch.distributed.get_rank(),
+                mpu.get_model_parallel_rank(),
+                mpu.get_data_parallel_rank(),
+                model_parallel_seed,
+                data_parallel_seed),
+        )
+    _CUDA_RNG_STATE_TRACKER.reset()
+    # Set the default state.
+    torch.cuda.manual_seed(data_parallel_seed)
+    # and model parallel state.
+    _CUDA_RNG_STATE_TRACKER.add(_MODEL_PARALLEL_RNG_TRACKER_NAME, model_parallel_seed)
+
+
+def get_partition_start(item):
+    global mp_rank, mp_size, mp_group
+    size = item.numel()
+    partition_size = size / mp_size
+    start = partition_size * mp_rank
+    return int(start)
+
+
+def get_partition_size(item):
+    global mp_rank, mp_size, mp_group
+    size = item.numel()
+    assert size % mp_size == 0, "Doesn't handle if partition activation if item is not divisible by mp size"
+    partition_size = size / mp_size
+    return int(partition_size)
+
+
+def get_full_inputs(tensors, device=None):
+    inputs = []
+    num_args = int(len(tensors) / 2)
+    for i in range(num_args - 1):
+
+        item = tensors[2 * i]
+        size = tensors[2 * i + 1]
+
+        partition_size = item.numel()
+        tensor_size = partition_size * mp_size
+        if device is not None:
+            flat_tensor = torch.zeros([tensor_size], dtype=item.dtype, device=device)
+        else:
+            flat_tensor = torch.zeros([tensor_size],
+                                      dtype=item.dtype,
+                                      device=item.device)
+        partitions = []
+        for i in range(mp_size):
+            part_i = flat_tensor.narrow(0, partition_size * i, partition_size)
+            if i == mp_rank:
+                part_i.copy_(item)
+            partitions.append(part_i)
+        if mp_group is not None:
+            dist.all_gather(partitions, partitions[mp_rank], group=mp_group)
+        input_tensor = flat_tensor.view(list(size.numpy()))
+        item.data = input_tensor.data
+
+        inputs.append(item)
+    inputs.append(tensors[-2])
+
+    return tuple(inputs)
+
+def move_to_device(item, device):
+    if torch.is_tensor(item):
+        return item.to(device)
+    elif isinstance(item, list):
+        return [move_to_device(v, device) for v in item]
+    elif isinstance(item, tuple):
+        return tuple([move_to_device(v, device) for v in item])
+    elif isinstance(item, dict):
+        return {k: move_to_device(v, device) for k, v in item.items()}
+    else:
+        return item
+
+
+def filter_tensor_values(all_values):
+    tensor_values = [v for v in all_values if torch.is_tensor(v)]
+    non_tensor_values = [v for v in all_values if not torch.is_tensor(v)]
+    tensor_flags = [torch.is_tensor(v) for v in all_values]
+    if type(all_values) is tuple:
+        return tuple(tensor_values), tuple(non_tensor_values), tuple(tensor_flags)
+    return tensor_values, non_tensor_values, tensor_flags
+
+
+def merge_tensor_values(tensor_values, non_tensor_values, tensor_flags):
+    merged_values = []
+    tensor_idx = 0
+    non_tensor_idx = 0
+
+    for is_tensor in tensor_flags:
+        if is_tensor:
+            merged_values.append(tensor_values[tensor_idx])
+            tensor_idx += 1
+        else:
+            merged_values.append(non_tensor_values[non_tensor_idx])
+            non_tensor_idx += 1
+
+    return tuple(merged_values)
+
+
+class CheckpointFunction(torch.autograd.Function):
+    """This function is adapted from torch.utils.checkpoint with
+       two main changes:
+           1) torch.cuda.set_rng_state is replaced with `_set_cuda_rng_state`
+           2) the states in the model parallel tracker are also properly
+              tracked/set/reset.
+           3) Performance activation partitioning, contiguous memory optimization
+           4) CPU Checkpointing
+           5) Profile forward and backward functions
+    """
+
+    @staticmethod
+    def forward(ctx, run_function, all_outputs, *args):
+        global mpu, timers, SYNCHRONIZE, PROFILE_TIME
+
+        def save_args_for_backward(*all_args):
+            tensor_args, non_tensor_args, tensor_flags = filter_tensor_values(all_args)
+            ctx.save_for_backward(*tensor_args)
+            ctx.non_tensor_args = non_tensor_args
+            ctx.tensor_flags = tensor_flags
+
+        if SYNCHRONIZE:
+            torch.cuda.synchronize()
+
+        if timers is None and PROFILE_TIME:
+            timers = Timers()
+
+        if PROFILE_TIME:
+            timers('forward').start()
+
+        ctx.run_function = run_function
+        global num_layers
+        global mp_rank, mp_size, mp_group
+        global contiguous_data_buffers, contiguous_size_buffers
+        global data_offsets, size_offsets
+        if mp_rank is None:
+            if mpu is not None:
+                mp_rank = mpu.get_model_parallel_rank()
+                mp_size = mpu.get_model_parallel_world_size()
+                mp_group = mpu.get_model_parallel_group()
+            else:
+                mp_rank = 0
+                mp_size = 1
+                mp_group = None
+
+        global cuda_device, transport_stream, PARTITION_ACTIVATIONS, buffer_0, buffer_1, buffer_0_offset, buffer_1_offset
+
+        if cuda_device is None:
+            see_memory_usage("First Forward Begining", force=True)
+            if dist.get_rank() == 0:
+                logger.info(f"Activation Checkpointing Information")
+                logger.info(
+                    f"----Partition Activations {PARTITION_ACTIVATIONS}, CPU CHECKPOINTING {PA_TO_CPU}"
+                )
+                logger.info(
+                    f"----contiguous Memory Checkpointing {CONTIGUOUS_CHECKPOINTING} with {num_layers} total layers"
+                )
+                logger.info(f"----Synchronization {SYNCHRONIZE}")
+                logger.info(f"----Profiling {PROFILE_TIME}")
+
+            cuda_device = torch.cuda.current_device()
+            transport_stream = torch.cuda.Stream(device=cuda_device)
+
+        if PARTITION_ACTIVATIONS:
+            #inputs = [item.detach().contiguous().view(-1).narrow(0, get_partition_start(item), get_partition_size(item)).clone() for item in args[:-1]]
+            #inputs.append(args[-1])
+
+            inputs = []
+            for i, item in enumerate(args[:-1]):
+                if not torch.is_tensor(item):
+                    inputs.append(item)
+                    continue
+
+                partition_size = get_partition_size(item)
+                partition = item.detach().contiguous().view(-1).narrow(
+                    0,
+                    get_partition_start(item),
+                    partition_size).clone()
+
+                if CONTIGUOUS_CHECKPOINTING:
+                    buffer_device = torch.device(
+                        'cpu') if PA_TO_CPU else partition.device
+
+                    if i >= len(contiguous_data_buffers):
+                        tensor_list = [
+                            torch.tensor(()).new_empty([partition_size],
+                                                       dtype=partition.dtype,
+                                                       device=buffer_device)
+                            for i in range(num_layers)
+                        ]
+                        contiguous_data_buffers.append(tensor_list)
+                        data_offsets.append(0)
+                    elif contiguous_data_buffers[i] is None:
+                        tensor_list = [
+                            torch.tensor(()).new_empty([partition_size],
+                                                       dtype=partition.dtype,
+                                                       device=buffer_device)
+                            for i in range(num_layers)
+                        ]
+                        contiguous_data_buffers[i] = tensor_list
+                        data_offsets[i] = 0
+
+                    contiguous_partition = contiguous_data_buffers[i][
+                        data_offsets[i]].data.copy_(partition.data)
+                    data_offsets[i] = data_offsets[i] + 1
+                    inputs.append(contiguous_partition)
+                else:
+                    partition = partition.cpu() if PA_TO_CPU else partition
+                    inputs.append(partition)
+
+            inputs.append(args[-1])
+
+        #just in case something funky is happening such as reuse of inputs
+        inputs_cuda = move_to_device(args, cuda_device)
+
+        # Copy the rng states.
+        ctx.fwd_cpu_rng_state = torch.get_rng_state()
+        ctx.fwd_cuda_rng_state = torch.cuda.get_rng_state()
+        ctx.fwd_cuda_rng_state_tracker = get_cuda_rng_tracker().get_states()
+
+        #ctx.save_for_backward(*args)
+        with torch.no_grad():
+            outputs = run_function(*inputs_cuda)
+
+        del inputs_cuda
+
+        #with torch.cuda.stream(transport_stream):
+        #if PARTITION_ACTIVATIONS:
+        #    new_args = []
+        #    for arg, inp in zip(args,inputs):
+        #        size= torch.tensor(arg.size())
+        #        arg.data = inp.data
+        #        new_args.append(arg)
+        #        new_args.append(size)
+        #    ctx.save_for_backward(*new_args)
+
+        if PARTITION_ACTIVATIONS:
+            new_args = []
+            for i, (arg, inp) in enumerate(zip(args, inputs)):
+                if not torch.is_tensor(arg):
+                    new_args.append(arg)
+                    continue
+
+                size = torch.tensor(arg.size())
+
+                arg.data = inp.data
+                new_args.append(arg)
+
+                if CONTIGUOUS_CHECKPOINTING:
+                    numel = size.numel()
+                    if i >= len(contiguous_size_buffers):
+                        tmp = torch.tensor(())
+                        contiguous_size_buffers.append(
+                            tmp.new_empty([numel * num_layers],
+                                          dtype=size.dtype,
+                                          device=size.device))
+                        size_offsets.append(0)
+                    elif contiguous_size_buffers[i] is None:
+                        tmp = torch.tensor(())
+                        contiguous_size_buffers[i] = tmp.new_empty([numel * num_layers],
+                                                                   dtype=size.dtype,
+                                                                   device=size.device)
+                        size_offsets[i] = 0
+
+                    contiguous_size = contiguous_size_buffers[i].narrow(
+                        0,
+                        size_offsets[i],
+                        numel).data.copy_(size.data)
+                    contiguous_size = contiguous_size.view_as(size)
+                    size_offsets[i] = size_offsets[i] + numel
+                    new_args.append(contiguous_size)
+                else:
+                    new_args.append(size)
+                #if dist.get_rank() == 0:
+                #    logger.info(f"The stored tensor is {contiguous_size} and orginal one is {size} ")
+
+            save_args_for_backward(*new_args)
+        else:
+            save_args_for_backward(*args)
+
+        if PROFILE_TIME:
+            timers('forward').stop()
+            timers.log(['forward'])
+        if SYNCHRONIZE:
+            torch.cuda.synchronize()
+
+        # Tensors returned from forward() may not be differentiable.
+        if torch.is_tensor(outputs):
+            non_grad_outputs = [outputs] if not outputs.is_floating_point() else []
+        else:
+            non_grad_outputs = [o for o in outputs if torch.is_tensor(o) and not o.is_floating_point()]
+        ctx.mark_non_differentiable(*non_grad_outputs)
+
+        if torch.is_tensor(outputs):
+            all_outputs += [outputs]
+            return outputs
+        else:
+            all_outputs += outputs
+            outputs, _, _ = filter_tensor_values(outputs)
+            return tuple(outputs)
+
+    @staticmethod
+    def backward(ctx, *grads):
+        global timers
+        #see_memory_usage("In backward", force=True)
+        #removing pointers to the contiguous buffer memory
+        #so that they can be garbage collected once the checkpoints
+        #have been used
+        if SYNCHRONIZE:
+            torch.cuda.synchronize()
+        if PROFILE_TIME:
+            timers('backward').start()
+
+        if CONTIGUOUS_CHECKPOINTING:
+            global data_offsets, size_offsets
+            global contiguous_data_buffers, contiguous_size_buffers
+
+            for buffers in contiguous_data_buffers:
+                buffers = []
+
+            #frees up all the pointers to the checkpoints except for the ones
+            #stored by save for backward
+            contiguous_data_buffers = []
+            contiguous_size_buffers = []
+            data_offsets = []
+            size_offsets = []
+
+        #see_memory_usage("In backward checkpointing code", force=True)
+        if not torch.autograd._is_checkpoint_valid():
+            raise RuntimeError("Checkpointing is not compatible with .grad(), "
+                               "please use .backward() if possible")
+
+        global cuda_device, transport_stream, PARTITION_ACTIVATIONS
+
+        if PARTITION_ACTIVATIONS:
+            #with torch.cuda.stream(transport_stream):
+            inputs = get_full_inputs(ctx.saved_tensors,
+                                     device=cuda_device if PA_TO_CPU else None)
+            detached_inputs = detach_variable(inputs)
+        else:
+            inputs = ctx.saved_tensors
+            detached_inputs = detach_variable(inputs)
+
+        # Add non tensor input args
+        detached_inputs = merge_tensor_values(detached_inputs, ctx.non_tensor_args, ctx.tensor_flags)
+
+        # Store the current states.
+        bwd_cpu_rng_state = torch.get_rng_state()
+        bwd_cuda_rng_state = torch.cuda.get_rng_state()
+        bwd_cuda_rng_state_tracker = get_cuda_rng_tracker().get_states()
+
+        # Set the states to what it used to be before the forward pass.
+        torch.set_rng_state(ctx.fwd_cpu_rng_state)
+        _set_cuda_rng_state(ctx.fwd_cuda_rng_state)
+        get_cuda_rng_tracker().set_states(ctx.fwd_cuda_rng_state_tracker)
+
+        # if PARTITION_ACTIVATIONS:
+        #     current_stream=torch.cuda.current_stream()
+        #     current_stream.wait_stream(transport_stream)
+
+        with torch.enable_grad():
+            outputs = ctx.run_function(*detached_inputs)
+
+        # Set the states back to what it was at the start of this function.
+        torch.set_rng_state(bwd_cpu_rng_state)
+        _set_cuda_rng_state(bwd_cuda_rng_state)
+        get_cuda_rng_tracker().set_states(bwd_cuda_rng_state_tracker)
+
+        if isinstance(outputs, torch.Tensor):
+            outputs = (outputs, )
+
+        # Filter out non tensor outputs
+        outputs, _, _ = filter_tensor_values(outputs)
+
+        # Construct arguments to autograd.backward().
+        # This is usually just outputs and grads, but forward() can return tensors that
+        # are not differentiable.
+        output_tensors = []
+        grad_tensors = []
+        for out, grad in zip(outputs, grads):
+            if out.requires_grad:
+                output_tensors.append(out)
+                grad_tensors.append(grad)
+
+        torch.autograd.backward(output_tensors, grad_tensors)
+
+        if PROFILE_TIME:
+            timers('backward').stop()
+            timers.log(['backward'])
+        if SYNCHRONIZE:
+            torch.cuda.synchronize()
+        ret_list = [None, None]  # first None for ctx
+        for inp in detached_inputs:
+            if torch.is_tensor(inp):
+                ret_list.append(inp.grad)
+            else:
+                ret_list.append(None)
+
+        return tuple(ret_list)
+
+
+def checkpoint(function, *args):
+    """Checkpoint a model or part of the model.
+    This has been directly copied from torch.utils.checkpoint. """
+
+    all_outputs = []
+    CheckpointFunction.apply(function, all_outputs, *args)
+    if len(all_outputs) == 1:
+        return all_outputs[0]
+    else:
+        return tuple(all_outputs)
+
+
+def partition_activations_in_checkpoint(partition_activation):
+    global PARTITION_ACTIVATIONS
+    PARTITION_ACTIVATIONS = partition_activation
+    if dist.get_rank() == 0:
+        logger.info(
+            f"**************Partition Activations {PARTITION_ACTIVATIONS}************")
+
+
+def set_num_layers(nlayers):
+    global num_layers
+    num_layers = nlayers
+
+
+def reset():
+    """Resets memory buffers related to contiguous memory optimizations.
+    Should be called during eval when multiple forward propagations are
+    computed without any backward propagation that usually clears these
+    buffers.
+    Arguments:
+        None
+
+    Return:
+        None
+    """
+    if CONTIGUOUS_CHECKPOINTING:
+        global data_offsets, size_offsets
+        global contiguous_data_buffers, contiguous_size_buffers
+
+        for buffers in contiguous_data_buffers:
+            buffers = []
+
+        #frees up all the pointers to the checkpoints except for the ones
+        #stored by save for backward
+        contiguous_data_buffers = []
+        contiguous_size_buffers = []
+        data_offsets = []
+        size_offsets = []
+
+
+def _configure_using_config_file(deepspeed_config, mpu=None):
+    global num_layers, PARTITION_ACTIVATIONS, CONTIGUOUS_CHECKPOINTING, \
+            PA_TO_CPU, SYNCHRONIZE, PROFILE_TIME
+
+    config = DeepSpeedConfig(deepspeed_config, mpu=mpu).activation_checkpointing_config
+    logger.info(config.repr())
+    PARTITION_ACTIVATIONS = config.partition_activations
+    CONTIGUOUS_CHECKPOINTING = config.contiguous_memory_optimization
+    num_layers = config.number_checkpoints
+    PA_TO_CPU = config.cpu_checkpointing
+    SYNCHRONIZE = config.synchronize_checkpoint_boundary
+    PROFILE_TIME = config.profile
+
+
+def _configure_defaults():
+
+    global mpu, num_layers, deepspeed_checkpointing_enabled
+
+    global PARTITION_ACTIVATIONS, CONTIGUOUS_CHECKPOINTING, \
+            PA_TO_CPU, SYNCHRONIZE, PROFILE_TIME
+
+    PARTITION_ACTIVATIONS = False
+    CONTIGUOUS_CHECKPOINTING = False
+    num_layers = False
+    PA_TO_CPU = False
+    SYNCHRONIZE = False
+    PROFILE_TIME = False
+    deepspeed_checkpointing_enabled = True
+
+
+def configure(
+    mpu_,
+    deepspeed_config=None,
+    partition_activations=None,
+    contiguous_checkpointing=None,
+    num_checkpoints=None,
+    checkpoint_in_cpu=None,
+    synchronize=None,
+    profile=None,
+):
+    """Configure DeepSpeed Activation Checkpointing.
+
+    Arguments:
+        mpu_: Optional: An object that implements the following methods
+            get_model_parallel_rank/group/world_size, and get_data_parallel_rank/group/world_size
+
+        deepspeed_config: Optional: DeepSpeed Config json file when provided will be used to
+            configure DeepSpeed Activation Checkpointing
+
+        partition_activations: Optional: Partitions activation checkpoint across model parallel
+            GPUs when enabled. By default False. Will overwrite deepspeed_config if provided
+
+        contiguous_checkpointing: Optional: Copies activation checkpoints to a contiguous memory
+            buffer. Works only with homogeneous checkpoints when partition_activations is enabled.
+            Must provide num_checkpoints. By default False. Will overwrite deepspeed_config if
+            provided
+
+        num_checkpoints: Optional: Number of activation checkpoints stored during the forward
+            propagation of the model. Used to calculate the buffer size for contiguous_checkpointing
+            Will overwrite deepspeed_config if provided
+
+        checkpoint_in_cpu: Optional: Moves the activation checkpoint to CPU. Only works with
+            partition_activation. Default is false. Will overwrite deepspeed_config if provided
+
+        synchronize: Optional: Performs torch.cuda.synchronize() at the beginning and end of
+            each call to deepspeed.checkpointing.checkpoint for both forward and backward pass.
+            By default false. Will overwrite deepspeed_config if provided
+
+        profile: Optional: Logs the forward and backward time for each
+            deepspeed.checkpointing.checkpoint invocation. Will overwrite deepspeed_config
+            if provided
+
+    Returns:
+        None
+    """
+    global mpu, num_layers, deepspeed_checkpointing_enabled
+
+    global PARTITION_ACTIVATIONS, CONTIGUOUS_CHECKPOINTING, \
+            PA_TO_CPU, SYNCHRONIZE, PROFILE_TIME
+
+    _configure_defaults()
+
+    if mpu_ is not None:
+        mpu = mpu_
+
+    if deepspeed_config is not None:
+        _configure_using_config_file(deepspeed_config, mpu=mpu)
+
+    if partition_activations is not None:
+        PARTITION_ACTIVATIONS = partition_activations
+
+    if contiguous_checkpointing is not None:
+        CONTIGUOUS_CHECKPOINTING = contiguous_checkpointing
+
+    if num_checkpoints is not None:
+        num_layers = num_checkpoints
+
+    if checkpoint_in_cpu is not None:
+        PA_TO_CPU = checkpoint_in_cpu
+
+    if synchronize is not None:
+        SYNCHRONIZE = synchronize
+
+    if profile is not None:
+        PROFILE_TIME = profile
+
+    if PA_TO_CPU or CONTIGUOUS_CHECKPOINTING:
+        assert PARTITION_ACTIVATIONS, "CPU Checkpointing/Contiguous Checkpointing is only availble with partitioned activations. Set partitioned activations to true in deepspeed config"
+    if CONTIGUOUS_CHECKPOINTING:
+        assert num_layers is not None, "Must specify the number of layers with contiguous memory checkpointing"
+
+
+def is_configured():
+    """True if deepspeed activation checkpointing has been configured
+        by calling deepspeed.checkpointing.configure, else returns false
+
+    Arguments:
+        None
+
+    Return:
+        True of configured, else False
+    """
+    return deepspeed_checkpointing_enabled