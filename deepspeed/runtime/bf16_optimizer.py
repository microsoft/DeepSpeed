# Copyright (c) Microsoft Corporation.
# SPDX-License-Identifier: Apache-2.0

# DeepSpeed Team

from collections import OrderedDict
import torch
import sys
import os
from torch._utils import _flatten_dense_tensors, _unflatten_dense_tensors
from deepspeed import comm as dist
from deepspeed.runtime.constants import PIPE_REPLICATED
from deepspeed.runtime import ZeROOptimizer
from packaging import version as pkg_version

from deepspeed.git_version_info import version
from deepspeed.runtime.utils import (get_global_norm_of_tensors, clip_tensors_by_global_norm, DummyOptim,
                                     align_dense_tensors, all_gather_dp_groups, bwc_tensor_model_parallel_rank,
                                     is_model_parallel_parameter, see_memory_usage, graph_process)

from deepspeed.utils import link_hp_params, fragment_address
from deepspeed.checkpoint import enable_universal_checkpoint
from deepspeed.checkpoint.constants import (DS_VERSION, PARTITION_COUNT, BASE_OPTIMIZER_STATE,
                                            SINGLE_PARTITION_OF_FP32_GROUPS, CLIP_GRAD, GROUP_PADDINGS,
                                            PARAM_SLICE_MAPPINGS)

setattr(sys.modules[__name__], 'fragment_address', fragment_address)


class BF16_Optimizer(ZeROOptimizer):

    def __init__(self,
                 init_optimizer,
                 param_names,
                 mpu=None,
                 clip_grad=0.0,
                 norm_type=2,
                 allgather_bucket_size=5000000000,
                 dp_process_group=None,
                 timers=None,
<<<<<<< HEAD
                 graph_harvesting=False):
=======
                 grad_acc_dtype=None):
>>>>>>> a7900bcc
        super().__init__()
        see_memory_usage('begin bf16_optimizer', force=True)
        self.timers = timers
        self.optimizer = init_optimizer
        self.param_names = param_names
        self.using_real_optimizer = not isinstance(self.optimizer, DummyOptim)

        assert grad_acc_dtype in [torch.float32, torch.bfloat16
                                  ], f"BF16Optimizer: Unsupported gradient accumulation data type: {grad_acc_dtype}"
        self.grad_acc_dtype = grad_acc_dtype

        self.clip_grad = clip_grad
        self.norm_type = norm_type
        self.mpu = mpu
        self.allgather_bucket_size = int(allgather_bucket_size)
        self.dp_process_group = dp_process_group
        self.dp_rank = dist.get_rank(group=self.dp_process_group)
        self.real_dp_process_group = [dp_process_group for i in range(len(self.optimizer.param_groups))]

        # Use torch (un)flatten ops
        self.flatten = _flatten_dense_tensors
        self.unflatten = _unflatten_dense_tensors

        #align nccl all-gather send buffers to 4-bye boundary
        self.nccl_start_alignment_factor = 2  # 4-byte alignment/sizeof(fp16) = 2

        # Build BF16/FP32 groups
        self.bf16_groups = []
        self.bf16_groups_flat = []
        self.bf16_partitioned_groups = []

        self.fp32_groups_flat_partition = []

        # Maintain different fp32 gradients views for convenience
        self.fp32_groups_gradients = []
        self.fp32_groups_gradient_dict = {}
        self.fp32_groups_gradients_flat = []
        self.fp32_groups_actual_gradients_flat = []
        self.fp32_groups_gradient_flat_partition = []
        self.fp32_groups_has_gradients = []

        self.group_paddings = []
        self.graph_harvesting = graph_harvesting
        if self.using_real_optimizer:
            self._setup_for_real_optimizer()

        see_memory_usage('end bf16_optimizer', force=True)

    def _setup_for_real_optimizer(self):
        dp_world_size = dist.get_world_size(group=self.dp_process_group)
        self.partition_count = [dp_world_size for i in range(len(self.optimizer.param_groups))]

        for i, param_group in enumerate(self.optimizer.param_groups):
            see_memory_usage(f'before initializing group {i}', force=True)

            partition_id = dist.get_rank(group=self.real_dp_process_group[i])

            # grab the original list
            trainable_parameters = [param for param in param_group['params'] if param.requires_grad]
            self.bf16_groups.append(trainable_parameters)

            # create flat bf16 params
            self.bf16_groups_flat.append(
                self._flatten_dense_tensors_aligned(self.bf16_groups[i],
                                                    self.nccl_start_alignment_factor * dp_world_size))

            # Make bf16 params point to flat tensor storage
            self._update_storage_to_flattened_tensor(tensor_list=self.bf16_groups[i],
                                                     flat_tensor=self.bf16_groups_flat[i])

            # divide flat weights into equal sized partitions
            partition_size = self.bf16_groups_flat[i].numel() // dp_world_size
            bf16_dp_partitions = [
                self.bf16_groups_flat[i].narrow(0, dp_index * partition_size, partition_size)
                for dp_index in range(dp_world_size)
            ]
            self.bf16_partitioned_groups.append(bf16_dp_partitions)

            # create fp32 params partition
            self.fp32_groups_flat_partition.append(bf16_dp_partitions[partition_id].clone().float().detach())
            self.fp32_groups_flat_partition[i].requires_grad = True

            num_elem_list = [t.numel() for t in self.bf16_groups[i]]

            # create fp32 gradients
            self.fp32_groups_gradients_flat.append(
                torch.zeros_like(self.bf16_groups_flat[i], dtype=self.grad_acc_dtype))

            # track individual fp32 gradients for entire model
            fp32_gradients = self._split_flat_tensor(flat_tensor=self.fp32_groups_gradients_flat[i],
                                                     num_elem_list=num_elem_list)
            self.fp32_groups_gradients.append(fp32_gradients)
            self.fp32_groups_gradient_dict[i] = fp32_gradients

            # flat tensor corresponding to actual fp32 gradients (i.e., minus alignment padding)
            length_without_padding = sum(num_elem_list)
            self.fp32_groups_actual_gradients_flat.append(
                torch.narrow(self.fp32_groups_gradients_flat[i], 0, 0, length_without_padding))

            # flat tensor corresponding to gradient partition
            self.fp32_groups_gradient_flat_partition.append(
                torch.narrow(self.fp32_groups_gradients_flat[i], 0, partition_id * partition_size, partition_size))

            # track fp32 gradient updates
            self.fp32_groups_has_gradients.append([False] * len(self.bf16_groups[i]))

            # Record padding required for alignment
            if partition_id == dist.get_world_size(group=self.real_dp_process_group[i]) - 1:
                padding = self.bf16_groups_flat[i].numel() - length_without_padding
            else:
                padding = 0

            self.group_paddings.append(padding)

            # update optimizer param groups to reference fp32 params partition
            param_group['params'] = [self.fp32_groups_flat_partition[i]]

            see_memory_usage(f'after initializing group {i}', force=True)

        see_memory_usage('before initialize_optimizer', force=True)
        self.initialize_optimizer_states()
        see_memory_usage('end initialize_optimizer', force=True)

        # Need optimizer states initialized before linking lp to optimizer state
        self._link_all_hp_params()
        self._enable_universal_checkpoint()
        self._param_slice_mappings = self._create_param_mapping()

    def _enable_universal_checkpoint(self):
        for lp_param_group in self.bf16_groups:
            enable_universal_checkpoint(param_list=lp_param_group)

    def _create_param_mapping(self):
        param_mapping = []
        for i, _ in enumerate(self.optimizer.param_groups):
            param_mapping_per_group = OrderedDict()
            for lp in self.bf16_groups[i]:
                if lp._hp_mapping is not None:
                    lp_name = self.param_names[lp]
                    param_mapping_per_group[lp_name] = lp._hp_mapping.get_hp_fragment_address()
            param_mapping.append(param_mapping_per_group)

        return param_mapping

    def _link_all_hp_params(self):
        dp_world_size = dist.get_world_size(group=self.dp_process_group)
        for i, _ in enumerate(self.optimizer.param_groups):
            # Link bf16 and fp32 params in partition
            partition_id = dist.get_rank(group=self.real_dp_process_group[i])
            partition_size = self.bf16_groups_flat[i].numel() // dp_world_size
            flat_hp_partition = self.fp32_groups_flat_partition[i]
            link_hp_params(lp_param_list=self.bf16_groups[i],
                           flat_hp_partition=flat_hp_partition,
                           gradient_dict=self.fp32_groups_gradient_dict,
                           offload_gradient_dict=None,
                           use_offload=False,
                           param_group_index=i,
                           partition_start=partition_id * partition_size,
                           partition_size=partition_size,
                           partition_optimizer_state=self.optimizer.state[flat_hp_partition],
                           dp_group=self.real_dp_process_group[i])

    def initialize_optimizer_states(self):
        """Take an optimizer step with zero-valued gradients to allocate internal
        optimizer state.

        This helps prevent memory fragmentation by allocating optimizer state at the
        beginning of training instead of after activations have been allocated.
        """
        for param_partition, grad_partition in zip(self.fp32_groups_flat_partition,
                                                   self.fp32_groups_gradient_flat_partition):
            # In case of grad acc dtype different than FP32, need to cast to high precision.
            param_partition.grad = grad_partition.to(
                param_partition.dtype) if grad_partition.dtype != param_partition.dtype else grad_partition

        self.optimizer.step()

        if self.grad_acc_dtype is not torch.float32:
            for param_partition in self.fp32_groups_flat_partition:
                param_partition.grad = None

        self.clear_hp_grads()

    def _split_flat_tensor(self, flat_tensor, num_elem_list):
        assert sum(num_elem_list) <= flat_tensor.numel()
        tensor_list = []
        offset = 0
        for num_elem in num_elem_list:
            dense_tensor = torch.narrow(flat_tensor, 0, offset, num_elem)
            tensor_list.append(dense_tensor)
            offset += num_elem

        return tensor_list

    def _update_storage_to_flattened_tensor(self, tensor_list, flat_tensor):
        updated_params = self.unflatten(flat_tensor, tensor_list)
        for p, q in zip(tensor_list, updated_params):
            p.data = q.data

    def _flatten_dense_tensors_aligned(self, tensor_list, alignment):
        return self.flatten(align_dense_tensors(tensor_list, alignment))

    @torch.no_grad()
    def step(self, closure=None):
        if closure is not None:
            raise NotImplementedError(f'{self.__class__} does not support closure.')

        all_groups_norm = get_global_norm_of_tensors(input_tensors=self.get_grads_for_norm(),
                                                     mpu=self.mpu,
                                                     norm_type=self.norm_type,
                                                     use_graph=self.graph_harvesting)
        self._global_grad_norm = all_groups_norm

        assert all_groups_norm > 0.
        if self.clip_grad > 0.:
            clip_tensors_by_global_norm(input_tensors=self.get_grads_for_norm(for_clipping=True),
                                        max_norm=self.clip_grad,
                                        global_norm=all_groups_norm,
                                        mpu=self.mpu,
                                        use_graph=self.graph_harvesting)

        self.optimizer.step()

        self.update_lp_params()

        self.clear_hp_grads()

    def backward(self, loss, update_hp_grads=True, clear_lp_grads=False, **bwd_kwargs):
        """Perform a backward pass and copy the low-precision gradients to the
        high-precision copy.

        We copy/accumulate to the high-precision grads now to prevent accumulating in the
        bf16 grads after successive backward() calls (i.e., grad accumulation steps > 1)

        The low-precision grads are deallocated during this procedure.
        """
        self.clear_lp_grads()
        loss.backward(**bwd_kwargs)

        if update_hp_grads:
            self.update_hp_grads(clear_lp_grads=clear_lp_grads)

    @torch.no_grad()
    def update_hp_grads(self, clear_lp_grads=False):

        def _update_hp_grads_func(clear_lp_grads=False):
            for i, group in enumerate(self.bf16_groups):
                for j, lp in enumerate(group):
                    if lp.grad is None:
                        continue
                    hp_grad = self.fp32_groups_gradients[i][j]
                    assert hp_grad is not None, \
                        f'high precision param has no gradient, lp param_id = {id(lp)} group_info = [{i}][{j}]'
                    hp_grad.data.add_(lp.grad.data.to(hp_grad.dtype).view(hp_grad.shape))
                    lp._hp_grad = hp_grad
                    self.fp32_groups_has_gradients[i][j] = True
                    # clear gradients
                    if clear_lp_grads:
                        lp.grad._zero()

        if self.graph_harvesting:
            graph_process(False, _update_hp_grads_func, clear_lp_grads)
        else:
            _update_hp_grads_func(clear_lp_grads)
        #cpu op
        for i, group in enumerate(self.bf16_groups):
            for j, lp in enumerate(group):
                if lp.grad is None:
                    continue
                self.fp32_groups_has_gradients[i][j] = True

    @torch.no_grad()
    def get_grads_for_reduction(self):
        return self.fp32_groups_gradients_flat

    @torch.no_grad()
    def get_grads_for_norm(self, for_clipping=False):
        grads = []
        tensor_mp_rank = bwc_tensor_model_parallel_rank(mpu=self.mpu)
        for i, group in enumerate(self.bf16_groups):
            for j, lp in enumerate(group):
                if not for_clipping:
                    if hasattr(lp, PIPE_REPLICATED) and lp.ds_pipe_replicated:
                        continue

                    if not (tensor_mp_rank == 0 or is_model_parallel_parameter(lp)):
                        continue

                if not self.fp32_groups_has_gradients[i][j]:
                    continue

                grads.append(self.fp32_groups_gradients[i][j])

        return grads

    @torch.no_grad()
    def update_lp_params(self):
        for i, (bf16_partitions,
                fp32_partition) in enumerate(zip(self.bf16_partitioned_groups, self.fp32_groups_flat_partition)):
            partition_id = dist.get_rank(group=self.real_dp_process_group[i])
            bf16_partitions[partition_id].data.copy_(fp32_partition.data)
            # print_rank_0(f'update_lp_params {i=} {partition_id=}', force=True)
            # if i == 0:
            #     print_rank_0(f'{fp32_partition[:10]=}', force=True)

        all_gather_dp_groups(groups_flat=self.bf16_groups_flat,
                             partitioned_param_groups=self.bf16_partitioned_groups,
                             dp_process_group=self.real_dp_process_group,
                             start_alignment_factor=self.nccl_start_alignment_factor,
                             allgather_bucket_size=self.allgather_bucket_size)

    def clear_hp_grads(self):
        for flat_gradients in self.fp32_groups_gradients_flat:
            flat_gradients.zero_()

        for i, group in enumerate(self.fp32_groups_gradients):
            self.fp32_groups_has_gradients[i] = [False] * len(group)

    def clear_lp_grads(self):
        for group in self.bf16_groups:
            for param in group:
                if param.grad is not None:
                    # Using zero_() fixed memory address for graph replay
                    param.grad.zero_()

    def state_dict(self):
        state_dict = {}
        state_dict[CLIP_GRAD] = self.clip_grad
        state_dict[BASE_OPTIMIZER_STATE] = self.optimizer.state_dict()
        state_dict[SINGLE_PARTITION_OF_FP32_GROUPS] = self.fp32_groups_flat_partition
        state_dict[GROUP_PADDINGS] = self.group_paddings
        state_dict[PARTITION_COUNT] = self.partition_count
        state_dict[DS_VERSION] = version
        state_dict[PARAM_SLICE_MAPPINGS] = self._param_slice_mappings

        return state_dict

    # Restore base optimizer fp32 weights bfloat16 weights
    def _restore_from_bit16_weights(self):
        for i, group in enumerate(self.bf16_groups):
            partition_id = dist.get_rank(group=self.real_dp_process_group[i])
            for bf16_partitions, fp32_partition in zip(self.bf16_partitioned_groups, self.fp32_groups_flat_partition):
                fp32_partition.data.copy_(bf16_partitions[partition_id].data)

    def refresh_fp32_params(self):
        self._restore_from_bit16_weights()

    def load_state_dict(self,
                        state_dict_list,
                        checkpoint_folder,
                        load_optimizer_states=True,
                        load_from_fp32_weights=False,
                        load_serial=None):
        if checkpoint_folder:
            self._load_universal_checkpoint(checkpoint_folder, load_optimizer_states, load_from_fp32_weights)
        else:
            self._load_legacy_checkpoint(state_dict_list, load_optimizer_states, load_from_fp32_weights)

    def _load_legacy_checkpoint(self, state_dict_list, load_optimizer_states=True, load_from_fp32_weights=False):

        dp_rank = dist.get_rank(group=self.dp_process_group)
        current_rank_sd = state_dict_list[dp_rank]

        ckpt_version = current_rank_sd.get(DS_VERSION, False)
        assert ckpt_version, f"Empty ds_version in checkpoint, not clear how to proceed"
        ckpt_version = pkg_version.parse(ckpt_version)

        self.clip_grad = current_rank_sd.get(CLIP_GRAD, self.clip_grad)

        if load_optimizer_states:
            self.optimizer.load_state_dict(current_rank_sd[BASE_OPTIMIZER_STATE])

        if load_from_fp32_weights:
            for current, saved in zip(self.fp32_groups_flat_partition,
                                      current_rank_sd[SINGLE_PARTITION_OF_FP32_GROUPS]):
                src_tensor = _get_padded_tensor(saved, current.numel())
                current.data.copy_(src_tensor.data)

        if load_optimizer_states:
            self._link_all_hp_params()

    def _load_universal_checkpoint(self, checkpoint_folder, load_optimizer_states, load_from_fp32_weights):
        self._load_hp_checkpoint_state(checkpoint_folder)

    @property
    def param_groups(self):
        """Forward the wrapped optimizer's parameters."""
        return self.optimizer.param_groups

    def _load_hp_checkpoint_state(self, checkpoint_dir):
        checkpoint_dir = os.path.join(checkpoint_dir, "zero")
        tp_rank = bwc_tensor_model_parallel_rank(mpu=self.mpu)
        tp_world_size = self.mpu.get_slice_parallel_world_size()

        for i, _ in enumerate(self.optimizer.param_groups):
            for lp in self.bf16_groups[i]:
                if lp._hp_mapping is not None:
                    #print(f"Loading {self.param_names[lp]} {tp_rank=} {tp_world_size=}")
                    lp.load_hp_checkpoint_state(os.path.join(checkpoint_dir, self.param_names[lp]), tp_rank,
                                                tp_world_size)


def _get_padded_tensor(src_tensor, size):
    if src_tensor.numel() >= size:
        return src_tensor
    padded_tensor = torch.zeros(size, dtype=src_tensor.dtype, device=src_tensor.device)
    slice_tensor = torch.narrow(padded_tensor, 0, 0, src_tensor.numel())
    slice_tensor.data.copy_(src_tensor.data)
    return padded_tensor<|MERGE_RESOLUTION|>--- conflicted
+++ resolved
@@ -38,11 +38,8 @@
                  allgather_bucket_size=5000000000,
                  dp_process_group=None,
                  timers=None,
-<<<<<<< HEAD
+                 grad_acc_dtype=None,                 
                  graph_harvesting=False):
-=======
-                 grad_acc_dtype=None):
->>>>>>> a7900bcc
         super().__init__()
         see_memory_usage('begin bf16_optimizer', force=True)
         self.timers = timers
