--- conflicted
+++ resolved
@@ -1,793 +1,782 @@
-"""
-Copyright (c) Microsoft Corporation
-Licensed under the MIT license.
-"""
-
-import torch
-import json
-import copy
-<<<<<<< HEAD
-from deepspeed.runtime.constants import *
-from deepspeed.runtime.fp16.loss_scaler import INITIAL_LOSS_SCALE, SCALE_WINDOW, DELAYED_SHIFT, MIN_LOSS_SCALE
-from deepspeed.runtime.config_utils import get_scalar_param, dict_raise_error_on_duplicate_keys
-from deepspeed.runtime.zero.config import DeepSpeedZeroConfig
-from deepspeed.runtime.zero.constants import *
-from deepspeed.runtime.activation_checkpointing.config import DeepSpeedActivationCheckpointingConfig
-from deepspeed.utils import logger
-from deepspeed.profiling.config import DeepSpeedFlopsProfilerConfig
-=======
-
-from .constants import *
-from .fp16.loss_scaler import INITIAL_LOSS_SCALE, SCALE_WINDOW, DELAYED_SHIFT, MIN_LOSS_SCALE
-from .config_utils import get_scalar_param, dict_raise_error_on_duplicate_keys
-from .zero.config import DeepSpeedZeroConfig
-from .zero.constants import *
-from .activation_checkpointing.config import DeepSpeedActivationCheckpointingConfig
-
-from ..git_version_info import version as __version__
-from ..utils import logger
-
-from ..elasticity import elasticity_enabled, compute_elastic_config, ensure_immutable_elastic_config
-from ..elasticity.config import ElasticityConfigError
-from ..elasticity.constants import ELASTICITY, IGNORE_NON_ELASTIC_BATCH_INFO, \
-    IGNORE_NON_ELASTIC_BATCH_INFO_DEFAULT
-
-from ..profiling.config import DeepSpeedFlopsProfilerConfig
->>>>>>> f032e56f
-
-TENSOR_CORE_ALIGN_SIZE = 8
-
-ADAM_OPTIMIZER = 'adam'
-LAMB_OPTIMIZER = 'lamb'
-ONEBIT_ADAM_OPTIMIZER = 'onebitadam'
-DEEPSPEED_OPTIMIZERS = [
-    ADAM_OPTIMIZER,
-    LAMB_OPTIMIZER,
-    ONEBIT_ADAM_OPTIMIZER,
-]
-
-# extra optimizer parameters for adam
-TORCH_ADAM_PARAM = "torch_adam"
-ADAM_W_MODE_PARAM = "adam_w_mode"
-
-
-class DeepSpeedConfigError(Exception):
-    pass
-
-
-def get_pld_enabled(param_dict):
-    if PROGRESSIVE_LAYER_DROP in param_dict.keys():
-        return get_scalar_param(param_dict[PROGRESSIVE_LAYER_DROP],
-                                PLD_ENABLED,
-                                PLD_ENABLED_DEFAULT)
-    else:
-        return False
-
-
-def get_pld_params(param_dict):
-    if PROGRESSIVE_LAYER_DROP in param_dict.keys():
-        pld_params = copy.copy(param_dict[PROGRESSIVE_LAYER_DROP])
-        pld_params.pop(PLD_ENABLED)
-        return pld_params
-    else:
-        return False
-
-
-def get_amp_enabled(param_dict):
-    if AMP in param_dict.keys():
-        return get_scalar_param(param_dict[AMP], AMP_ENABLED, AMP_ENABLED_DEFAULT)
-    else:
-        return False
-
-
-def get_amp_params(param_dict):
-    if AMP in param_dict.keys():
-        amp_params = copy.copy(param_dict[AMP])
-        amp_params.pop(AMP_ENABLED)
-        return amp_params
-    else:
-        return False
-
-
-def get_fp16_enabled(param_dict):
-    if FP16 in param_dict.keys():
-        return get_scalar_param(param_dict[FP16], FP16_ENABLED, FP16_ENABLED_DEFAULT)
-    else:
-        return False
-
-
-def get_loss_scale(param_dict):
-    if get_fp16_enabled(param_dict):
-        return get_scalar_param(param_dict[FP16],
-                                FP16_LOSS_SCALE,
-                                FP16_LOSS_SCALE_DEFAULT)
-    else:
-        return FP16_LOSS_SCALE_DEFAULT
-
-
-def get_initial_dynamic_scale(param_dict):
-    if get_fp16_enabled(param_dict):
-        initial_scale_power = get_scalar_param(param_dict[FP16],
-                                               FP16_INITIAL_SCALE_POWER,
-                                               FP16_INITIAL_SCALE_POWER_DEFAULT)
-    else:
-        initial_scale_power = FP16_INITIAL_SCALE_POWER_DEFAULT
-
-    return 2**initial_scale_power
-
-
-def get_dynamic_loss_scale_args(param_dict):
-    loss_scale_args = None
-    if get_fp16_enabled(param_dict):
-        fp16_dict = param_dict[FP16]
-        dynamic_loss_args = [
-            FP16_INITIAL_SCALE_POWER,
-            FP16_LOSS_SCALE_WINDOW,
-            FP16_MIN_LOSS_SCALE,
-            FP16_HYSTERESIS
-        ]
-        if any(arg in list(fp16_dict.keys()) for arg in dynamic_loss_args):
-            init_scale = get_scalar_param(fp16_dict,
-                                          FP16_INITIAL_SCALE_POWER,
-                                          FP16_INITIAL_SCALE_POWER_DEFAULT)
-            scale_window = get_scalar_param(fp16_dict,
-                                            FP16_LOSS_SCALE_WINDOW,
-                                            FP16_LOSS_SCALE_WINDOW_DEFAULT)
-            delayed_shift = get_scalar_param(fp16_dict,
-                                             FP16_HYSTERESIS,
-                                             FP16_HYSTERESIS_DEFAULT)
-            min_loss_scale = get_scalar_param(fp16_dict,
-                                              FP16_MIN_LOSS_SCALE,
-                                              FP16_MIN_LOSS_SCALE_DEFAULT)
-            loss_scale_args = {
-                INITIAL_LOSS_SCALE: 2**init_scale,
-                SCALE_WINDOW: scale_window,
-                DELAYED_SHIFT: delayed_shift,
-                MIN_LOSS_SCALE: min_loss_scale
-            }
-
-    return loss_scale_args
-
-
-def get_gradient_accumulation_steps(param_dict):
-    return get_scalar_param(param_dict,
-                            GRADIENT_ACCUMULATION_STEPS,
-                            GRADIENT_ACCUMULATION_STEPS_DEFAULT)
-
-
-def get_sparse_gradients_enabled(param_dict):
-    return get_scalar_param(param_dict, SPARSE_GRADIENTS, SPARSE_GRADIENTS_DEFAULT)
-
-
-def get_zero_optimization(param_dict):
-    return get_scalar_param(param_dict, ZERO_OPTIMIZATION, ZERO_OPTIMIZATION_DEFAULT)
-
-
-def get_zero_reduce_scatter(param_dict):
-    return get_scalar_param(param_dict,
-                            ZERO_OPTIMIZATION_REDUCE_SCATTER,
-                            ZERO_OPTIMIZATION_REDUCE_SCATTER_DEFAULT)
-
-
-def get_allreduce_always_fp32(param_dict):
-    return get_scalar_param(param_dict, FP32_ALLREDUCE, FP32_ALLREDUCE_DEFAULT)
-
-
-def get_prescale_gradients(param_dict):
-    return get_scalar_param(param_dict, PRESCALE_GRADIENTS, PRESCALE_GRADIENTS_DEFAULT)
-
-
-def get_gradient_predivide_factor(param_dict):
-    return get_scalar_param(param_dict,
-                            GRADIENT_PREDIVIDE_FACTOR,
-                            GRADIENT_PREDIVIDE_FACTOR_DEFAULT)
-
-
-def get_steps_per_print(param_dict):
-    return get_scalar_param(param_dict, STEPS_PER_PRINT, STEPS_PER_PRINT_DEFAULT)
-
-
-def get_disable_allgather(param_dict):
-    return get_scalar_param(param_dict, DISABLE_ALLGATHER, DISABLE_ALLGATHER_DEFAULT)
-
-
-def get_dump_state(param_dict):
-    return get_scalar_param(param_dict, DUMP_STATE, DUMP_STATE_DEFAULT)
-
-
-def get_gradient_clipping(param_dict):
-    return get_scalar_param(param_dict, GRADIENT_CLIPPING, GRADIENT_CLIPPING_DEFAULT)
-
-
-def get_sparse_attention(param_dict):
-    if SPARSE_ATTENTION in param_dict.keys():
-        sparsity = param_dict[SPARSE_ATTENTION]
-        mode = get_sparse_attention_mode(sparsity)
-
-        if (mode == SPARSE_DENSE_MODE):
-            return get_sparse_dense_config(sparsity)
-        elif (mode == SPARSE_FIXED_MODE):
-            return get_sparse_fixed_config(sparsity)
-        elif (mode == SPARSE_VARIABLE_MODE):
-            return get_sparse_variable_config(sparsity)
-        elif (mode == SPARSE_BIGBIRD_MODE):
-            return get_sparse_bigbird_config(sparsity)
-        elif (mode == SPARSE_BSLONGFORMER_MODE):
-            return get_sparse_bslongformer_config(sparsity)
-        else:
-            raise NotImplementedError(
-                f'Given sparsity mode, {mode}, has not been implemented yet!')
-
-    else:
-        return None
-
-
-def get_sparse_dense_config(sparsity):
-    block = get_scalar_param(sparsity, SPARSE_BLOCK, SPARSE_BLOCK_DEFAULT)
-    return {SPARSE_MODE: SPARSE_DENSE_MODE, SPARSE_BLOCK: block}
-
-
-def get_sparse_fixed_config(sparsity):
-    block = get_scalar_param(sparsity, SPARSE_BLOCK, SPARSE_BLOCK_DEFAULT)
-    different_layout_per_head = get_scalar_param(
-        sparsity,
-        SPARSE_DIFFERENT_LAYOUT_PER_HEAD,
-        SPARSE_DIFFERENT_LAYOUT_PER_HEAD_DEFAULT)
-    num_local_blocks = get_scalar_param(sparsity,
-                                        SPARSE_NUM_LOCAL_BLOCKS,
-                                        SPARSE_NUM_LOCAL_BLOCKS_DEFAULT)
-    num_global_blocks = get_scalar_param(sparsity,
-                                         SPARSE_NUM_GLOBAL_BLOCKS,
-                                         SPARSE_NUM_GLOBAL_BLOCKS_DEFAULT)
-    attention = get_scalar_param(sparsity,
-                                 SPARSE_ATTENTION_TYPE,
-                                 SPARSE_ATTENTION_TYPE_DEFAULT)
-    horizontal_global_attention = get_scalar_param(
-        sparsity,
-        SPARSE_HORIZONTAL_GLOBAL_ATTENTION,
-        SPARSE_HORIZONTAL_GLOBAL_ATTENTION_DEFAULT)
-    num_different_global_patterns = get_scalar_param(
-        sparsity,
-        SPARSE_NUM_DIFFERENT_GLOBAL_PATTERNS,
-        SPARSE_NUM_DIFFERENT_GLOBAL_PATTERNS_DEFAULT)
-
-    return {
-        SPARSE_MODE: SPARSE_FIXED_MODE,
-        SPARSE_BLOCK: block,
-        SPARSE_DIFFERENT_LAYOUT_PER_HEAD: different_layout_per_head,
-        SPARSE_NUM_LOCAL_BLOCKS: num_local_blocks,
-        SPARSE_NUM_GLOBAL_BLOCKS: num_global_blocks,
-        SPARSE_ATTENTION_TYPE: attention,
-        SPARSE_HORIZONTAL_GLOBAL_ATTENTION: horizontal_global_attention,
-        SPARSE_NUM_DIFFERENT_GLOBAL_PATTERNS: num_different_global_patterns
-    }
-
-
-def get_sparse_variable_config(sparsity):
-    block = get_scalar_param(sparsity, SPARSE_BLOCK, SPARSE_BLOCK_DEFAULT)
-    different_layout_per_head = get_scalar_param(
-        sparsity,
-        SPARSE_DIFFERENT_LAYOUT_PER_HEAD,
-        SPARSE_DIFFERENT_LAYOUT_PER_HEAD_DEFAULT)
-    num_random_blocks = get_scalar_param(sparsity,
-                                         SPARSE_NUM_RANDOM_BLOCKS,
-                                         SPARSE_NUM_RANDOM_BLOCKS_DEFAULT)
-    local_window_blocks = get_scalar_param(sparsity,
-                                           SPARSE_LOCAL_WINDOW_BLOCKS,
-                                           SPARSE_LOCAL_WINDOW_BLOCKS_DEFAULT)
-    global_block_indices = get_scalar_param(sparsity,
-                                            SPARSE_GLOBAL_BLOCK_INDICES,
-                                            SPARSE_GLOBAL_BLOCK_INDICES_DEFAULT)
-    global_block_end_indices = get_scalar_param(sparsity,
-                                                SPARSE_GLOBAL_BLOCK_END_INDICES,
-                                                SPARSE_GLOBAL_BLOCK_END_INDICES_DEFAULT)
-    attention = get_scalar_param(sparsity,
-                                 SPARSE_ATTENTION_TYPE,
-                                 SPARSE_ATTENTION_TYPE_DEFAULT)
-    horizontal_global_attention = get_scalar_param(
-        sparsity,
-        SPARSE_HORIZONTAL_GLOBAL_ATTENTION,
-        SPARSE_HORIZONTAL_GLOBAL_ATTENTION_DEFAULT)
-
-    return {
-        SPARSE_MODE: SPARSE_VARIABLE_MODE,
-        SPARSE_BLOCK: block,
-        SPARSE_DIFFERENT_LAYOUT_PER_HEAD: different_layout_per_head,
-        SPARSE_NUM_RANDOM_BLOCKS: num_random_blocks,
-        SPARSE_LOCAL_WINDOW_BLOCKS: local_window_blocks,
-        SPARSE_GLOBAL_BLOCK_INDICES: global_block_indices,
-        SPARSE_GLOBAL_BLOCK_END_INDICES: global_block_end_indices,
-        SPARSE_ATTENTION_TYPE: attention,
-        SPARSE_HORIZONTAL_GLOBAL_ATTENTION: horizontal_global_attention
-    }
-
-
-def get_sparse_bigbird_config(sparsity):
-    block = get_scalar_param(sparsity, SPARSE_BLOCK, SPARSE_BLOCK_DEFAULT)
-    different_layout_per_head = get_scalar_param(
-        sparsity,
-        SPARSE_DIFFERENT_LAYOUT_PER_HEAD,
-        SPARSE_DIFFERENT_LAYOUT_PER_HEAD_DEFAULT)
-    num_random_blocks = get_scalar_param(sparsity,
-                                         SPARSE_NUM_RANDOM_BLOCKS,
-                                         SPARSE_NUM_RANDOM_BLOCKS_DEFAULT)
-    num_sliding_window_blocks = get_scalar_param(
-        sparsity,
-        SPARSE_NUM_SLIDING_WINDOW_BLOCKS,
-        SPARSE_NUM_SLIDING_WINDOW_BLOCKS_DEFAULT)
-    num_global_blocks = get_scalar_param(sparsity,
-                                         SPARSE_NUM_GLOBAL_BLOCKS,
-                                         SPARSE_NUM_GLOBAL_BLOCKS_DEFAULT)
-
-    return {
-        SPARSE_MODE: SPARSE_BIGBIRD_MODE,
-        SPARSE_BLOCK: block,
-        SPARSE_DIFFERENT_LAYOUT_PER_HEAD: different_layout_per_head,
-        SPARSE_NUM_RANDOM_BLOCKS: num_random_blocks,
-        SPARSE_NUM_SLIDING_WINDOW_BLOCKS: num_sliding_window_blocks,
-        SPARSE_NUM_GLOBAL_BLOCKS: num_global_blocks
-    }
-
-
-def get_sparse_bslongformer_config(sparsity):
-    block = get_scalar_param(sparsity, SPARSE_BLOCK, SPARSE_BLOCK_DEFAULT)
-    different_layout_per_head = get_scalar_param(
-        sparsity,
-        SPARSE_DIFFERENT_LAYOUT_PER_HEAD,
-        SPARSE_DIFFERENT_LAYOUT_PER_HEAD_DEFAULT)
-    num_sliding_window_blocks = get_scalar_param(
-        sparsity,
-        SPARSE_NUM_SLIDING_WINDOW_BLOCKS,
-        SPARSE_NUM_SLIDING_WINDOW_BLOCKS_DEFAULT)
-    global_block_indices = get_scalar_param(sparsity,
-                                            SPARSE_GLOBAL_BLOCK_INDICES,
-                                            SPARSE_GLOBAL_BLOCK_INDICES_DEFAULT)
-    global_block_end_indices = get_scalar_param(sparsity,
-                                                SPARSE_GLOBAL_BLOCK_END_INDICES,
-                                                SPARSE_GLOBAL_BLOCK_END_INDICES_DEFAULT)
-
-    return {
-        SPARSE_MODE: SPARSE_BSLONGFORMER_MODE,
-        SPARSE_BLOCK: block,
-        SPARSE_DIFFERENT_LAYOUT_PER_HEAD: different_layout_per_head,
-        SPARSE_NUM_SLIDING_WINDOW_BLOCKS: num_sliding_window_blocks,
-        SPARSE_GLOBAL_BLOCK_INDICES: global_block_indices,
-        SPARSE_GLOBAL_BLOCK_END_INDICES: global_block_end_indices
-    }
-
-
-def get_sparse_attention_mode(param_dict):
-    if SPARSE_MODE in param_dict.keys():
-        return param_dict[SPARSE_MODE]
-    else:
-        return SPARSE_MODE_DEFAULT
-
-
-def get_sparse_attention_type(param_dict):
-    if SPARSE_ATTENTION_TYPE in param_dict.keys():
-        return param_dict[SPARSE_ATTENTION_TYPE]
-    else:
-        return SPARSE_ATTENTION_TYPE_DEFAULT
-
-
-def get_pipeline_config(param_dict):
-    '''Parses pipeline engine configuration. '''
-    default_pipeline = {
-        'stages': 'auto',
-        'partition': 'best',
-        'seed_layers': False,
-        'activation_checkpoint_interval': 0
-    }
-    config = default_pipeline
-    for key, val in param_dict.get('pipeline', {}).items():
-        config[key] = val
-    return config
-
-
-def get_optimizer_name(param_dict):
-    if OPTIMIZER in param_dict.keys() and \
-            TYPE in param_dict[OPTIMIZER].keys():
-        return param_dict[OPTIMIZER][TYPE]
-    else:
-        return OPTIMIZER_TYPE_DEFAULT
-
-
-def get_optimizer_params(param_dict):
-    if get_optimizer_name(param_dict) is not None and \
-            OPTIMIZER_PARAMS in param_dict[OPTIMIZER].keys():
-        return param_dict[OPTIMIZER][OPTIMIZER_PARAMS]
-    else:
-        return None
-
-
-def get_optimizer_gradient_clipping(param_dict):
-    optimizer_params = get_optimizer_params(param_dict)
-    if optimizer_params is not None and \
-            MAX_GRAD_NORM in optimizer_params.keys():
-        return optimizer_params[MAX_GRAD_NORM]
-    else:
-        return None
-
-
-def get_optimizer_legacy_fusion(param_dict):
-    if OPTIMIZER in param_dict.keys() and \
-        LEGACY_FUSION in param_dict[OPTIMIZER].keys():
-        return param_dict[OPTIMIZER][LEGACY_FUSION]
-    else:
-        return LEGACY_FUSION_DEFAULT
-
-
-def get_zero_allow_untested_optimizer(param_dict):
-    return get_scalar_param(param_dict,
-                            ZERO_ALLOW_UNTESTED_OPTIMIZER,
-                            ZERO_ALLOW_UNTESTED_OPTIMIZER_DEFAULT)
-
-
-def get_scheduler_name(param_dict):
-    if SCHEDULER in param_dict.keys() and \
-            TYPE in param_dict[SCHEDULER].keys():
-        return param_dict[SCHEDULER][TYPE]
-    else:
-        return SCHEDULER_TYPE_DEFAULT
-
-
-def get_scheduler_params(param_dict):
-    if get_scheduler_name(param_dict) is not None and \
-            SCHEDULER_PARAMS in param_dict[SCHEDULER].keys():
-        return param_dict[SCHEDULER][SCHEDULER_PARAMS]
-    else:
-        return None
-
-
-def get_train_batch_size(param_dict):
-    return get_scalar_param(param_dict, TRAIN_BATCH_SIZE, TRAIN_BATCH_SIZE_DEFAULT)
-
-
-def get_train_micro_batch_size_per_gpu(param_dict):
-    return get_scalar_param(param_dict,
-                            TRAIN_MICRO_BATCH_SIZE_PER_GPU,
-                            TRAIN_MICRO_BATCH_SIZE_PER_GPU_DEFAULT)
-
-
-def get_wall_clock_breakdown(param_dict):
-    return get_scalar_param(param_dict,
-                            WALL_CLOCK_BREAKDOWN,
-                            WALL_CLOCK_BREAKDOWN_DEFAULT)
-
-
-def get_memory_breakdown(param_dict):
-    return get_scalar_param(param_dict, MEMORY_BREAKDOWN, MEMORY_BREAKDOWN_DEFAULT)
-
-
-def get_tensorboard_enabled(param_dict):
-    if TENSORBOARD in param_dict.keys():
-        return get_scalar_param(param_dict[TENSORBOARD],
-                                TENSORBOARD_ENABLED,
-                                TENSORBOARD_ENABLED_DEFAULT)
-    else:
-        return False
-
-
-def get_tensorboard_output_path(param_dict):
-    if get_tensorboard_enabled(param_dict):
-        return get_scalar_param(param_dict[TENSORBOARD],
-                                TENSORBOARD_OUTPUT_PATH,
-                                TENSORBOARD_OUTPUT_PATH_DEFAULT)
-    else:
-        return TENSORBOARD_OUTPUT_PATH_DEFAULT
-
-
-def get_tensorboard_job_name(param_dict):
-    if get_tensorboard_enabled(param_dict):
-        return get_scalar_param(param_dict[TENSORBOARD],
-                                TENSORBOARD_JOB_NAME,
-                                TENSORBOARD_JOB_NAME_DEFAULT)
-    else:
-        return TENSORBOARD_JOB_NAME_DEFAULT
-
-
-def get_checkpoint_params(param_dict):
-    return param_dict.get(CHECKPOINT, {})
-
-
-def get_checkpoint_tag_validation_mode(checkpoint_params):
-    tag_validation_mode = checkpoint_params.get(CHECKPOINT_TAG_VALIDATION,
-                                                CHECKPOINT_TAG_VALIDATION_DEFAULT)
-    tag_validation_mode = tag_validation_mode.upper()
-    if tag_validation_mode in CHECKPOINT_TAG_VALIDATION_MODES:
-        return tag_validation_mode
-    else:
-        raise DeepSpeedConfigError("Checkpoint config contains invalid tag_validation " \
-            f"value of {tag_validation_mode}, expecting one of {CHECKPOINT_TAG_VALIDATION_MODES}")
-
-
-'''Write deepspeed config files by modifying basic templates.
-Can be used for quicly changing parameters via command line parameters.'''
-
-
-class DeepSpeedConfigWriter:
-    def __init__(self, data=None):
-        self.data = data if data is not None else {}
-
-    def add_config(self, key, value):
-        self.data[key] = value
-
-    def load_config(self, filename):
-        self.data = json.load(open(filename,
-                                   'r'),
-                              object_pairs_hook=dict_raise_error_on_duplicate_keys)
-
-    def write_config(self, filename):
-        with open(filename, 'w') as outfile:
-            json.dump(self.data, outfile)
-
-
-class DeepSpeedConfig(object):
-    def __init__(self, json_file, mpu=None, param_dict=None):
-        super(DeepSpeedConfig, self).__init__()
-
-        if param_dict is None:
-            self._param_dict = json.load(
-                open(json_file,
-                     'r'),
-                object_pairs_hook=dict_raise_error_on_duplicate_keys)
-        else:
-            self._param_dict = param_dict
-
-        try:
-            self.global_rank = torch.distributed.get_rank()
-            if mpu is None:
-                self.world_size = torch.distributed.get_world_size()
-            else:
-                self.world_size = mpu.get_data_parallel_world_size()
-        except:
-            self.global_rank = 0
-            self.world_size = 1
-
-        # If elastic-mode enabled, update compute + update _param_dict
-        self.elasticity_enabled = elasticity_enabled(self._param_dict)
-        if self.elasticity_enabled:
-            logger.info("DeepSpeed elasticity support enabled")
-            final_batch_size, valid_gpus, micro_batch_size = compute_elastic_config(
-                ds_config=self._param_dict,
-                target_deepspeed_version=__version__,
-                world_size=self.world_size)
-
-            elastic_dict = self._param_dict[ELASTICITY]
-
-            # Ensure the resource scheduler saw the same elastic config we are using at runtime
-            ensure_immutable_elastic_config(runtime_elastic_config_dict=elastic_dict)
-
-            ignore_non_elastic_batch_info = elastic_dict.get(
-                IGNORE_NON_ELASTIC_BATCH_INFO,
-                IGNORE_NON_ELASTIC_BATCH_INFO_DEFAULT)
-
-            if not ignore_non_elastic_batch_info:
-                batch_params = [
-                    TRAIN_BATCH_SIZE,
-                    TRAIN_MICRO_BATCH_SIZE_PER_GPU,
-                    GRADIENT_ACCUMULATION_STEPS
-                ]
-                if any(map(lambda t: t in self._param_dict, batch_params)):
-                    raise ElasticityConfigError("One or more batch related parameters were found in your " \
-                        f"ds_config ({TRAIN_BATCH_SIZE}, {TRAIN_MICRO_BATCH_SIZE_PER_GPU}, and/or " \
-                        f"{GRADIENT_ACCUMULATION_STEPS}). These parameters *will not be used* since " \
-                        "elastic training is enabled, which takes control of these parameters. " \
-                        "If you want to supress this error (the parameters will be silently ignored) " \
-                        f"please set {IGNORE_NON_ELASTIC_BATCH_INFO}':true in your elasticity config.")
-
-            # micro_bsz * world_size * gas = total_batch_size
-            # gas = total_batch_size // (micro_bsz * world_size)
-            gradient_accu_steps = final_batch_size // (micro_batch_size *
-                                                       self.world_size)
-
-            if TRAIN_BATCH_SIZE in self._param_dict:
-                logger.warning("[Elasticity] overriding training_batch_size: " \
-                    f"{self._param_dict[TRAIN_BATCH_SIZE]} -> {final_batch_size}")
-            if TRAIN_MICRO_BATCH_SIZE_PER_GPU in self._param_dict:
-                logger.warning("[Elasticity] overriding train_micro_batch_size_per_gpu: " \
-                    f"{self._param_dict[TRAIN_MICRO_BATCH_SIZE_PER_GPU]} -> {micro_batch_size}")
-            if GRADIENT_ACCUMULATION_STEPS in self._param_dict:
-                logger.warning("[Elasticity] overriding gradient_accumulation_steps: "\
-                    f"{self._param_dict[GRADIENT_ACCUMULATION_STEPS]} -> {gradient_accu_steps}")
-
-            logger.info(f"[Elasticity] valid GPU counts: {valid_gpus}")
-
-            self._param_dict[TRAIN_BATCH_SIZE] = final_batch_size
-            self._param_dict[TRAIN_MICRO_BATCH_SIZE_PER_GPU] = micro_batch_size
-            self._param_dict[GRADIENT_ACCUMULATION_STEPS] = gradient_accu_steps
-
-        self._initialize_params(self._param_dict)
-        self._configure_train_batch_size()
-        self._do_sanity_check()
-
-    def _initialize_params(self, param_dict):
-        self.train_batch_size = get_train_batch_size(param_dict)
-        self.train_micro_batch_size_per_gpu = get_train_micro_batch_size_per_gpu(
-            param_dict)
-        self.gradient_accumulation_steps = get_gradient_accumulation_steps(param_dict)
-        self.steps_per_print = get_steps_per_print(param_dict)
-        self.dump_state = get_dump_state(param_dict)
-
-        self.disable_allgather = get_disable_allgather(param_dict)
-        self.allreduce_always_fp32 = get_allreduce_always_fp32(param_dict)
-        self.prescale_gradients = get_prescale_gradients(param_dict)
-        self.gradient_predivide_factor = get_gradient_predivide_factor(param_dict)
-        self.sparse_gradients_enabled = get_sparse_gradients_enabled(param_dict)
-
-        self.zero_config = DeepSpeedZeroConfig(param_dict)
-        self.zero_optimization_stage = self.zero_config.stage
-        self.zero_enabled = self.zero_optimization_stage > 0
-
-        self.activation_checkpointing_config = DeepSpeedActivationCheckpointingConfig(
-            param_dict)
-
-        self.gradient_clipping = get_gradient_clipping(param_dict)
-        self.fp16_enabled = get_fp16_enabled(param_dict)
-        self.amp_enabled = get_amp_enabled(param_dict)
-        self.amp_params = get_amp_params(param_dict)
-        self.loss_scale = get_loss_scale(param_dict)
-        self.initial_dynamic_scale = get_initial_dynamic_scale(param_dict)
-        self.dynamic_loss_scale_args = get_dynamic_loss_scale_args(param_dict)
-
-        self.optimizer_name = get_optimizer_name(param_dict)
-        if self.optimizer_name is not None and \
-            self.optimizer_name.lower() in DEEPSPEED_OPTIMIZERS:
-            self.optimizer_name = self.optimizer_name.lower()
-
-        self.optimizer_params = get_optimizer_params(param_dict)
-        self.optimizer_legacy_fusion = get_optimizer_legacy_fusion(param_dict)
-
-        self.zero_allow_untested_optimizer = get_zero_allow_untested_optimizer(
-            param_dict)
-
-        self.scheduler_name = get_scheduler_name(param_dict)
-        self.scheduler_params = get_scheduler_params(param_dict)
-
-        self.wall_clock_breakdown = get_wall_clock_breakdown(param_dict)
-        self.flops_profiler_config = DeepSpeedFlopsProfilerConfig(param_dict)
-        self.memory_breakdown = get_memory_breakdown(param_dict)
-        self.tensorboard_enabled = get_tensorboard_enabled(param_dict)
-        self.tensorboard_output_path = get_tensorboard_output_path(param_dict)
-        self.tensorboard_job_name = get_tensorboard_job_name(param_dict)
-
-        self.sparse_attention = get_sparse_attention(param_dict)
-        self.pipeline = get_pipeline_config(param_dict)
-
-        self.pld_enabled = get_pld_enabled(param_dict)
-        self.pld_params = get_pld_params(param_dict)
-
-        checkpoint_params = get_checkpoint_params(param_dict)
-        validation_mode = get_checkpoint_tag_validation_mode(checkpoint_params)
-        self.checkpoint_tag_validation_enabled = validation_mode != ValidationMode.IGNORE
-        self.checkpoint_tag_validation_fail = validation_mode == ValidationMode.FAIL
-
-    def _batch_assertion(self):
-
-        train_batch = self.train_batch_size
-        micro_batch = self.train_micro_batch_size_per_gpu
-        grad_acc = self.gradient_accumulation_steps
-
-        assert train_batch > 0, \
-            f'Train batch size: {train_batch} has to be greater than 0'
-
-        assert micro_batch > 0, \
-            f'Micro batch size per gpu: {micro_batch} has to be greater than 0'
-
-        assert grad_acc > 0, \
-            f'Gradient accumulation steps: {grad_acc} has to be greater than 0'
-
-        assert train_batch == micro_batch * grad_acc * self.world_size, \
-                (f'Check batch related parameters. train_batch_size is not equal'
-                ' to micro_batch_per_gpu * gradient_acc_step * world_size'
-                f'{train_batch} != {micro_batch} * {grad_acc} * {self.world_size}')
-
-    def _set_batch_related_parameters(self):
-
-        train_batch = self.train_batch_size
-        micro_batch = self.train_micro_batch_size_per_gpu
-        grad_acc = self.gradient_accumulation_steps
-
-        #all values are provided nothing needs to be set
-        if train_batch is not None and \
-            micro_batch is not None and \
-            grad_acc is not None:
-            return
-
-        #global_accumulation_steps needs to be set
-        elif train_batch is not None and \
-            micro_batch is not None:
-            grad_acc = train_batch // micro_batch
-            grad_acc //= self.world_size
-            self.gradient_accumulation_steps = grad_acc
-
-        #micro_batch_per_gpu needs to be set
-        elif train_batch is not None and \
-            grad_acc is not None:
-            micro_batch = train_batch // self.world_size
-            micro_batch //= grad_acc
-            self.train_micro_batch_size_per_gpu = micro_batch
-
-        #train_batch_size needs to be set
-        elif micro_batch is not None and \
-            grad_acc is not None:
-            train_batch_size = micro_batch * grad_acc
-            train_batch_size *= self.world_size
-            self.train_batch_size = train_batch_size
-
-        #gradient_accumulation_steps and micro_batch_per_gpus is set
-        elif train_batch is not None:
-            self.gradient_accumulation_steps = 1
-            self.train_micro_batch_size_per_gpu = train_batch // self.world_size
-
-        #train_batch_size and gradient_accumulation_step is set
-        elif micro_batch is not None:
-            self.train_batch_size = micro_batch * self.world_size
-            self.gradient_accumulation_steps = 1
-
-        #either none of the three parameters are provided or just gradient_accumulation_step is provided
-        else:
-            assert False, \
-                'Either train_batch_size or micro_batch_per_gpu needs to be provided'
-
-    def _configure_train_batch_size(self):
-        self._set_batch_related_parameters()
-        self._batch_assertion()
-
-    def _do_sanity_check(self):
-        self._do_error_check()
-
-        self._do_warning_check()
-
-    def print(self, name):
-        logger.info('{}:'.format(name))
-        for arg in sorted(vars(self)):
-            if arg != '_param_dict':
-                dots = '.' * (29 - len(arg))
-                logger.info('  {} {} {}'.format(arg, dots, getattr(self, arg)))
-
-        logger.info('  json = {}'.format(
-            json.dumps(self._param_dict,
-                       sort_keys=True,
-                       indent=4,
-                       separators=(',',
-                                   ':'))))
-
-    def _do_error_check(self):
-        assert self.train_micro_batch_size_per_gpu, "DeepSpeedConfig: {} is not defined".format(TRAIN_MICRO_BATCH_SIZE_PER_GPU)
-
-        assert self.gradient_accumulation_steps, "DeepSpeedConfig: {} is not defined".format(
-            GRADIENT_ACCUMULATION_STEPS)
-
-        if self.zero_enabled:
-            assert self.fp16_enabled, "DeepSpeedConfig: ZeRO is only supported if fp16 is enabled"
-            assert self.zero_optimization_stage <= MAX_STAGE_ZERO_OPTIMIZATION, "DeepSpeedConfig: Maximum supported ZeRO stage is {}".format(MAX_STAGE_ZERO_OPTIMIZATION)
-            if self.zero_config.cpu_offload is True:
-                assert self.zero_optimization_stage == ZERO_OPTIMIZATION_GRADIENTS, "DeepSpeedConfig: cpu-offload supported ZeRO stage is {}".format(ZERO_OPTIMIZATION_GRADIENTS)
-                #assert self.gradient_accumulation_steps == 1, "DeepSpeedConfig: {}is not supported for {}".format(GRADIENT_ACCUMULATION_STEPS, ZERO_OPTIMIZATION_CPU_OFFLOAD)
-
-    def _do_warning_check(self):
-        fp16_enabled = self.fp16_enabled or self.zero_enabled
-
-        vocabulary_size = self._param_dict.get(VOCABULARY_SIZE, VOCABULARY_SIZE_DEFAULT)
-        if vocabulary_size and vocabulary_size % TENSOR_CORE_ALIGN_SIZE != 0:
-            logger.warning(
-                "DeepSpeedConfig: vocabulary size {} is not aligned to {}, may import tensor core utilization."
-                .format(vocabulary_size,
-                        TENSOR_CORE_ALIGN_SIZE))
-
-        if self.optimizer_params is not None and \
-            MAX_GRAD_NORM in self.optimizer_params.keys() and \
-                self.optimizer_params[MAX_GRAD_NORM] > 0:
-            if fp16_enabled:
-                if self.global_rank == 0:
-                    logger.warning(
-                        'DeepSpeedConfig: In FP16 mode, DeepSpeed will pass {}:{} to FP16 wrapper'
-                        .format(MAX_GRAD_NORM,
-                                self.optimizer_params[MAX_GRAD_NORM]))
-            else:
-                if self.global_rank == 0:
-                    logger.warning(
-                        'DeepSpeedConfig: In FP32 mode, DeepSpeed does not permit MAX_GRAD_NORM ({}) > 0, setting to zero'
-                        .format(self.optimizer_params[MAX_GRAD_NORM]))
-                self.optimizer_params[MAX_GRAD_NORM] = 0.0
+"""
+Copyright (c) Microsoft Corporation
+Licensed under the MIT license.
+"""
+
+import torch
+import json
+import copy
+
+from .constants import *
+from .fp16.loss_scaler import INITIAL_LOSS_SCALE, SCALE_WINDOW, DELAYED_SHIFT, MIN_LOSS_SCALE
+from .config_utils import get_scalar_param, dict_raise_error_on_duplicate_keys
+from .zero.config import DeepSpeedZeroConfig
+from .zero.constants import *
+from .activation_checkpointing.config import DeepSpeedActivationCheckpointingConfig
+
+from ..git_version_info import version as __version__
+from ..utils import logger
+
+from ..elasticity import elasticity_enabled, compute_elastic_config, ensure_immutable_elastic_config
+from ..elasticity.config import ElasticityConfigError
+from ..elasticity.constants import ELASTICITY, IGNORE_NON_ELASTIC_BATCH_INFO, \
+    IGNORE_NON_ELASTIC_BATCH_INFO_DEFAULT
+
+from ..profiling.config import DeepSpeedFlopsProfilerConfig
+
+TENSOR_CORE_ALIGN_SIZE = 8
+
+ADAM_OPTIMIZER = 'adam'
+LAMB_OPTIMIZER = 'lamb'
+ONEBIT_ADAM_OPTIMIZER = 'onebitadam'
+DEEPSPEED_OPTIMIZERS = [
+    ADAM_OPTIMIZER,
+    LAMB_OPTIMIZER,
+    ONEBIT_ADAM_OPTIMIZER,
+]
+
+# extra optimizer parameters for adam
+TORCH_ADAM_PARAM = "torch_adam"
+ADAM_W_MODE_PARAM = "adam_w_mode"
+
+
+class DeepSpeedConfigError(Exception):
+    pass
+
+
+def get_pld_enabled(param_dict):
+    if PROGRESSIVE_LAYER_DROP in param_dict.keys():
+        return get_scalar_param(param_dict[PROGRESSIVE_LAYER_DROP],
+                                PLD_ENABLED,
+                                PLD_ENABLED_DEFAULT)
+    else:
+        return False
+
+
+def get_pld_params(param_dict):
+    if PROGRESSIVE_LAYER_DROP in param_dict.keys():
+        pld_params = copy.copy(param_dict[PROGRESSIVE_LAYER_DROP])
+        pld_params.pop(PLD_ENABLED)
+        return pld_params
+    else:
+        return False
+
+
+def get_amp_enabled(param_dict):
+    if AMP in param_dict.keys():
+        return get_scalar_param(param_dict[AMP], AMP_ENABLED, AMP_ENABLED_DEFAULT)
+    else:
+        return False
+
+
+def get_amp_params(param_dict):
+    if AMP in param_dict.keys():
+        amp_params = copy.copy(param_dict[AMP])
+        amp_params.pop(AMP_ENABLED)
+        return amp_params
+    else:
+        return False
+
+
+def get_fp16_enabled(param_dict):
+    if FP16 in param_dict.keys():
+        return get_scalar_param(param_dict[FP16], FP16_ENABLED, FP16_ENABLED_DEFAULT)
+    else:
+        return False
+
+
+def get_loss_scale(param_dict):
+    if get_fp16_enabled(param_dict):
+        return get_scalar_param(param_dict[FP16],
+                                FP16_LOSS_SCALE,
+                                FP16_LOSS_SCALE_DEFAULT)
+    else:
+        return FP16_LOSS_SCALE_DEFAULT
+
+
+def get_initial_dynamic_scale(param_dict):
+    if get_fp16_enabled(param_dict):
+        initial_scale_power = get_scalar_param(param_dict[FP16],
+                                               FP16_INITIAL_SCALE_POWER,
+                                               FP16_INITIAL_SCALE_POWER_DEFAULT)
+    else:
+        initial_scale_power = FP16_INITIAL_SCALE_POWER_DEFAULT
+
+    return 2**initial_scale_power
+
+
+def get_dynamic_loss_scale_args(param_dict):
+    loss_scale_args = None
+    if get_fp16_enabled(param_dict):
+        fp16_dict = param_dict[FP16]
+        dynamic_loss_args = [
+            FP16_INITIAL_SCALE_POWER,
+            FP16_LOSS_SCALE_WINDOW,
+            FP16_MIN_LOSS_SCALE,
+            FP16_HYSTERESIS
+        ]
+        if any(arg in list(fp16_dict.keys()) for arg in dynamic_loss_args):
+            init_scale = get_scalar_param(fp16_dict,
+                                          FP16_INITIAL_SCALE_POWER,
+                                          FP16_INITIAL_SCALE_POWER_DEFAULT)
+            scale_window = get_scalar_param(fp16_dict,
+                                            FP16_LOSS_SCALE_WINDOW,
+                                            FP16_LOSS_SCALE_WINDOW_DEFAULT)
+            delayed_shift = get_scalar_param(fp16_dict,
+                                             FP16_HYSTERESIS,
+                                             FP16_HYSTERESIS_DEFAULT)
+            min_loss_scale = get_scalar_param(fp16_dict,
+                                              FP16_MIN_LOSS_SCALE,
+                                              FP16_MIN_LOSS_SCALE_DEFAULT)
+            loss_scale_args = {
+                INITIAL_LOSS_SCALE: 2**init_scale,
+                SCALE_WINDOW: scale_window,
+                DELAYED_SHIFT: delayed_shift,
+                MIN_LOSS_SCALE: min_loss_scale
+            }
+
+    return loss_scale_args
+
+
+def get_gradient_accumulation_steps(param_dict):
+    return get_scalar_param(param_dict,
+                            GRADIENT_ACCUMULATION_STEPS,
+                            GRADIENT_ACCUMULATION_STEPS_DEFAULT)
+
+
+def get_sparse_gradients_enabled(param_dict):
+    return get_scalar_param(param_dict, SPARSE_GRADIENTS, SPARSE_GRADIENTS_DEFAULT)
+
+
+def get_zero_optimization(param_dict):
+    return get_scalar_param(param_dict, ZERO_OPTIMIZATION, ZERO_OPTIMIZATION_DEFAULT)
+
+
+def get_zero_reduce_scatter(param_dict):
+    return get_scalar_param(param_dict,
+                            ZERO_OPTIMIZATION_REDUCE_SCATTER,
+                            ZERO_OPTIMIZATION_REDUCE_SCATTER_DEFAULT)
+
+
+def get_allreduce_always_fp32(param_dict):
+    return get_scalar_param(param_dict, FP32_ALLREDUCE, FP32_ALLREDUCE_DEFAULT)
+
+
+def get_prescale_gradients(param_dict):
+    return get_scalar_param(param_dict, PRESCALE_GRADIENTS, PRESCALE_GRADIENTS_DEFAULT)
+
+
+def get_gradient_predivide_factor(param_dict):
+    return get_scalar_param(param_dict,
+                            GRADIENT_PREDIVIDE_FACTOR,
+                            GRADIENT_PREDIVIDE_FACTOR_DEFAULT)
+
+
+def get_steps_per_print(param_dict):
+    return get_scalar_param(param_dict, STEPS_PER_PRINT, STEPS_PER_PRINT_DEFAULT)
+
+
+def get_disable_allgather(param_dict):
+    return get_scalar_param(param_dict, DISABLE_ALLGATHER, DISABLE_ALLGATHER_DEFAULT)
+
+
+def get_dump_state(param_dict):
+    return get_scalar_param(param_dict, DUMP_STATE, DUMP_STATE_DEFAULT)
+
+
+def get_gradient_clipping(param_dict):
+    return get_scalar_param(param_dict, GRADIENT_CLIPPING, GRADIENT_CLIPPING_DEFAULT)
+
+
+def get_sparse_attention(param_dict):
+    if SPARSE_ATTENTION in param_dict.keys():
+        sparsity = param_dict[SPARSE_ATTENTION]
+        mode = get_sparse_attention_mode(sparsity)
+
+        if (mode == SPARSE_DENSE_MODE):
+            return get_sparse_dense_config(sparsity)
+        elif (mode == SPARSE_FIXED_MODE):
+            return get_sparse_fixed_config(sparsity)
+        elif (mode == SPARSE_VARIABLE_MODE):
+            return get_sparse_variable_config(sparsity)
+        elif (mode == SPARSE_BIGBIRD_MODE):
+            return get_sparse_bigbird_config(sparsity)
+        elif (mode == SPARSE_BSLONGFORMER_MODE):
+            return get_sparse_bslongformer_config(sparsity)
+        else:
+            raise NotImplementedError(
+                f'Given sparsity mode, {mode}, has not been implemented yet!')
+
+    else:
+        return None
+
+
+def get_sparse_dense_config(sparsity):
+    block = get_scalar_param(sparsity, SPARSE_BLOCK, SPARSE_BLOCK_DEFAULT)
+    return {SPARSE_MODE: SPARSE_DENSE_MODE, SPARSE_BLOCK: block}
+
+
+def get_sparse_fixed_config(sparsity):
+    block = get_scalar_param(sparsity, SPARSE_BLOCK, SPARSE_BLOCK_DEFAULT)
+    different_layout_per_head = get_scalar_param(
+        sparsity,
+        SPARSE_DIFFERENT_LAYOUT_PER_HEAD,
+        SPARSE_DIFFERENT_LAYOUT_PER_HEAD_DEFAULT)
+    num_local_blocks = get_scalar_param(sparsity,
+                                        SPARSE_NUM_LOCAL_BLOCKS,
+                                        SPARSE_NUM_LOCAL_BLOCKS_DEFAULT)
+    num_global_blocks = get_scalar_param(sparsity,
+                                         SPARSE_NUM_GLOBAL_BLOCKS,
+                                         SPARSE_NUM_GLOBAL_BLOCKS_DEFAULT)
+    attention = get_scalar_param(sparsity,
+                                 SPARSE_ATTENTION_TYPE,
+                                 SPARSE_ATTENTION_TYPE_DEFAULT)
+    horizontal_global_attention = get_scalar_param(
+        sparsity,
+        SPARSE_HORIZONTAL_GLOBAL_ATTENTION,
+        SPARSE_HORIZONTAL_GLOBAL_ATTENTION_DEFAULT)
+    num_different_global_patterns = get_scalar_param(
+        sparsity,
+        SPARSE_NUM_DIFFERENT_GLOBAL_PATTERNS,
+        SPARSE_NUM_DIFFERENT_GLOBAL_PATTERNS_DEFAULT)
+
+    return {
+        SPARSE_MODE: SPARSE_FIXED_MODE,
+        SPARSE_BLOCK: block,
+        SPARSE_DIFFERENT_LAYOUT_PER_HEAD: different_layout_per_head,
+        SPARSE_NUM_LOCAL_BLOCKS: num_local_blocks,
+        SPARSE_NUM_GLOBAL_BLOCKS: num_global_blocks,
+        SPARSE_ATTENTION_TYPE: attention,
+        SPARSE_HORIZONTAL_GLOBAL_ATTENTION: horizontal_global_attention,
+        SPARSE_NUM_DIFFERENT_GLOBAL_PATTERNS: num_different_global_patterns
+    }
+
+
+def get_sparse_variable_config(sparsity):
+    block = get_scalar_param(sparsity, SPARSE_BLOCK, SPARSE_BLOCK_DEFAULT)
+    different_layout_per_head = get_scalar_param(
+        sparsity,
+        SPARSE_DIFFERENT_LAYOUT_PER_HEAD,
+        SPARSE_DIFFERENT_LAYOUT_PER_HEAD_DEFAULT)
+    num_random_blocks = get_scalar_param(sparsity,
+                                         SPARSE_NUM_RANDOM_BLOCKS,
+                                         SPARSE_NUM_RANDOM_BLOCKS_DEFAULT)
+    local_window_blocks = get_scalar_param(sparsity,
+                                           SPARSE_LOCAL_WINDOW_BLOCKS,
+                                           SPARSE_LOCAL_WINDOW_BLOCKS_DEFAULT)
+    global_block_indices = get_scalar_param(sparsity,
+                                            SPARSE_GLOBAL_BLOCK_INDICES,
+                                            SPARSE_GLOBAL_BLOCK_INDICES_DEFAULT)
+    global_block_end_indices = get_scalar_param(sparsity,
+                                                SPARSE_GLOBAL_BLOCK_END_INDICES,
+                                                SPARSE_GLOBAL_BLOCK_END_INDICES_DEFAULT)
+    attention = get_scalar_param(sparsity,
+                                 SPARSE_ATTENTION_TYPE,
+                                 SPARSE_ATTENTION_TYPE_DEFAULT)
+    horizontal_global_attention = get_scalar_param(
+        sparsity,
+        SPARSE_HORIZONTAL_GLOBAL_ATTENTION,
+        SPARSE_HORIZONTAL_GLOBAL_ATTENTION_DEFAULT)
+
+    return {
+        SPARSE_MODE: SPARSE_VARIABLE_MODE,
+        SPARSE_BLOCK: block,
+        SPARSE_DIFFERENT_LAYOUT_PER_HEAD: different_layout_per_head,
+        SPARSE_NUM_RANDOM_BLOCKS: num_random_blocks,
+        SPARSE_LOCAL_WINDOW_BLOCKS: local_window_blocks,
+        SPARSE_GLOBAL_BLOCK_INDICES: global_block_indices,
+        SPARSE_GLOBAL_BLOCK_END_INDICES: global_block_end_indices,
+        SPARSE_ATTENTION_TYPE: attention,
+        SPARSE_HORIZONTAL_GLOBAL_ATTENTION: horizontal_global_attention
+    }
+
+
+def get_sparse_bigbird_config(sparsity):
+    block = get_scalar_param(sparsity, SPARSE_BLOCK, SPARSE_BLOCK_DEFAULT)
+    different_layout_per_head = get_scalar_param(
+        sparsity,
+        SPARSE_DIFFERENT_LAYOUT_PER_HEAD,
+        SPARSE_DIFFERENT_LAYOUT_PER_HEAD_DEFAULT)
+    num_random_blocks = get_scalar_param(sparsity,
+                                         SPARSE_NUM_RANDOM_BLOCKS,
+                                         SPARSE_NUM_RANDOM_BLOCKS_DEFAULT)
+    num_sliding_window_blocks = get_scalar_param(
+        sparsity,
+        SPARSE_NUM_SLIDING_WINDOW_BLOCKS,
+        SPARSE_NUM_SLIDING_WINDOW_BLOCKS_DEFAULT)
+    num_global_blocks = get_scalar_param(sparsity,
+                                         SPARSE_NUM_GLOBAL_BLOCKS,
+                                         SPARSE_NUM_GLOBAL_BLOCKS_DEFAULT)
+
+    return {
+        SPARSE_MODE: SPARSE_BIGBIRD_MODE,
+        SPARSE_BLOCK: block,
+        SPARSE_DIFFERENT_LAYOUT_PER_HEAD: different_layout_per_head,
+        SPARSE_NUM_RANDOM_BLOCKS: num_random_blocks,
+        SPARSE_NUM_SLIDING_WINDOW_BLOCKS: num_sliding_window_blocks,
+        SPARSE_NUM_GLOBAL_BLOCKS: num_global_blocks
+    }
+
+
+def get_sparse_bslongformer_config(sparsity):
+    block = get_scalar_param(sparsity, SPARSE_BLOCK, SPARSE_BLOCK_DEFAULT)
+    different_layout_per_head = get_scalar_param(
+        sparsity,
+        SPARSE_DIFFERENT_LAYOUT_PER_HEAD,
+        SPARSE_DIFFERENT_LAYOUT_PER_HEAD_DEFAULT)
+    num_sliding_window_blocks = get_scalar_param(
+        sparsity,
+        SPARSE_NUM_SLIDING_WINDOW_BLOCKS,
+        SPARSE_NUM_SLIDING_WINDOW_BLOCKS_DEFAULT)
+    global_block_indices = get_scalar_param(sparsity,
+                                            SPARSE_GLOBAL_BLOCK_INDICES,
+                                            SPARSE_GLOBAL_BLOCK_INDICES_DEFAULT)
+    global_block_end_indices = get_scalar_param(sparsity,
+                                                SPARSE_GLOBAL_BLOCK_END_INDICES,
+                                                SPARSE_GLOBAL_BLOCK_END_INDICES_DEFAULT)
+
+    return {
+        SPARSE_MODE: SPARSE_BSLONGFORMER_MODE,
+        SPARSE_BLOCK: block,
+        SPARSE_DIFFERENT_LAYOUT_PER_HEAD: different_layout_per_head,
+        SPARSE_NUM_SLIDING_WINDOW_BLOCKS: num_sliding_window_blocks,
+        SPARSE_GLOBAL_BLOCK_INDICES: global_block_indices,
+        SPARSE_GLOBAL_BLOCK_END_INDICES: global_block_end_indices
+    }
+
+
+def get_sparse_attention_mode(param_dict):
+    if SPARSE_MODE in param_dict.keys():
+        return param_dict[SPARSE_MODE]
+    else:
+        return SPARSE_MODE_DEFAULT
+
+
+def get_sparse_attention_type(param_dict):
+    if SPARSE_ATTENTION_TYPE in param_dict.keys():
+        return param_dict[SPARSE_ATTENTION_TYPE]
+    else:
+        return SPARSE_ATTENTION_TYPE_DEFAULT
+
+
+def get_pipeline_config(param_dict):
+    '''Parses pipeline engine configuration. '''
+    default_pipeline = {
+        'stages': 'auto',
+        'partition': 'best',
+        'seed_layers': False,
+        'activation_checkpoint_interval': 0
+    }
+    config = default_pipeline
+    for key, val in param_dict.get('pipeline', {}).items():
+        config[key] = val
+    return config
+
+
+def get_optimizer_name(param_dict):
+    if OPTIMIZER in param_dict.keys() and \
+            TYPE in param_dict[OPTIMIZER].keys():
+        return param_dict[OPTIMIZER][TYPE]
+    else:
+        return OPTIMIZER_TYPE_DEFAULT
+
+
+def get_optimizer_params(param_dict):
+    if get_optimizer_name(param_dict) is not None and \
+            OPTIMIZER_PARAMS in param_dict[OPTIMIZER].keys():
+        return param_dict[OPTIMIZER][OPTIMIZER_PARAMS]
+    else:
+        return None
+
+
+def get_optimizer_gradient_clipping(param_dict):
+    optimizer_params = get_optimizer_params(param_dict)
+    if optimizer_params is not None and \
+            MAX_GRAD_NORM in optimizer_params.keys():
+        return optimizer_params[MAX_GRAD_NORM]
+    else:
+        return None
+
+
+def get_optimizer_legacy_fusion(param_dict):
+    if OPTIMIZER in param_dict.keys() and \
+        LEGACY_FUSION in param_dict[OPTIMIZER].keys():
+        return param_dict[OPTIMIZER][LEGACY_FUSION]
+    else:
+        return LEGACY_FUSION_DEFAULT
+
+
+def get_zero_allow_untested_optimizer(param_dict):
+    return get_scalar_param(param_dict,
+                            ZERO_ALLOW_UNTESTED_OPTIMIZER,
+                            ZERO_ALLOW_UNTESTED_OPTIMIZER_DEFAULT)
+
+
+def get_scheduler_name(param_dict):
+    if SCHEDULER in param_dict.keys() and \
+            TYPE in param_dict[SCHEDULER].keys():
+        return param_dict[SCHEDULER][TYPE]
+    else:
+        return SCHEDULER_TYPE_DEFAULT
+
+
+def get_scheduler_params(param_dict):
+    if get_scheduler_name(param_dict) is not None and \
+            SCHEDULER_PARAMS in param_dict[SCHEDULER].keys():
+        return param_dict[SCHEDULER][SCHEDULER_PARAMS]
+    else:
+        return None
+
+
+def get_train_batch_size(param_dict):
+    return get_scalar_param(param_dict, TRAIN_BATCH_SIZE, TRAIN_BATCH_SIZE_DEFAULT)
+
+
+def get_train_micro_batch_size_per_gpu(param_dict):
+    return get_scalar_param(param_dict,
+                            TRAIN_MICRO_BATCH_SIZE_PER_GPU,
+                            TRAIN_MICRO_BATCH_SIZE_PER_GPU_DEFAULT)
+
+
+def get_wall_clock_breakdown(param_dict):
+    return get_scalar_param(param_dict,
+                            WALL_CLOCK_BREAKDOWN,
+                            WALL_CLOCK_BREAKDOWN_DEFAULT)
+
+
+def get_memory_breakdown(param_dict):
+    return get_scalar_param(param_dict, MEMORY_BREAKDOWN, MEMORY_BREAKDOWN_DEFAULT)
+
+
+def get_tensorboard_enabled(param_dict):
+    if TENSORBOARD in param_dict.keys():
+        return get_scalar_param(param_dict[TENSORBOARD],
+                                TENSORBOARD_ENABLED,
+                                TENSORBOARD_ENABLED_DEFAULT)
+    else:
+        return False
+
+
+def get_tensorboard_output_path(param_dict):
+    if get_tensorboard_enabled(param_dict):
+        return get_scalar_param(param_dict[TENSORBOARD],
+                                TENSORBOARD_OUTPUT_PATH,
+                                TENSORBOARD_OUTPUT_PATH_DEFAULT)
+    else:
+        return TENSORBOARD_OUTPUT_PATH_DEFAULT
+
+
+def get_tensorboard_job_name(param_dict):
+    if get_tensorboard_enabled(param_dict):
+        return get_scalar_param(param_dict[TENSORBOARD],
+                                TENSORBOARD_JOB_NAME,
+                                TENSORBOARD_JOB_NAME_DEFAULT)
+    else:
+        return TENSORBOARD_JOB_NAME_DEFAULT
+
+
+def get_checkpoint_params(param_dict):
+    return param_dict.get(CHECKPOINT, {})
+
+
+def get_checkpoint_tag_validation_mode(checkpoint_params):
+    tag_validation_mode = checkpoint_params.get(CHECKPOINT_TAG_VALIDATION,
+                                                CHECKPOINT_TAG_VALIDATION_DEFAULT)
+    tag_validation_mode = tag_validation_mode.upper()
+    if tag_validation_mode in CHECKPOINT_TAG_VALIDATION_MODES:
+        return tag_validation_mode
+    else:
+        raise DeepSpeedConfigError("Checkpoint config contains invalid tag_validation " \
+            f"value of {tag_validation_mode}, expecting one of {CHECKPOINT_TAG_VALIDATION_MODES}")
+
+
+'''Write deepspeed config files by modifying basic templates.
+Can be used for quicly changing parameters via command line parameters.'''
+
+
+class DeepSpeedConfigWriter:
+    def __init__(self, data=None):
+        self.data = data if data is not None else {}
+
+    def add_config(self, key, value):
+        self.data[key] = value
+
+    def load_config(self, filename):
+        self.data = json.load(open(filename,
+                                   'r'),
+                              object_pairs_hook=dict_raise_error_on_duplicate_keys)
+
+    def write_config(self, filename):
+        with open(filename, 'w') as outfile:
+            json.dump(self.data, outfile)
+
+
+class DeepSpeedConfig(object):
+    def __init__(self, json_file, mpu=None, param_dict=None):
+        super(DeepSpeedConfig, self).__init__()
+
+        if param_dict is None:
+            self._param_dict = json.load(
+                open(json_file,
+                     'r'),
+                object_pairs_hook=dict_raise_error_on_duplicate_keys)
+        else:
+            self._param_dict = param_dict
+
+        try:
+            self.global_rank = torch.distributed.get_rank()
+            if mpu is None:
+                self.world_size = torch.distributed.get_world_size()
+            else:
+                self.world_size = mpu.get_data_parallel_world_size()
+        except:
+            self.global_rank = 0
+            self.world_size = 1
+
+        # If elastic-mode enabled, update compute + update _param_dict
+        self.elasticity_enabled = elasticity_enabled(self._param_dict)
+        if self.elasticity_enabled:
+            logger.info("DeepSpeed elasticity support enabled")
+            final_batch_size, valid_gpus, micro_batch_size = compute_elastic_config(
+                ds_config=self._param_dict,
+                target_deepspeed_version=__version__,
+                world_size=self.world_size)
+
+            elastic_dict = self._param_dict[ELASTICITY]
+
+            # Ensure the resource scheduler saw the same elastic config we are using at runtime
+            ensure_immutable_elastic_config(runtime_elastic_config_dict=elastic_dict)
+
+            ignore_non_elastic_batch_info = elastic_dict.get(
+                IGNORE_NON_ELASTIC_BATCH_INFO,
+                IGNORE_NON_ELASTIC_BATCH_INFO_DEFAULT)
+
+            if not ignore_non_elastic_batch_info:
+                batch_params = [
+                    TRAIN_BATCH_SIZE,
+                    TRAIN_MICRO_BATCH_SIZE_PER_GPU,
+                    GRADIENT_ACCUMULATION_STEPS
+                ]
+                if any(map(lambda t: t in self._param_dict, batch_params)):
+                    raise ElasticityConfigError("One or more batch related parameters were found in your " \
+                        f"ds_config ({TRAIN_BATCH_SIZE}, {TRAIN_MICRO_BATCH_SIZE_PER_GPU}, and/or " \
+                        f"{GRADIENT_ACCUMULATION_STEPS}). These parameters *will not be used* since " \
+                        "elastic training is enabled, which takes control of these parameters. " \
+                        "If you want to supress this error (the parameters will be silently ignored) " \
+                        f"please set {IGNORE_NON_ELASTIC_BATCH_INFO}':true in your elasticity config.")
+
+            # micro_bsz * world_size * gas = total_batch_size
+            # gas = total_batch_size // (micro_bsz * world_size)
+            gradient_accu_steps = final_batch_size // (micro_batch_size *
+                                                       self.world_size)
+
+            if TRAIN_BATCH_SIZE in self._param_dict:
+                logger.warning("[Elasticity] overriding training_batch_size: " \
+                    f"{self._param_dict[TRAIN_BATCH_SIZE]} -> {final_batch_size}")
+            if TRAIN_MICRO_BATCH_SIZE_PER_GPU in self._param_dict:
+                logger.warning("[Elasticity] overriding train_micro_batch_size_per_gpu: " \
+                    f"{self._param_dict[TRAIN_MICRO_BATCH_SIZE_PER_GPU]} -> {micro_batch_size}")
+            if GRADIENT_ACCUMULATION_STEPS in self._param_dict:
+                logger.warning("[Elasticity] overriding gradient_accumulation_steps: "\
+                    f"{self._param_dict[GRADIENT_ACCUMULATION_STEPS]} -> {gradient_accu_steps}")
+
+            logger.info(f"[Elasticity] valid GPU counts: {valid_gpus}")
+
+            self._param_dict[TRAIN_BATCH_SIZE] = final_batch_size
+            self._param_dict[TRAIN_MICRO_BATCH_SIZE_PER_GPU] = micro_batch_size
+            self._param_dict[GRADIENT_ACCUMULATION_STEPS] = gradient_accu_steps
+
+        self._initialize_params(self._param_dict)
+        self._configure_train_batch_size()
+        self._do_sanity_check()
+
+    def _initialize_params(self, param_dict):
+        self.train_batch_size = get_train_batch_size(param_dict)
+        self.train_micro_batch_size_per_gpu = get_train_micro_batch_size_per_gpu(
+            param_dict)
+        self.gradient_accumulation_steps = get_gradient_accumulation_steps(param_dict)
+        self.steps_per_print = get_steps_per_print(param_dict)
+        self.dump_state = get_dump_state(param_dict)
+
+        self.disable_allgather = get_disable_allgather(param_dict)
+        self.allreduce_always_fp32 = get_allreduce_always_fp32(param_dict)
+        self.prescale_gradients = get_prescale_gradients(param_dict)
+        self.gradient_predivide_factor = get_gradient_predivide_factor(param_dict)
+        self.sparse_gradients_enabled = get_sparse_gradients_enabled(param_dict)
+
+        self.zero_config = DeepSpeedZeroConfig(param_dict)
+        self.zero_optimization_stage = self.zero_config.stage
+        self.zero_enabled = self.zero_optimization_stage > 0
+
+        self.activation_checkpointing_config = DeepSpeedActivationCheckpointingConfig(
+            param_dict)
+
+        self.gradient_clipping = get_gradient_clipping(param_dict)
+        self.fp16_enabled = get_fp16_enabled(param_dict)
+        self.amp_enabled = get_amp_enabled(param_dict)
+        self.amp_params = get_amp_params(param_dict)
+        self.loss_scale = get_loss_scale(param_dict)
+        self.initial_dynamic_scale = get_initial_dynamic_scale(param_dict)
+        self.dynamic_loss_scale_args = get_dynamic_loss_scale_args(param_dict)
+
+        self.optimizer_name = get_optimizer_name(param_dict)
+        if self.optimizer_name is not None and \
+            self.optimizer_name.lower() in DEEPSPEED_OPTIMIZERS:
+            self.optimizer_name = self.optimizer_name.lower()
+
+        self.optimizer_params = get_optimizer_params(param_dict)
+        self.optimizer_legacy_fusion = get_optimizer_legacy_fusion(param_dict)
+
+        self.zero_allow_untested_optimizer = get_zero_allow_untested_optimizer(
+            param_dict)
+
+        self.scheduler_name = get_scheduler_name(param_dict)
+        self.scheduler_params = get_scheduler_params(param_dict)
+
+        self.wall_clock_breakdown = get_wall_clock_breakdown(param_dict)
+        self.flops_profiler_config = DeepSpeedFlopsProfilerConfig(param_dict)
+        self.memory_breakdown = get_memory_breakdown(param_dict)
+        self.tensorboard_enabled = get_tensorboard_enabled(param_dict)
+        self.tensorboard_output_path = get_tensorboard_output_path(param_dict)
+        self.tensorboard_job_name = get_tensorboard_job_name(param_dict)
+
+        self.sparse_attention = get_sparse_attention(param_dict)
+        self.pipeline = get_pipeline_config(param_dict)
+
+        self.pld_enabled = get_pld_enabled(param_dict)
+        self.pld_params = get_pld_params(param_dict)
+
+        checkpoint_params = get_checkpoint_params(param_dict)
+        validation_mode = get_checkpoint_tag_validation_mode(checkpoint_params)
+        self.checkpoint_tag_validation_enabled = validation_mode != ValidationMode.IGNORE
+        self.checkpoint_tag_validation_fail = validation_mode == ValidationMode.FAIL
+
+    def _batch_assertion(self):
+
+        train_batch = self.train_batch_size
+        micro_batch = self.train_micro_batch_size_per_gpu
+        grad_acc = self.gradient_accumulation_steps
+
+        assert train_batch > 0, \
+            f'Train batch size: {train_batch} has to be greater than 0'
+
+        assert micro_batch > 0, \
+            f'Micro batch size per gpu: {micro_batch} has to be greater than 0'
+
+        assert grad_acc > 0, \
+            f'Gradient accumulation steps: {grad_acc} has to be greater than 0'
+
+        assert train_batch == micro_batch * grad_acc * self.world_size, \
+                (f'Check batch related parameters. train_batch_size is not equal'
+                ' to micro_batch_per_gpu * gradient_acc_step * world_size'
+                f'{train_batch} != {micro_batch} * {grad_acc} * {self.world_size}')
+
+    def _set_batch_related_parameters(self):
+
+        train_batch = self.train_batch_size
+        micro_batch = self.train_micro_batch_size_per_gpu
+        grad_acc = self.gradient_accumulation_steps
+
+        #all values are provided nothing needs to be set
+        if train_batch is not None and \
+            micro_batch is not None and \
+            grad_acc is not None:
+            return
+
+        #global_accumulation_steps needs to be set
+        elif train_batch is not None and \
+            micro_batch is not None:
+            grad_acc = train_batch // micro_batch
+            grad_acc //= self.world_size
+            self.gradient_accumulation_steps = grad_acc
+
+        #micro_batch_per_gpu needs to be set
+        elif train_batch is not None and \
+            grad_acc is not None:
+            micro_batch = train_batch // self.world_size
+            micro_batch //= grad_acc
+            self.train_micro_batch_size_per_gpu = micro_batch
+
+        #train_batch_size needs to be set
+        elif micro_batch is not None and \
+            grad_acc is not None:
+            train_batch_size = micro_batch * grad_acc
+            train_batch_size *= self.world_size
+            self.train_batch_size = train_batch_size
+
+        #gradient_accumulation_steps and micro_batch_per_gpus is set
+        elif train_batch is not None:
+            self.gradient_accumulation_steps = 1
+            self.train_micro_batch_size_per_gpu = train_batch // self.world_size
+
+        #train_batch_size and gradient_accumulation_step is set
+        elif micro_batch is not None:
+            self.train_batch_size = micro_batch * self.world_size
+            self.gradient_accumulation_steps = 1
+
+        #either none of the three parameters are provided or just gradient_accumulation_step is provided
+        else:
+            assert False, \
+                'Either train_batch_size or micro_batch_per_gpu needs to be provided'
+
+    def _configure_train_batch_size(self):
+        self._set_batch_related_parameters()
+        self._batch_assertion()
+
+    def _do_sanity_check(self):
+        self._do_error_check()
+
+        self._do_warning_check()
+
+    def print(self, name):
+        logger.info('{}:'.format(name))
+        for arg in sorted(vars(self)):
+            if arg != '_param_dict':
+                dots = '.' * (29 - len(arg))
+                logger.info('  {} {} {}'.format(arg, dots, getattr(self, arg)))
+
+        logger.info('  json = {}'.format(
+            json.dumps(self._param_dict,
+                       sort_keys=True,
+                       indent=4,
+                       separators=(',',
+                                   ':'))))
+
+    def _do_error_check(self):
+        assert self.train_micro_batch_size_per_gpu, "DeepSpeedConfig: {} is not defined".format(TRAIN_MICRO_BATCH_SIZE_PER_GPU)
+
+        assert self.gradient_accumulation_steps, "DeepSpeedConfig: {} is not defined".format(
+            GRADIENT_ACCUMULATION_STEPS)
+
+        if self.zero_enabled:
+            assert self.fp16_enabled, "DeepSpeedConfig: ZeRO is only supported if fp16 is enabled"
+            assert self.zero_optimization_stage <= MAX_STAGE_ZERO_OPTIMIZATION, "DeepSpeedConfig: Maximum supported ZeRO stage is {}".format(MAX_STAGE_ZERO_OPTIMIZATION)
+            if self.zero_config.cpu_offload is True:
+                assert self.zero_optimization_stage == ZERO_OPTIMIZATION_GRADIENTS, "DeepSpeedConfig: cpu-offload supported ZeRO stage is {}".format(ZERO_OPTIMIZATION_GRADIENTS)
+                #assert self.gradient_accumulation_steps == 1, "DeepSpeedConfig: {}is not supported for {}".format(GRADIENT_ACCUMULATION_STEPS, ZERO_OPTIMIZATION_CPU_OFFLOAD)
+
+    def _do_warning_check(self):
+        fp16_enabled = self.fp16_enabled or self.zero_enabled
+
+        vocabulary_size = self._param_dict.get(VOCABULARY_SIZE, VOCABULARY_SIZE_DEFAULT)
+        if vocabulary_size and vocabulary_size % TENSOR_CORE_ALIGN_SIZE != 0:
+            logger.warning(
+                "DeepSpeedConfig: vocabulary size {} is not aligned to {}, may import tensor core utilization."
+                .format(vocabulary_size,
+                        TENSOR_CORE_ALIGN_SIZE))
+
+        if self.optimizer_params is not None and \
+            MAX_GRAD_NORM in self.optimizer_params.keys() and \
+                self.optimizer_params[MAX_GRAD_NORM] > 0:
+            if fp16_enabled:
+                if self.global_rank == 0:
+                    logger.warning(
+                        'DeepSpeedConfig: In FP16 mode, DeepSpeed will pass {}:{} to FP16 wrapper'
+                        .format(MAX_GRAD_NORM,
+                                self.optimizer_params[MAX_GRAD_NORM]))
+            else:
+                if self.global_rank == 0:
+                    logger.warning(
+                        'DeepSpeedConfig: In FP32 mode, DeepSpeed does not permit MAX_GRAD_NORM ({}) > 0, setting to zero'
+                        .format(self.optimizer_params[MAX_GRAD_NORM]))
+                self.optimizer_params[MAX_GRAD_NORM] = 0.0