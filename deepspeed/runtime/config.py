--- conflicted
+++ resolved
@@ -27,13 +27,8 @@
 )
 from .zero.config import get_zero_config, ZeroStageEnum
 from .activation_checkpointing.config import DeepSpeedActivationCheckpointingConfig
-<<<<<<< HEAD
 from ..comm.config import get_comms_config
 from ..monitor.config import DeepSpeedMonitorConfig
-=======
-from ..comm.config import DeepSpeedCommsConfig
-from ..monitor.config import get_monitor_config
->>>>>>> ab1d2f82
 
 from deepspeed import comm as dist
 from deepspeed.runtime.config_utils import DeepSpeedConfigModel
@@ -789,13 +784,8 @@
 
         self.activation_checkpointing_config = DeepSpeedActivationCheckpointingConfig(param_dict)
 
-<<<<<<< HEAD
         self.comms_config = get_comms_config(param_dict)
         self.monitor_config = DeepSpeedMonitorConfig(param_dict)
-=======
-        self.comms_config = DeepSpeedCommsConfig(param_dict)
-        self.monitor_config = get_monitor_config(param_dict)
->>>>>>> ab1d2f82
 
         self.gradient_clipping = get_gradient_clipping(param_dict)
         self.fp16_enabled = get_fp16_enabled(param_dict)
