--- conflicted
+++ resolved
@@ -900,14 +900,13 @@
         self.load_universal_checkpoint = checkpoint_params.get(
             LOAD_UNIVERSAL_CHECKPOINT,
             LOAD_UNIVERSAL_CHECKPOINT_DEFAULT)
-<<<<<<< HEAD
+
         self.use_node_local_storage = checkpoint_params.get(
             USE_NODE_LOCAL_STORAGE_CHECKPOINT,
             USE_NODE_LOCAL_STORAGE_CHECKPOINT_DEFAULT)
-=======
+
         par_write_pipe = get_checkpoint_parallel_write_pipeline(checkpoint_params)
         self.checkpoint_parallel_write_pipeline = par_write_pipe
->>>>>>> b8fb9c3f
 
         self.aio_config = get_aio_config(param_dict)
 
