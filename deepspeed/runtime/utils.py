--- conflicted
+++ resolved
@@ -101,11 +101,7 @@
         return mpu.get_model_parallel_rank()
 
 
-<<<<<<< HEAD
-def move_to_device(item, device):
-=======
 def copy_to_device(item, device, criterion_func):
->>>>>>> c6d1418d
     """
     Return a copy of tensor on specified device.
     Works on individual tensors, and tensors contained/nested in lists, tuples, and dicts.
@@ -309,11 +305,7 @@
     return sqrt(total_norm)
 
 
-<<<<<<< HEAD
-def get_grad_norm(parameters, norm_type=2, mpu=None):
-=======
 def clip_grad_norm_(parameters, max_norm, norm_type=2, mpu=None):
->>>>>>> c6d1418d
     """Clips gradient norm of an iterable of parameters.
 
     This has been adapted from Nvidia megatron. We add norm averaging
@@ -349,22 +341,6 @@
                                          group=mpu.get_model_parallel_group())
         total_norm = total_norm_cuda[0].item()
     else:
-<<<<<<< HEAD
-        total_norm = 0.
-        tensor_mp_rank = bwc_tensor_model_parallel_rank(mpu=mpu)
-        for p in parameters:
-            # Pipeline parallelism may replicate parameters. Avoid multi-counting.
-            if hasattr(p, 'ds_pipe_replicated') and p.ds_pipe_replicated:
-                continue
-
-            # Filter to avoid over-counting replicated tensors from tensor
-            # model parallelism
-            if (tensor_mp_rank > 0) and not is_model_parallel_parameter(p):
-                continue
-
-            param_norm = p.grad.data.float().norm(norm_type)
-            total_norm += param_norm.item()**norm_type
-=======
         total_norm = 0
         for p in parameters:
             if mpu is not None:
@@ -375,7 +351,6 @@
             else:
                 param_norm = p.grad.data.float().norm(norm_type)
                 total_norm += param_norm.item()**norm_type
->>>>>>> c6d1418d
 
         # Sum across all model parallel GPUs.
         total_norm_cuda = torch.cuda.FloatTensor([float(total_norm)])
