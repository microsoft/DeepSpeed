--- conflicted
+++ resolved
@@ -236,15 +236,9 @@
         overflow = self.has_overflow_serial(params)
         # Since each model parallel GPU carries only part of the model,
         # make sure overflow flag is synced across all the model parallel GPUs
-<<<<<<< HEAD
         overflow_gpu = accel_runtime.ByteTensor([overflow])
-        # torch.distributed.all_reduce(overflow_gpu,
-        #                             op=torch.distributed.ReduceOp.MAX,
-=======
-        overflow_gpu = torch.cuda.ByteTensor([overflow])
         # deepspeeed.comm.all_reduce(overflow_gpu,
         #                             op=deepspeed.comm.ReduceOp.MAX,
->>>>>>> 0f5c2012
         #                             group=mpu.get_model_parallel_group())
         if has_moe_params:
             # All reduce this across expert_parallel_group, so that if an expert
