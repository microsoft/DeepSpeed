--- conflicted
+++ resolved
@@ -174,14 +174,13 @@
         with open(pid_file, 'w') as fd:
             fd.write(f"{launcher_pid}")
 
-<<<<<<< HEAD
     if not is_torch_elastic_compatible():
         if args.enable_elastic_training:
             logger.info(f"Disabling elastic training support as \
                     PyTorch version should be greater than 1.11.x.\
                     Current version is {torch.__version__}")
             args.enable_elastic_training = False
-=======
+
     if os.path.exists(DLTS_POD_ENV_PATH):
         with open(DLTS_POD_ENV_PATH) as file:
             lines = file.readlines()
@@ -192,7 +191,6 @@
                     key_val = line.split()[1]
                     key, val = key_val.split('=')
                     current_env[key] = val
->>>>>>> 57140e8e
 
     processes = []
     cmd = []
