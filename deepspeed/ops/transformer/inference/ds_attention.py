--- conflicted
+++ resolved
@@ -239,12 +239,9 @@
             self._attn_qkvw = self.attn_qkvw
             self._attn_qkvb = self.attn_qkvb
 
-<<<<<<< HEAD
-=======
         attn_base = False
         if attn_base:
             self.attn_baseline(input, input_mask, norm_w, norm_b)
->>>>>>> 548a3966
         debug = False
 
         if debug: print(f"inside ds attn: b4 ln weight = {self._attn_qkvw.norm()}")
