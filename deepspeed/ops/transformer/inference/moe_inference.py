--- conflicted
+++ resolved
@@ -74,31 +74,10 @@
                  mlp_type='standard',
                  scale_attn_by_inverse_layer_idx=False):
         super(DeepSpeedMoEInferenceConfig,
-<<<<<<< HEAD
-              self).__init__(
-                  hidden_size,
-                  (intermediate_size if intermediate_size > 0 else 4 * hidden_size),
-                  heads,
-                  num_hidden_layers,
-                  layer_norm_eps,
-                  local_rank,
-                  mp_size,
-                  fp16,
-                  bf16,
-                  q_int8,
-                  pre_layer_norm,
-                  stochastic_mode,
-                  scale_attention,
-                  triangular_masking,
-                  local_attention,
-                  window_size,
-                  return_tuple)
-=======
               self).__init__(hidden_size, (intermediate_size if intermediate_size > 0 else 4 * hidden_size), heads,
-                             num_hidden_layers, layer_norm_eps, local_rank, mp_size, fp16, q_int8, pre_layer_norm,
-                             stochastic_mode, scale_attention, triangular_masking, local_attention, window_size,
-                             return_tuple)
->>>>>>> 9726bd46
+                             num_hidden_layers, layer_norm_eps, local_rank, mp_size, fp16, bf16, q_int8,
+                             pre_layer_norm, stochastic_mode, scale_attention, triangular_masking, local_attention,
+                             window_size, return_tuple)
         self.moe_experts = moe_experts
         self.k = k
         self.capacity_factor = capacity_factor
@@ -131,27 +110,9 @@
     def forward(ctx, input, inter_w, inter_b, config, output_b, output_w, q_scales, q_groups, merge_count, mp_group,
                 async_op):
         if config.q_int8:
-<<<<<<< HEAD
-            intermediate = inference_module.fused_gemm_gelu_int8(
-                input,
-                inter_w,
-                inter_b,
-                config.epsilon,
-                q_scales[2],
-                (q_groups * (2**merge_count)),
-                config.pre_layer_norm)
-            output = inference_module.vector_matmul_int8(intermediate,
-                                                         output_w,
-                                                         q_scales[3],
-                                                         q_groups,
-                                                         (merge_count))
-=======
-            intermediate = inference_cuda_module.fused_gemm_gelu_int8(input, inter_w, inter_b, config.epsilon,
-                                                                      q_scales[2], (q_groups * (2**merge_count)),
-                                                                      config.pre_layer_norm)
-            output = inference_cuda_module.vector_matmul_int8(intermediate, output_w, q_scales[3], q_groups,
-                                                              (merge_count))
->>>>>>> 9726bd46
+            intermediate = inference_module.fused_gemm_gelu_int8(input, inter_w, inter_b, config.epsilon, q_scales[2],
+                                                                 (q_groups * (2**merge_count)), config.pre_layer_norm)
+            output = inference_module.vector_matmul_int8(intermediate, output_w, q_scales[3], q_groups, (merge_count))
         else:
             mlp_gemm_func = inference_module.fused_gemm_gelu_fp16 if config.fp16 else \
                                     inference_module.fused_gemm_gelu_fp32
