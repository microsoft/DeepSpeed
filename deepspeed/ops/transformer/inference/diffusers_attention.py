'''
Copyright 2022 The Microsoft DeepSpeed Team
'''
import math
import torch
from torch.autograd import Function
import torch.nn as nn
from packaging import version as pkg_version
from deepspeed.utils.logging import log_dist
from deepspeed.accelerator import get_accelerator
from deepspeed.ops.op_builder import InferenceBuilder

# Cuda modules will be imported if needed
inference_module = None
minus_inf = -10000.0
triton_flash_attn = None


def load_triton_flash_attn():
    global triton_flash_attn
    try:
        import triton
    except ImportError:
        raise ImportError("Please install triton 2.0+ or `pip install deepspeed[sd]`")

    if pkg_version.parse(triton.__version__) < pkg_version.parse("2.0"):
        raise ImportError("Please install triton 2.0+ or `pip install deepspeed[sd]`")

    from .triton_ops import triton_flash_attn


class DeepSpeedDiffusersAttentionFunction(Function):

    @staticmethod
    def forward(ctx, input, context, input_mask, config, attn_qkvw, attn_qw, attn_kw, attn_vw, attn_qkvb,
                num_attention_heads_per_partition, norm_factor, hidden_size_per_partition, attn_ow, attn_ob,
                do_out_bias, score_context_func, linear_func, triton_flash_attn_kernel):

        def _transpose_for_context(x):
            x = x.permute(0, 2, 1, 3)
            new_x_layer_shape = x.size()[:-2] + \
                                      (hidden_size_per_partition,)
            return x.reshape(*new_x_layer_shape)

        def _transpose_for_scores(x):
            attention_head_size = x.shape[-1] // num_attention_heads_per_partition
            new_x_shape = x.size()[:-1] + (num_attention_heads_per_partition, attention_head_size)
            x = x.reshape(*new_x_shape)
            x = x.permute(0, 2, 1, 3)
            return x.contiguous()

        def selfAttention_fp(input, context, input_mask):
            if config.fp16 and input.dtype == torch.float32:
                input = input.half()
            head_size = input.shape[-1] // config.heads
            do_flash_attn = (head_size <= 128)
            scale = (1 / norm_factor) * (1 / norm_factor)
            if do_flash_attn and context == None:
                qkv_out = linear_func(input, attn_qkvw, attn_qkvb if attn_qkvb is not None else attn_qkvw, attn_qkvb
                                      is not None, do_flash_attn, config.heads)

                context_layer = triton_flash_attn_kernel(qkv_out[0], qkv_out[1], qkv_out[2], scale,
                                                         input.shape[-2] % 128 == 0)
                context_layer = _transpose_for_context(context_layer[:, :, :, :head_size])

            else:
                do_flash_attn = False
                if context is not None:
                    query = torch.matmul(input, attn_qw)
                    key = torch.matmul(context, attn_kw)
                    value = torch.matmul(context, attn_vw)
                else:
                    qkv = torch.matmul(input, attn_qkvw)
                    query, key, value = qkv.chunk(3, dim=-1)
                    query = query.contiguous()
                    key = key.contiguous()
                    value = value.contiguous()
<<<<<<< HEAD
                query, key, value = inference_module.pad_transform_fp16(query, key, value, config.heads, do_flash_attn)
                attention_scores = (torch.matmul(query,
                                                 key.transpose(-1,
                                                               -2)) *
                                    scale).softmax(dim=-1)
                context_layer = _transpose_for_context(
                    torch.matmul(attention_scores,
                                 value))

            output = linear_func(context_layer,
                                 attn_ow,
                                 attn_ob,
                                 do_out_bias,
                                 False,
                                 config.heads)
=======
                query, key, value = inference_cuda_module.pad_transform_fp16(query, key, value, config.heads,
                                                                             do_flash_attn)
                attention_scores = (torch.matmul(query, key.transpose(-1, -2)) * scale).softmax(dim=-1)
                context_layer = _transpose_for_context(torch.matmul(attention_scores, value))

            output = linear_func(context_layer, attn_ow, attn_ob, do_out_bias, False, config.heads)
>>>>>>> 9726bd46
            return output

        output = selfAttention_fp(input, context, input_mask)

        return output

    @staticmethod
    def backward(ctx, grad_output, grad_output1, grad_output2, grad_output3):
        raise RuntimeError('You are running with DeepSpeed Inference mode. \
                            Please switch to Training mode for running backward!')


class DeepSpeedDiffusersAttention(nn.Module):
    """Initialize the DeepSpeed Transformer Layer.
        Arguments:
            layer_id: The layer index starting from 0, e.g. if model has 24 transformer layers,
                layer_id will be 0,1,2...23 when each layer object is instantiated
            config: An object of DeepSpeedInferenceConfig
    """
    layer_id = 0

    def __init__(
        self,
        config,
    ):
        super(DeepSpeedDiffusersAttention, self).__init__()

        self.config = config
        self.config.layer_id = DeepSpeedDiffusersAttention.layer_id
        DeepSpeedDiffusersAttention.layer_id += 1
        device = get_accelerator().current_device_name() if config.bigscience_bloom else 'cpu'
        qkv_size_per_partition = (self.config.hidden_size // self.config.mp_size) * 3

        data_type = torch.int8 if config.q_int8 else torch.half if config.fp16 else torch.bfloat16 if config.bf16 else torch.float
        data_type_fp = torch.half if config.fp16 else torch.bfloat16 if config.bf16 else torch.float
        global inference_module
        if inference_module is None:
            builder = InferenceBuilder()
            inference_module = builder.load()

        if DeepSpeedDiffusersAttention.layer_id == 1:
            log_dist(f"DeepSpeed-Attention config: {self.config.__dict__}", [0])

        self.attn_qkvw = nn.Parameter(torch.empty(self.config.hidden_size,
                                                  qkv_size_per_partition,
                                                  dtype=data_type,
                                                  device=device),
                                      requires_grad=False)
        self.attn_kw = nn.Parameter(torch.empty(self.config.hidden_size,
                                                self.config.hidden_size,
                                                dtype=data_type,
                                                device=device),
                                    requires_grad=False)
        self.attn_vw = nn.Parameter(torch.empty(self.config.hidden_size,
                                                self.config.hidden_size,
                                                dtype=data_type,
                                                device=device),
                                    requires_grad=False)
        self.attn_qw = nn.Parameter(torch.empty(self.config.hidden_size,
                                                self.config.hidden_size,
                                                dtype=data_type,
                                                device=device),
                                    requires_grad=False)
        self.attn_qkvb = nn.Parameter(torch.empty(qkv_size_per_partition, dtype=data_type_fp, device=device),
                                      requires_grad=False)
        out_size_per_partition = self.config.hidden_size // self.config.mp_size
        self.attn_ow = nn.Parameter(torch.empty(out_size_per_partition,
                                                self.config.hidden_size,
                                                dtype=data_type,
                                                device=device),
                                    requires_grad=False)

        self.attn_ob = nn.Parameter(torch.empty(self.config.hidden_size, dtype=data_type_fp, device=device),
                                    requires_grad=False)
        self.do_out_bias = True

        if triton_flash_attn is None:
            load_triton_flash_attn()
        self.triton_flash_attn_kernel = triton_flash_attn()
        self.num_attention_heads_per_partition = self.config.heads // self.config.mp_size
        self.hidden_size_per_partition = self.config.hidden_size // self.config.mp_size
        self.hidden_size_per_attention_head = self.config.hidden_size // self.config.heads

        self.norm_factor = math.sqrt(math.sqrt(self.config.hidden_size // self.config.heads))

        if self.config.scale_attn_by_inverse_layer_idx is True:
            self.norm_factor *= math.sqrt(self.config.layer_id + 1)
            # https://github.com/huggingface/transformers/blob/v4.24.0/src/transformers/models/gpt2/modeling_gpt2.py#L191

        self.score_context_func = inference_module.softmax_context_fp32 if (not config.fp16) else \
                                    inference_module.softmax_context_fp16
        self.linear_func = inference_module.linear_layer_fp16 if config.fp16 else \
                                    inference_module.linear_layer_fp32
        self.allocate_workspace = inference_module.allocate_workspace_fp32 if not (config.fp16) else \
                                    inference_module.allocate_workspace_fp16

    def forward(self, input, context=None, input_mask=None):
        if self.config.layer_id == 0:
            self.allocate_workspace(self.config.hidden_size, self.config.heads,
                                    input.size()[1],
                                    input.size()[0], DeepSpeedDiffusersAttention.layer_id, self.config.mp_size, False,
                                    0, self.config.max_out_tokens)
        output = DeepSpeedDiffusersAttentionFunction.apply(input, context, input_mask, self.config, self.attn_qkvw,
                                                           self.attn_qw, self.attn_kw, self.attn_vw, self.attn_qkvb,
                                                           self.num_attention_heads_per_partition, self.norm_factor,
                                                           self.hidden_size_per_partition, self.attn_ow, self.attn_ob,
                                                           self.do_out_bias, self.score_context_func, self.linear_func,
                                                           self.triton_flash_attn_kernel)

        return output<|MERGE_RESOLUTION|>--- conflicted
+++ resolved
@@ -75,30 +75,11 @@
                     query = query.contiguous()
                     key = key.contiguous()
                     value = value.contiguous()
-<<<<<<< HEAD
                 query, key, value = inference_module.pad_transform_fp16(query, key, value, config.heads, do_flash_attn)
-                attention_scores = (torch.matmul(query,
-                                                 key.transpose(-1,
-                                                               -2)) *
-                                    scale).softmax(dim=-1)
-                context_layer = _transpose_for_context(
-                    torch.matmul(attention_scores,
-                                 value))
-
-            output = linear_func(context_layer,
-                                 attn_ow,
-                                 attn_ob,
-                                 do_out_bias,
-                                 False,
-                                 config.heads)
-=======
-                query, key, value = inference_cuda_module.pad_transform_fp16(query, key, value, config.heads,
-                                                                             do_flash_attn)
                 attention_scores = (torch.matmul(query, key.transpose(-1, -2)) * scale).softmax(dim=-1)
                 context_layer = _transpose_for_context(torch.matmul(attention_scores, value))
 
             output = linear_func(context_layer, attn_ow, attn_ob, do_out_bias, False, config.heads)
->>>>>>> 9726bd46
             return output
 
         output = selfAttention_fp(input, context, input_mask)
