--- conflicted
+++ resolved
@@ -115,17 +115,10 @@
         device = get_accelerator().current_device_name() if config.bigscience_bloom else 'cpu'
         qkv_size_per_partition = (self.config.hidden_size // self.config.mp_size) * 3
 
-<<<<<<< HEAD
-        data_type = torch.int8 if config.q_int8 else torch.half if config.fp16 else torch.bfloat16 if config.bf16 else torch.float
-        data_type_fp = torch.half if config.fp16 else torch.bfloat16 if config.bf16 else torch.float
+        data_type = self.config.dtype
+        data_type_fp = torch.half if self.config.dtype == torch.int8 else self.config.dtype
         global inference_module
         if inference_module is None:
-=======
-        data_type = self.config.dtype
-        data_type_fp = torch.half if self.config.dtype == torch.int8 else self.config.dtype
-        global inference_cuda_module
-        if inference_cuda_module is None:
->>>>>>> 0a61d5d6
             builder = InferenceBuilder()
             inference_module = builder.load()
 
@@ -178,23 +171,14 @@
             self.norm_factor *= math.sqrt(self.config.layer_id + 1)
             # https://github.com/huggingface/transformers/blob/v4.24.0/src/transformers/models/gpt2/modeling_gpt2.py#L191
 
-<<<<<<< HEAD
-        self.score_context_func = inference_module.softmax_context_fp32 if (not config.fp16) else \
-                                    inference_module.softmax_context_fp16
-        self.linear_func = inference_module.linear_layer_fp16 if config.fp16 else \
-                                    inference_module.linear_layer_fp32
-        self.allocate_workspace = inference_module.allocate_workspace_fp32 if not (config.fp16) else \
-                                    inference_module.allocate_workspace_fp16
-=======
         if self.config.dtype in [torch.float16, torch.int8]:
-            self.score_context_func = inference_cuda_module.softmax_context_fp16
-            self.linear_func = inference_cuda_module.linear_layer_fp16
-            self.allocate_workspace = inference_cuda_module.allocate_workspace_fp16
+            self.score_context_func = inference_module.softmax_context_fp16
+            self.linear_func = inference_module.linear_layer_fp16
+            self.allocate_workspace = inference_module.allocate_workspace_fp16
         else:
-            self.score_context_func = inference_cuda_module.softmax_context_fp32
-            self.linear_func = inference_cuda_module.linear_layer_fp32
-            self.allocate_workspace = inference_cuda_module.allocate_workspace_fp32
->>>>>>> 0a61d5d6
+            self.score_context_func = inference_module.softmax_context_fp32
+            self.linear_func = inference_module.linear_layer_fp32
+            self.allocate_workspace = inference_module.allocate_workspace_fp32
 
     def forward(self, input, context=None, input_mask=None):
         if self.config.layer_id == 0:
