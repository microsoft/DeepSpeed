--- conflicted
+++ resolved
@@ -59,19 +59,6 @@
                 self.config.mlp_act_func_type,
                 self.config.transposed_mode)
         else:
-<<<<<<< HEAD
-            self.mlp_gemm_func = self.inference_cuda_module.mlp_gemm_fp32
-
-    def forward(self, input: torch.Tensor, residual: torch.Tensor, input_bias: torch.Tensor,
-                weight_interm: torch.Tensor, weight_out: torch.Tensor, bias: torch.Tensor, gamma: torch.Tensor,
-                beta: torch.Tensor):
-        output, residual_add = self.mlp_gemm_func(
-            input, residual, input_bias, weight_interm, weight_out, bias, gamma, beta, self.config.epsilon,
-            self.config.pre_layer_norm, self.config.mlp_after_attn,
-            weight_interm.scale if hasattr(weight_interm, 'scale') else torch.empty(1),
-            weight_out.scale if hasattr(weight_out, 'scale') else torch.empty(1), self.config.q_int8,
-            self.config.mlp_act_func_type, self.config.transposed_mode)
-=======
             output, residual_add = self.mlp_gemm_func(
                 input,
                 residual,
@@ -84,5 +71,4 @@
                 self.config.dtype == torch.int8,
                 self.config.mlp_act_func_type,
                 self.config.transposed_mode)
->>>>>>> 22f38caa
         return output, residual_add