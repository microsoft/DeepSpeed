--- conflicted
+++ resolved
@@ -26,16 +26,16 @@
     def forward(self, input: torch.Tensor, residual: torch.Tensor, input_bias: torch.Tensor,
                 weight_interm: torch.Tensor, weight_out: torch.Tensor, bias: torch.Tensor, gamma: torch.Tensor,
                 beta: torch.Tensor):
-<<<<<<< HEAD
         if self.mlp_gemm_func != None:
-            output, residual_add = self.mlp_gemm_func(input, residual, input_bias, weight_interm, weight_out, bias,
-                                                      gamma, beta, self.config.epsilon, self.config.pre_layer_norm,
-                                                      self.config.mlp_after_attn, weight_interm.scale,
-                                                      weight_out.scale, self.config.q_int8,
-                                                      self.config.mlp_act_func_type)
+            output, residual_add = self.mlp_gemm_func(
+                input, residual, input_bias, weight_interm, weight_out, bias, gamma, beta, self.config.epsilon,
+                self.config.pre_layer_norm, self.config.mlp_after_attn,
+                weight_interm.scale if hasattr(weight_interm, 'scale') else torch.empty(1),
+                weight_out.scale if hasattr(weight_out, 'scale') else torch.empty(1), self.config.q_int8,
+                self.config.mlp_act_func_type, self.config.transposed_mode)
         else:
             # fallback
-            if self.config.mlp_after_attn:
+            if self.config.mlp_after_attn and not self.config.transposed_mode:
                 residual_add = F.layer_norm(input + residual + input_bias, (input.shape[2], ), gamma, beta,
                                             self.config.epsilon)
                 tmp = torch.matmul(residual_add, weight_interm)
@@ -43,12 +43,4 @@
                 output = torch.matmul(tmp, weight_out)
             else:
                 raise NotImplementedError
-=======
-        output, residual_add = self.mlp_gemm_func(
-            input, residual, input_bias, weight_interm, weight_out, bias, gamma, beta, self.config.epsilon,
-            self.config.pre_layer_norm, self.config.mlp_after_attn,
-            weight_interm.scale if hasattr(weight_interm, 'scale') else torch.empty(1),
-            weight_out.scale if hasattr(weight_out, 'scale') else torch.empty(1), self.config.q_int8,
-            self.config.mlp_act_func_type, self.config.transposed_mode)
->>>>>>> 0b5252bb
         return output, residual_add