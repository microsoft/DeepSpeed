'''Copyright The Microsoft DeepSpeed Team'''

import torch
from ..config import DeepSpeedInferenceConfig
from .base import BaseOp


class LinearOp(BaseOp):

    def __init__(self, config: DeepSpeedInferenceConfig):
        super(LinearOp, self).__init__(config)
        try:
            if self.config.fp16:
                self.linear_func = self.inference_module.linear_layer_fp16
            elif self.config.bf16:
                self.linear_func = self.inference_module.linear_layer_bf16
            else:
                self.linear_func = self.inference_module.linear_layer_fp32
        except AttributeError:
            self.linear_func = None

    def forward(self,
                input: torch.Tensor,
                weight: torch.Tensor,
                bias: torch.Tensor,
                add_bias: bool,
                do_flash_attn: bool,
                num_heads: int,
                external_cache: bool = None,
                num_layers: int = None):
<<<<<<< HEAD
        if self.linear_func != None:
            qkv_out = self.linear_func(input,
                                       weight,
                                       bias,
                                       add_bias,
                                       do_flash_attn,
                                       num_heads)
        else:
            # fallback
            raise NotImplementedError
=======
        qkv_out = self.linear_func(input, weight, bias, add_bias, do_flash_attn, num_heads)
>>>>>>> 9726bd46
        return qkv_out<|MERGE_RESOLUTION|>--- conflicted
+++ resolved
@@ -28,18 +28,9 @@
                 num_heads: int,
                 external_cache: bool = None,
                 num_layers: int = None):
-<<<<<<< HEAD
         if self.linear_func != None:
-            qkv_out = self.linear_func(input,
-                                       weight,
-                                       bias,
-                                       add_bias,
-                                       do_flash_attn,
-                                       num_heads)
+            qkv_out = self.linear_func(input, weight, bias, add_bias, do_flash_attn, num_heads)
         else:
             # fallback
             raise NotImplementedError
-=======
-        qkv_out = self.linear_func(input, weight, bias, add_bias, do_flash_attn, num_heads)
->>>>>>> 9726bd46
         return qkv_out