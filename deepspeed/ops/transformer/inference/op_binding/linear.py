--- conflicted
+++ resolved
@@ -31,14 +31,10 @@
                 num_heads: int,
                 external_cache: bool = None,
                 num_layers: int = None):
-<<<<<<< HEAD
         if self.linear_func != None:
-            qkv_out = self.linear_func(input, weight, bias, add_bias, do_flash_attn, num_heads)
+            qkv_out = self.linear_func(input, weight, bias, add_bias, do_flash_attn, num_heads,
+                                       self.config.transposed_mode)
         else:
             # fallback
             raise NotImplementedError
-=======
-        qkv_out = self.linear_func(input, weight, bias, add_bias, do_flash_attn, num_heads,
-                                   self.config.transposed_mode)
->>>>>>> 0b5252bb
         return qkv_out