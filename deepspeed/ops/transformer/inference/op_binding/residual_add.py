'''Copyright The Microsoft DeepSpeed Team'''

import torch
from ..config import DeepSpeedInferenceConfig
from .base import BaseOp


class ResidualAddOp(BaseOp):

    def __init__(self, config: DeepSpeedInferenceConfig):
        super(ResidualAddOp, self).__init__(config)
        try:
            if self.config.fp16 or self.config.q_int8:
                self.residual_add_func = self.inference_module.residual_add_bias_fp16
            elif self.config.bf16:
                self.residual_add_func = self.inference_module.residual_add_bias_bf16
            else:
                self.residual_add_func = self.inference_module.residual_add_bias_fp32
        except AttributeError:
            self.residual_add_func = None

    def forward(self, hidden_state: torch.Tensor, residual: torch.Tensor, attention_output: torch.Tensor,
                attention_bias: torch.Tensor, final_bias: torch.Tensor, add_bias: bool, residual_add: torch.Tensor):

        if not self.config.pre_layer_norm and residual_add is not None:
            # only use residual add if its set and we are not pre layer norm
            residual = residual_add

<<<<<<< HEAD
        if self.residual_add_func != None:
            self.residual_add_func(hidden_state,
                                   residual,
                                   attention_output,
                                   attention_bias,
                                   final_bias,
                                   self.config.mp_size,
                                   self.config.mlp_after_attn,
                                   add_bias,
                                   self.config.pre_layer_norm)
        else:
            # fallback
            if self.config.mlp_after_attn:
                if self.config.pre_layer_norm:
                    tmp = (residual.float() + attention_output.float() +
                           attention_bias.float() + final_bias.float()
                           ) / self.config.mp_size + hidden_state.float()
                else:
                    tmp = residual.float() + hidden_state.float() + final_bias.float()

                input_dtype = hidden_state.dtype
                residual = tmp.to(input_dtype)
            else:
                raise NotImplementedError
=======
        self.residual_add_func(hidden_state, residual, attention_output, attention_bias, final_bias,
                               self.config.mp_size, self.config.mlp_after_attn, add_bias, self.config.pre_layer_norm)
>>>>>>> 9726bd46
        return residual<|MERGE_RESOLUTION|>--- conflicted
+++ resolved
@@ -26,24 +26,16 @@
             # only use residual add if its set and we are not pre layer norm
             residual = residual_add
 
-<<<<<<< HEAD
         if self.residual_add_func != None:
-            self.residual_add_func(hidden_state,
-                                   residual,
-                                   attention_output,
-                                   attention_bias,
-                                   final_bias,
-                                   self.config.mp_size,
-                                   self.config.mlp_after_attn,
-                                   add_bias,
+            self.residual_add_func(hidden_state, residual, attention_output, attention_bias, final_bias,
+                                   self.config.mp_size, self.config.mlp_after_attn, add_bias,
                                    self.config.pre_layer_norm)
         else:
             # fallback
             if self.config.mlp_after_attn:
                 if self.config.pre_layer_norm:
-                    tmp = (residual.float() + attention_output.float() +
-                           attention_bias.float() + final_bias.float()
-                           ) / self.config.mp_size + hidden_state.float()
+                    tmp = (residual.float() + attention_output.float() + attention_bias.float() +
+                           final_bias.float()) / self.config.mp_size + hidden_state.float()
                 else:
                     tmp = residual.float() + hidden_state.float() + final_bias.float()
 
@@ -51,8 +43,4 @@
                 residual = tmp.to(input_dtype)
             else:
                 raise NotImplementedError
-=======
-        self.residual_add_func(hidden_state, residual, attention_output, attention_bias, final_bias,
-                               self.config.mp_size, self.config.mlp_after_attn, add_bias, self.config.pre_layer_norm)
->>>>>>> 9726bd46
         return residual