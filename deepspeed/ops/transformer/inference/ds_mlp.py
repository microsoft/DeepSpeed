'''
Copyright 2022 The Microsoft DeepSpeed Team
'''

import torch
from torch.autograd import Function
from deepspeed.utils.types import ActivationFuncType
from deepspeed import comm as dist
from deepspeed.accelerator import get_accelerator
from deepspeed.ops.op_builder.builder_names import InferenceBuilder
import torch.nn as nn
import math

inference_cuda_module = None


class DeepSpeedMLPFunction(Function):
    @staticmethod
    def forward(ctx,
                input,
                residual,
                residual_norm,
                bias,
                inter_w,
                inter_b,
                attn_nw,
                attn_nb,
                config,
                mp_group,
                output_b,
                output_w,
                q_scales,
                q_groups,
                merge_count,
                mlp_gemm_func,
                fused_gemm_gelu,
                vector_matmul_func,
                bias_residual_func,
                residual_add_func,
                activation_func_type=ActivationFuncType.GELU):

        if attn_nw is None:
            output = fused_gemm_gelu(residual_norm,
                                     inter_w,
                                     inter_w.scale,
                                     inter_b,
                                     output_w,
                                     output_w.scale,
                                     config.epsilon,
                                     config.pre_layer_norm,
                                     config.q_int8,
                                     False)
        else:
            output, residual_add = mlp_gemm_func(input,
                                             residual,
                                             bias,
                                             inter_w,
                                             output_w,
                                             inter_b,
                                             attn_nw,
                                             attn_nb,
                                             config.epsilon,
                                             config.pre_layer_norm,
                                             config.mlp_after_attn,
                                             inter_w.scale,
                                             output_w.scale,
                                             config.q_int8,
                                             config.mlp_act_func_type)
        residual = residual if config.pre_layer_norm else residual_add
        residual_add_func(
            output,                # hidden state
            residual,              # residual
            input,                 # attention output
            bias if bias is not None else output_b,
            output_b,
            config.mp_size,         # model parallel size
            config.mlp_after_attn,  # whether mlp is after attention (GPTJ model architecture runs the MLP layer in parallel with attention)
            bias is not None,       # whether bias addition is fused
            config.pre_layer_norm)  # whether the layer norm is applied before attention
        if mp_group is not None and dist.get_world_size(group=mp_group) > 1:
            dist.all_reduce(residual, group=mp_group)
        return residual

    @staticmethod
    def backward(ctx, grad_output):
        raise RuntimeError('You are running with DeepSpeed Inference mode. \
                            Please switch to Training mode for running backward!')


class DeepSpeedMLP(nn.Module):
    def __init__(self,
                 config,
                 mp_group=None,
                 q_scales=None,
                 q_groups=1,
                 merge_count=1,
                 mlp_extra_grouping=False):
        super(DeepSpeedMLP, self).__init__()

        self.config = config
        data_type = torch.int8 if config.q_int8 else torch.half if config.fp16 else torch.float
        data_type_fp = torch.half if config.fp16 else torch.float
<<<<<<< HEAD
        device = get_accelerator().current_device_name(
        ) if config.bigscience_bloom else 'cpu'
=======
        device = torch.cuda.current_device()  #if config.bigscience_bloom else 'cpu'
>>>>>>> 35b350b2
        self.attn_nw = nn.Parameter(torch.empty(self.config.hidden_size,
                                                dtype=data_type_fp,
                                                device=device),
                                    requires_grad=False)
        self.attn_nb = nn.Parameter(torch.empty(self.config.hidden_size,
                                                dtype=data_type_fp,
                                                device=device),
                                    requires_grad=False)
        intm_size_per_partition = self.config.intermediate_size // self.config.mp_size
        self.inter_w = nn.Parameter(torch.empty(self.config.hidden_size,
                                                intm_size_per_partition,
                                                dtype=data_type,
                                                device=device),
                                    requires_grad=False)
        self.inter_b = nn.Parameter(torch.empty(intm_size_per_partition,
                                                dtype=data_type_fp,
                                                device=device),
                                    requires_grad=False)
        self.output_w = nn.Parameter(torch.empty(intm_size_per_partition,
                                                 self.config.hidden_size,
                                                 dtype=data_type,
                                                 device=device),
                                     requires_grad=False)
        self.output_b = nn.Parameter(torch.empty(self.config.hidden_size,
                                                 dtype=data_type_fp,
                                                 device=device),
                                     requires_grad=False)

        # used for quantization
        self.q_scales = q_scales
        self.q_groups = q_groups * 2 if mlp_extra_grouping else q_groups
        self.merge_count = int(math.log2(merge_count))

        # load the cuda module
        global inference_cuda_module
        if inference_cuda_module is None:
            builder = get_accelerator().create_op_builder(InferenceBuilder)
            inference_cuda_module = builder.load()

        self.mp_group = mp_group
        self.mlp_gemm_func = inference_cuda_module.mlp_gemm_fp16 if config.fp16 else \
                                    inference_cuda_module.mlp_gemm_fp32
        self.vector_matmul_func = inference_cuda_module.vector_matmul_fp16 if config.fp16 else \
                                inference_cuda_module.vector_matmul_fp32
        self.fused_gemm_gelu = inference_cuda_module.fused_gemm_gelu_fp16 if config.fp16 else \
                                    inference_cuda_module.fused_gemm_gelu_fp32

        self.bias_residual_func = inference_cuda_module.bias_residual_fp16 if config.fp16 or config.q_int8 else \
                                    inference_cuda_module.bias_residual_fp32

        self.residual_add_func = inference_cuda_module.residual_add_bias_fp16 if config.fp16 or config.q_int8 else \
                                    inference_cuda_module.residual_add_bias_fp32

    def forward(self, input, residual, residual_norm, bias):
        return DeepSpeedMLPFunction.apply(input,
                                          residual,
                                          residual_norm,
                                          bias,
                                          self.inter_w,
                                          self.inter_b,
                                          self.attn_nw,
                                          self.attn_nb,
                                          self.config,
                                          self.mp_group,
                                          self.output_b,
                                          self.output_w,
                                          self.q_scales,
                                          self.q_groups,
                                          self.merge_count,
                                          self.mlp_gemm_func,
                                          self.fused_gemm_gelu,
                                          self.vector_matmul_func,
                                          self.bias_residual_func,
                                          self.residual_add_func)<|MERGE_RESOLUTION|>--- conflicted
+++ resolved
@@ -100,12 +100,8 @@
         self.config = config
         data_type = torch.int8 if config.q_int8 else torch.half if config.fp16 else torch.float
         data_type_fp = torch.half if config.fp16 else torch.float
-<<<<<<< HEAD
         device = get_accelerator().current_device_name(
-        ) if config.bigscience_bloom else 'cpu'
-=======
-        device = torch.cuda.current_device()  #if config.bigscience_bloom else 'cpu'
->>>>>>> 35b350b2
+        )  #if config.bigscience_bloom else 'cpu'
         self.attn_nw = nn.Parameter(torch.empty(self.config.hidden_size,
                                                 dtype=data_type_fp,
                                                 device=device),
