'''
Copyright 2020 The Microsoft DeepSpeed Team
'''
import json
import math
import torch
from torch.autograd import Function
from ... import op_builder
import torch.nn as nn
from deepspeed import comm as dist
from deepspeed.utils.logging import log_dist
from deepspeed.accelerator import runtime as accel_runtime
from deepspeed.utils.types import ActivationFuncType

# Cuda modules will be imported if needed
inference_cuda_module = None
minus_inf = -10000.0


class TransformerConfig():
    def __init__(self, hidden_size, intermediate_size, heads, num_hidden_layers):
        self.layer_id = -1
        self.hidden_size = hidden_size
        self.intermediate_size = intermediate_size
        self.heads = heads
        self.num_hidden_layers = num_hidden_layers


class DeepSpeedInferenceConfig(TransformerConfig):
    """Initialize the DeepSpeed Transformer Config.
        Arguments:
            hidden_size: The hidden size of the transformer layer
            intermediate_size: The intermediate size of the feed-forward part of transformer layer
            heads: The number of heads in the self-attention of the transformer layer
            num_hidden_layers: The number of transformer layers
            layer_norm_eps: The epsilon value for the layer norm
            local_rank: Optional: The rank of GPU running the transformer kernel, it is not required
                to use if the model already set the current device, otherwise need to set it
                so that the transformer kernel can work on the right device
            mp_size (optional): This argument is mainly used to create the parameters on the kernel side
                using model-parallel architecture. If the client model already takes care of this, there is no
                need to pass this argument.
            fp16: Enable half-precision computation
            pre_layer_norm: Select between Pre-LN or Post-LN transformer architecture
            stochastic_mode:  Enable for high performance, please note that this flag has some level of
                non-determinism and can produce different results on different runs.  However, we have seen
                that by enabling it, the pretraining tasks such as BERT are not affected and can obtain
                a high accuracy level. On the other hand, for the downstream tasks, such as fine-tuning, we recommend
                to turn it off in order to be able to reproduce the same result through the regular kernel execution.

            scale_attention: If true, both q and k are scaled by 1/sqrt(attention_heads) before attention computation.
            return_tuple: if True, returns the transformer output as a tuple, otherwise returns as a tensor
            bigscience_bloom: This flag is added temporarily for supporting the BLOOM-176B model architecture.
    """
    def __init__(self,
                 hidden_size=-1,
                 intermediate_size=-1,
                 heads=-1,
                 num_hidden_layers=-1,
                 layer_norm_eps=1e-12,
                 local_rank=-1,
                 mp_size=1,
                 fp16=False,
                 q_int8=False,
                 pre_layer_norm=True,
                 stochastic_mode=False,
                 scale_attention=True,
                 triangular_masking=True,
                 local_attention=False,
                 window_size=256,
                 rotary_dim=-1,
                 rotate_half=False,
                 rotate_every_two=True,
                 return_tuple=True,
                 mlp_after_attn=True,
                 mlp_act_func_type=ActivationFuncType.GELU,
                 training_mp_size=1,
                 bigscience_bloom=False):
        super(DeepSpeedInferenceConfig,
              self).__init__(
                  hidden_size,
                  (intermediate_size if intermediate_size > 0 else 4 * hidden_size),
                  heads,
                  num_hidden_layers)
        self.fp16 = fp16
        self.pre_layer_norm = pre_layer_norm
        self.local_rank = local_rank
        self.stochastic_mode = stochastic_mode
        self.epsilon = layer_norm_eps
        self.mp_size = mp_size
        self.q_int8 = q_int8
        self.scale_attention = scale_attention
        self.triangular_masking = triangular_masking
        self.local_attention = local_attention
        self.window_size = window_size
        self.rotary_dim = rotary_dim
        self.rotate_half = rotate_half
        self.rotate_every_two = rotate_every_two
        self.return_tuple = return_tuple
        self.mlp_after_attn = mlp_after_attn
        self.mlp_act_func_type = mlp_act_func_type
        self.specialized_mode = False
        self.training_mp_size = training_mp_size
        self.bigscience_bloom = bigscience_bloom

    @classmethod
    def from_dict(cls, json_object):
        config = DeepSpeedInferenceConfig()
        for key, value in json_object.items():
            config.__dict__[key] = value
        return config

    @classmethod
    def from_json_file(cls, json_file):
        with open(json_file, "r", encoding='utf-8') as reader:
            text = reader.read()
        return cls.from_dict(json.loads(text))


class DeepSpeedSelfAttentionFunction(Function):
    @staticmethod
    def forward(ctx,
                input,
                input_mask,
                head_mask,
                layer_past,
                get_present,
                encoder_hidden_states,
                encoder_attention_mask,
                output_attentions,
                norm_w,
                norm_b,
                config,
                attn_qkvw,
                attn_qkvb,
                num_attention_heads_per_partition,
                norm_factor,
                hidden_size_per_partition,
                attn_ow,
                attn_ob,
                mp_group,
                q_scales,
                q_groups,
                merge_count,
                qkv_merging,
                score_context_func,
                alibi):
        def _transpose_for_scores(x, key=False, reshape=False):
            attention_head_size = x.shape[-1] // num_attention_heads_per_partition
            new_x_shape = x.size()[:-1] + (num_attention_heads_per_partition,
                                           attention_head_size)
            x_1 = x.view(*new_x_shape)
            if key:
                x_1 = x_1.permute(0, 2, 3, 1)
            else:
                x_1 = x_1.permute(0, 2, 1, 3)
            if reshape:
                return x_1.reshape(x.shape)
            return x_1.contiguous()

        def _transpose_for_context(x):
            x = x.permute(0, 2, 1, 3).contiguous()
            new_x_layer_shape = x.size()[:-2] + \
                                      (hidden_size_per_partition,)
            return x.view(*new_x_layer_shape).contiguous()

        ########### This part is taken/modified form the HF modeling_bloom.py ################
        # Reference: https://github.com/huggingface/transformers/blob/main/src/transformers/models/bloom/modeling_bloom.py

        def split_tensor_along_last_dim(tensor,
                                        num_partitions,
                                        contiguous_split_chunks=True):
            """Split a tensor along its last dimension.

            Args:
                tensor: ([`torch.tensor`], *required*):
                    input tensor to split
                num_partitions ([`int`], *required*):
                    number of partitions to split the tensor
                contiguous_split_chunks ([`bool`], *optional*, default=`False`)::
                    If True, make each chunk contiguous in memory.
            """
            # Get the size and dimension.
            last_dim = tensor.dim() - 1
            numerator, denominator = tensor.size()[last_dim], num_partitions
            if not (numerator % denominator == 0):
                raise ValueError(f"{numerator} is not divisible by {denominator}")
            last_dim_size = numerator // denominator
            # Split.
            tensor_list = torch.split(tensor, last_dim_size, dim=last_dim)
            # Note: torch.split does not create contiguous tensors by default.
            if contiguous_split_chunks:
                return tuple(chunk.contiguous() for chunk in tensor_list)

            return tensor_list

        def backup_attention(mixed_x_layer, layer_past, alibi, input_mask, norm_factor):
            alibi = alibi.to(accel_runtime.current_device())
            head_dim = hidden_size_per_partition // num_attention_heads_per_partition
            new_tensor_shape = mixed_x_layer.size()[:-1] + (
                num_attention_heads_per_partition,
                3 * head_dim)
            mixed_x_layer = mixed_x_layer.view(*new_tensor_shape)

            (query_layer,
             key_layer,
             value_layer) = split_tensor_along_last_dim(mixed_x_layer,
                                                        3)

            # [batch_size, head_dim, q_length, k_length]
            output_size = (query_layer.size(0),
                           query_layer.size(2),
                           query_layer.size(1),
                           key_layer.size(1))
            # [batch_size, q_length, num_heads, head_dim] -> [q_length, batch_size * num_heads, head_dim]
            query_layer = query_layer.transpose(1,
                                                2).reshape(
                                                    output_size[0] * output_size[1],
                                                    output_size[2],
                                                    -1)
            # [batch_size, k_length, num_heads, head_dim] -> [k_length, batch_size * num_heads, head_dim]
            key_layer = key_layer.transpose(1,
                                            2).reshape(output_size[0] * output_size[1],
                                                       output_size[3],
                                                       -1).transpose(-1,
                                                                     -2)
            value_layer = value_layer.transpose(1,
                                                2).reshape(
                                                    output_size[0] * output_size[1],
                                                    output_size[3],
                                                    -1)
            if layer_past is not None:
                past_key, past_value = layer_past
                # concatenate along seq_length dimension -> [batch_size, qk_length, num_heads, head_dim]
                key_layer = torch.cat((past_key.type_as(key_layer), key_layer), dim=-1)
                value_layer = torch.cat((past_value.type_as(value_layer),
                                         value_layer),
                                        dim=-2)

            presents = (key_layer, value_layer)
            # Raw attention scores. [batch_size * num_heads, q_length, k_length]
            matmul_result = torch.matmul(query_layer, key_layer)
            # change view to [batch_size, num_heads, q_length, k_length]
            attention_scores = matmul_result.view(output_size[0],
                                                  output_size[1],
                                                  output_size[2],
                                                  -1)

            offset = dist.get_rank(
            ) * num_attention_heads_per_partition if dist.is_initialized() else 0
            attention_probs = inference_cuda_module.softmax_fp16(
                attention_scores,
                ((1 - input_mask).half() *
                 minus_inf) if input_mask.dtype == torch.int64 else input_mask,
                alibi,
                (config.triangular_masking and (attention_scores.shape[-2] > 1)),
                False,
                False,
                1,
                False,
                1 / (norm_factor * norm_factor),
                offset,
                config.mp_size)
            # change view [batch_size x num_heads, q_length, k_length]
            attention_probs_reshaped = attention_probs.view(*matmul_result.shape)

            # matmul: [batch_size * num_heads, q_length, head_dim]
            context_layer = torch.bmm(attention_probs_reshaped, value_layer)

            # change view [batch_size, num_heads, q_length, head_dim]
            context_layer = context_layer.view(
                context_layer.size(0) // num_attention_heads_per_partition,
                num_attention_heads_per_partition,
                context_layer.size(1),
                context_layer.shape[-1])

            context_layer = _transpose_for_context(context_layer)

            return context_layer, presents

        ###################### End of HF modeling_bloom addition ########################

        def compute_attention(qkv_out, input_mask):
            no_masking = input_mask is None

            head_size = (qkv_out.shape[-1] // 3 // num_attention_heads_per_partition)
            if no_masking:
                input_mask = torch.empty(1)
            if merge_count > 0 and config.q_int8:
                split_dim = (qkv_out.dim() - 1)
                qkv_split = torch.split(qkv_out,
                                        (qkv_out.shape[-1] // (2**merge_count)),
                                        dim=split_dim)
                qkv_split = [
                    torch.split(s,
                                (s.shape[-1] // 3),
                                dim=split_dim) for s in qkv_split
                ]
                (mixed_query,
                 key_layer,
                 value_layer) = [
                     torch.cat([s[i] for s in qkv_split],
                               axis=-1) for i in range(len(qkv_split[0]))
                 ]

                if config.rotary_dim > 0:
                    mixed_query, key_layer = inference_cuda_module.apply_rotary_pos_emb(
                        mixed_query,
                        key_layer,
                        config.rotary_dim,
                        0 if layer_past is None else layer_past[0].shape[-2],
                        num_attention_heads_per_partition,
                        config.rotate_half,
                        config.rotate_every_two)
                if layer_past is not None:
                    past_key, past_value = layer_past
                    key_layer = torch.cat((past_key.type_as(key_layer),
                                           key_layer),
                                          dim=-2)
                    value_layer = torch.cat((past_value.type_as(value_layer),
                                             value_layer),
                                            dim=-2)
                presents = (key_layer, value_layer)
                mixed_query = _transpose_for_scores(mixed_query, False, True)
                key_layer = _transpose_for_scores(
                    key_layer,
                    True,
                    True) / (norm_factor if config.scale_attention else 1.0)
                value_layer = _transpose_for_scores(value_layer, False, True)
                if layer_past is None:
                    attn_key_value = score_context_func(
                        mixed_query,
                        key_layer,
                        torch.empty(1),
                        ((1 - input_mask).half() *
                         minus_inf) if input_mask.dtype == torch.int64 else input_mask,
                        value_layer,
                        torch.empty(1),
                        num_attention_heads_per_partition,
                        (1 / norm_factor if config.scale_attention else 1.0),
                        (not unfused_mode),  # noqa: F821
                        config.triangular_masking,
                        config.local_attention,
                        config.window_size,
                        no_masking)
                else:
                    attn_key_value = score_context_func(
                        mixed_query,
                        (key_layer if unfused_mode else past_key.type_as(key_layer)),  # noqa: F821
                        key_layer,
                        ((1 - input_mask).half() *
                         minus_inf) if input_mask.dtype == torch.int64 else input_mask,
                        (value_layer
                         if unfused_mode else past_value.type_as(value_layer)),  # noqa: F821
                        value_layer,
                        num_attention_heads_per_partition,
                        (1 / norm_factor if config.scale_attention else 1.0),
                        (not unfused_mode),  # noqa: F821
                        config.triangular_masking,
                        config.local_attention,
                        config.window_size,
                        no_masking)
                if unfused_mode:  # noqa: F821
                    context_layer, _, _ = attn_key_value
                else:
                    context_layer, key_layer, value_layer = attn_key_value

                # Transpose Context
                context_layer = _transpose_for_context(context_layer)

                return context_layer, presents[0], presents[1] # atten_output, key_layer, value_layer
            else:
                # Note: This modification is added for the BLOOM-176B model and will be removed later!
                if config.bigscience_bloom:
                    context_layer, presents = backup_attention(qkv_out, layer_past, alibi, input_mask, norm_factor)
                    return context_layer, presents[0], presents[1] #key_layer, value_layer
                else:
                    if alibi is not None:
                        batch_heads = qkv_out.shape[0] * num_attention_heads_per_partition
                        offset = dist.get_rank() * batch_heads if dist.is_initialized(
                        ) else 0
                        sliced_alibi = alibi[offset:batch_heads + offset, :, :]


#
                    attn_key_value = score_context_func(
                        qkv_out,
                        ((1 - input_mask).to(qkv_out.dype) *
                         minus_inf) if input_mask.dtype == torch.int64 else input_mask,
                        config.rotary_dim,
                        config.rotate_half,
                        config.rotate_every_two,
                        num_attention_heads_per_partition,
                        (1 / norm_factor if config.scale_attention else 1.0),
                        config.triangular_masking,
                        config.local_attention,
                        config.window_size,
                        no_masking,
                        config.layer_id,
                        DeepSpeedTransformerInference.layer_id,
                        sliced_alibi if alibi is not None else torch.empty(1))
                    context_layer, key_layer, value_layer = attn_key_value
                    return context_layer, key_layer, value_layer

        def selfAttention_fp():
            vector_matmul_func = inference_cuda_module.vector_matmul_fp16 if config.fp16 else \
                                    inference_cuda_module.vector_matmul_fp32

            if not config.pre_layer_norm:
                linear_func = inference_cuda_module.linear_layer_fp16 if config.fp16 else \
                                    inference_cuda_module.linear_layer_fp32

                qkv_out = linear_func(input,
                                      attn_qkvw,
                                      attn_qkvb,
                                      DeepSpeedTransformerInference.layer_id)
            else:
                qkv_func = inference_cuda_module.qkv_gemm_fp16 if config.fp16 else \
                                    inference_cuda_module.qkv_gemm_fp32
                qkv_out = qkv_func(input,
                                   attn_qkvw,
                                   attn_qkvw.scale,
                                   (attn_qkvb if attn_qkvb is not None else norm_b),
                                   norm_w,
                                   norm_b,
                                   config.epsilon,
                                   (attn_qkvb is not None),
                                   DeepSpeedTransformerInference.layer_id,
                                   config.bigscience_bloom,
                                   config.mp_size,
                                   dist.get_rank() if dist.is_initialized() else 0,
                                   config.q_int8)
            context_layer, key_layer, value_layer = compute_attention(qkv_out[0] if isinstance(qkv_out, list) else qkv_out, input_mask)
            output = vector_matmul_func(context_layer,
                                        attn_ow,
                                        False,
                                        attn_ow.scale,
                                        config.q_int8)

            return output, key_layer, value_layer, context_layer, qkv_out[-1]

        def selfAttention_int8():
            if not config.pre_layer_norm:
                qkv_out = inference_cuda_module.linear_layer_int8(
                    input,
                    attn_qkvw,
                    attn_qkvb,
                    q_scales[0],
                    (q_groups * (3 if qkv_merging else 1) * (2**merge_count)))

            else:
                qkv_out = inference_cuda_module.qkv_gemm_int8(
                    input,
                    attn_qkvw,
                    attn_qkvb,
                    norm_w,
                    norm_b,
                    config.epsilon,
                    q_scales[0],
                    (q_groups * (3 if qkv_merging else 1) * (2**merge_count)),
                    (attn_qkvb is not None))
            context_layer, key_layer, value_layer = compute_attention(qkv_out)
            output = inference_cuda_module.vector_matmul_int8(context_layer,
                                                              attn_ow,
                                                              q_scales[1],
                                                              q_groups,
                                                              (merge_count))
            return output, key_layer, value_layer, context_layer

        if False:  #config.q_int8:
            output, key_layer, value_layer, context_layer = selfAttention_int8()
        else:
            output, key_layer, value_layer, context_layer, inp_norm = selfAttention_fp()
        if config.mlp_after_attn and mp_group is not None and dist.get_world_size(
                group=mp_group) > 1:
            dist.all_reduce(output, group=mp_group)

        return (output, key_layer, value_layer, context_layer, inp_norm)

    @staticmethod
    def backward(ctx, grad_output, grad_output1, grad_output2, grad_output3):
        raise RuntimeError('You are running with DeepSpeed Inference mode. \
                            Please switch to Training mode for running backward!')


class DeepSpeedSelfAttention(nn.Module):
    num_layers = 0

    def __init__(self,
                 config,
                 mp_group=None,
                 q_scales=None,
                 q_groups=1,
                 merge_count=1,
                 qkv_merging=False):
        super(DeepSpeedSelfAttention, self).__init__()
        self.config = config
        data_type = torch.int8 if config.q_int8 else torch.half if config.fp16 else torch.float
        data_type_fp = torch.half if config.fp16 else torch.float
        self.config.layer_id = DeepSpeedSelfAttention.num_layers
        DeepSpeedSelfAttention.num_layers = DeepSpeedSelfAttention.num_layers + 1
<<<<<<< HEAD
        device = accel_runtime.current_device() if config.bigscience_bloom else 'cpu'
        self.attn_qkvw = nn.Parameter(torch.empty(
            self.config.hidden_size,
            (self.config.hidden_size // self.config.mp_size) * 3,
            dtype=data_type,
            device=device),
=======
        device = torch.cuda.current_device() if config.bigscience_bloom else 'cpu'
        qkv_size_per_partition = (self.config.hidden_size // self.config.mp_size) * 3
        self.attn_qkvw = nn.Parameter(torch.empty(self.config.hidden_size,
                                                  qkv_size_per_partition,
                                                  dtype=data_type,
                                                  device=device),
>>>>>>> f210256a
                                      requires_grad=False)
        self.attn_qkvb = nn.Parameter(torch.empty(qkv_size_per_partition,
                                                  dtype=data_type_fp,
                                                  device=device),
                                      requires_grad=False)
        out_size_per_partition = self.config.hidden_size // self.config.mp_size
        self.attn_ow = nn.Parameter(torch.empty(out_size_per_partition,
                                                self.config.hidden_size,
                                                dtype=data_type,
                                                device=device),
                                    requires_grad=False)

        self.attn_ob = nn.Parameter(torch.empty(self.config.hidden_size,
                                                dtype=data_type_fp,
                                                device=device),
                                    requires_grad=False)

        self.num_attention_heads_per_partition = self.config.heads // self.config.mp_size
        self.hidden_size_per_partition = self.config.hidden_size // self.config.mp_size
        self.hidden_size_per_attention_head = self.config.hidden_size // self.config.heads

        self.mp_group = mp_group

        # used for quantization
        self.q_scales = q_scales
        self.q_groups = q_groups
        self.merge_count = int(math.log2(merge_count))

        self.norm_factor = math.sqrt(
            math.sqrt(self.config.hidden_size // self.config.heads))
        self.qkv_merging = qkv_merging

        self.score_context_func = inference_cuda_module.softmax_context_fp32 if (not config.fp16) else \
                                    inference_cuda_module.softmax_context_fp16

    def forward(self,
                input,
                input_mask,
                head_mask=None,
                layer_past=None,
                get_present=False,
                encoder_hidden_states=None,
                encoder_attention_mask=None,
                output_attentions=False,
                norm_w=None,
                norm_b=None,
                alibi=None):
        output = DeepSpeedSelfAttentionFunction.apply(
            input,
            input_mask,
            head_mask,
            layer_past,
            get_present,
            encoder_hidden_states,
            encoder_attention_mask,
            output_attentions,
            norm_w,
            norm_b,
            self.config,
            self.attn_qkvw,
            self.attn_qkvb,
            self.num_attention_heads_per_partition,
            self.norm_factor,
            self.hidden_size_per_partition,
            self.attn_ow,
            self.attn_ob,
            self.mp_group,
            self.q_scales,
            self.q_groups,
            self.merge_count,
            self.qkv_merging,
            self.score_context_func,
            alibi)

        return output


class DeepSpeedMLPFunction(Function):
    @staticmethod
    def forward(ctx,
                input,
                residual,
                residual_norm,
                bias,
                inter_w,
                inter_b,
                attn_nw,
                attn_nb,
                config,
                mp_group,
                output_b,
                output_w,
                q_scales,
                q_groups,
                merge_count,
                mlp_gemm_func,
                fused_gemm_gelu,
                vector_matmul_func,
                bias_residual_func,
                residual_add_func,
                activation_func_type=ActivationFuncType.GELU):

        if attn_nw is None:
            output = fused_gemm_gelu(residual_norm,
                                     inter_w,
                                     inter_b,
                                     output_w,
                                     config.epsilon,
                                     config.pre_layer_norm,
                                     False)
        else:
            output, residual_add = mlp_gemm_func(input,
                                             residual,
                                             bias,
                                             inter_w,
                                             output_w,
                                             inter_b,
                                             attn_nw,
                                             attn_nb,
                                             config.epsilon,
                                             config.pre_layer_norm,
                                             config.mlp_after_attn,
                                             inter_w.scale,
                                             output_w.scale,
                                             config.q_int8,
                                             config.mlp_act_func_type)
        residual = residual if config.pre_layer_norm else residual_add
        residual_add_func(
            output,                # hidden state
            residual,              # residual
            input,                 # attention output
            bias if bias is not None else output_b,
            output_b,
            config.mp_size,         # model parallel size
            config.mlp_after_attn,  # whether mlp is after attention (GPTJ model architecture runs the MLP layer in parallel with attention)
            bias is not None,       # whether bias addition is fused
            config.pre_layer_norm)  # whether the layer norm is applied before attention
        if mp_group is not None and dist.get_world_size(group=mp_group) > 1:
            dist.all_reduce(residual, group=mp_group)
        return residual

    @staticmethod
    def backward(ctx, grad_output):
        raise RuntimeError('You are running with DeepSpeed Inference mode. \
                            Please switch to Training mode for running backward!')


class DeepSpeedMLP(nn.Module):
    def __init__(self,
                 config,
                 mp_group=None,
                 q_scales=None,
                 q_groups=1,
                 merge_count=1,
                 mlp_extra_grouping=False):
        super(DeepSpeedMLP, self).__init__()

        self.config = config
        data_type = torch.int8 if config.q_int8 else torch.half if config.fp16 else torch.float
        data_type_fp = torch.half if config.fp16 else torch.float
        device = accel_runtime.current_device() if config.bigscience_bloom else 'cpu'
        self.attn_nw = nn.Parameter(torch.empty(self.config.hidden_size,
                                                dtype=data_type_fp,
                                                device=device),
                                    requires_grad=False)
        self.attn_nb = nn.Parameter(torch.empty(self.config.hidden_size,
                                                dtype=data_type_fp,
                                                device=device),
                                    requires_grad=False)
        intm_size_per_partition = self.config.intermediate_size // self.config.mp_size
        self.inter_w = nn.Parameter(torch.empty(self.config.hidden_size,
                                                intm_size_per_partition,
                                                dtype=data_type,
                                                device=device),
                                    requires_grad=False)
        self.inter_b = nn.Parameter(torch.empty(intm_size_per_partition,
                                                dtype=data_type_fp,
                                                device=device),
                                    requires_grad=False)
        self.output_w = nn.Parameter(torch.empty(intm_size_per_partition,
                                                 self.config.hidden_size,
                                                 dtype=data_type,
                                                 device=device),
                                     requires_grad=False)
        self.output_b = nn.Parameter(torch.empty(self.config.hidden_size,
                                                 dtype=data_type_fp,
                                                 device=device),
                                     requires_grad=False)

        # used for quantization
        self.q_scales = q_scales
        self.q_groups = q_groups * 2 if mlp_extra_grouping else q_groups
        self.merge_count = int(math.log2(merge_count))

        self.mp_group = mp_group
        self.mlp_gemm_func = inference_cuda_module.mlp_gemm_fp16 if config.fp16 else \
                                    inference_cuda_module.mlp_gemm_fp32
        self.vector_matmul_func = inference_cuda_module.vector_matmul_fp16 if config.fp16 else \
                                inference_cuda_module.vector_matmul_fp32
        self.fused_gemm_gelu = inference_cuda_module.fused_gemm_gelu_fp16 if config.fp16 else \
                                    inference_cuda_module.fused_gemm_gelu_fp32

        self.bias_residual_func = inference_cuda_module.bias_residual_fp16 if config.fp16 or config.q_int8 else \
                                    inference_cuda_module.bias_residual_fp32

        self.residual_add_func = inference_cuda_module.residual_add_bias_fp16 if config.fp16 or config.q_int8 else \
                                    inference_cuda_module.residual_add_bias_fp32

    def forward(self, input, residual, residual_norm, bias):
        return DeepSpeedMLPFunction.apply(input,
                                          residual,
                                          residual_norm,
                                          bias,
                                          self.inter_w,
                                          self.inter_b,
                                          self.attn_nw,
                                          self.attn_nb,
                                          self.config,
                                          self.mp_group,
                                          self.output_b,
                                          self.output_w,
                                          self.q_scales,
                                          self.q_groups,
                                          self.merge_count,
                                          self.mlp_gemm_func,
                                          self.fused_gemm_gelu,
                                          self.vector_matmul_func,
                                          self.bias_residual_func,
                                          self.residual_add_func)


class DeepSpeedTransformerInference(nn.Module):
    """Initialize the DeepSpeed Transformer Layer.
        Arguments:
            layer_id: The layer index starting from 0, e.g. if model has 24 transformer layers,
                layer_id will be 0,1,2...23 when each layer object is instantiated
            config: An object of DeepSpeedInferenceConfig
            mp_group: Model parallelism group initialized on the modeling side.
            quantize_scales: This argument groups all the layers' scales used for quantization
            quantize_groups: Number of groups used for quantizing the model
            merge_count: Shows the number of model-parallel checkpoints merged before running inference.
                We use this argument to control the quantization scale for the model parameters if a bigger
                quantize-grouping than 1 is used.
            mlp_extra_grouping: This flag is used to show a 2x higher number of groups used for the MLP part
                of a Transformer layer. We use this feature for quantization to reduce the convergence impact
                for specific downstream tasks.
    """
    layer_id = 0

    def __init__(self,
                 config,
                 mp_group=None,
                 quantize_scales=None,
                 quantize_groups=1,
                 merge_count=1,
                 mlp_extra_grouping=False,
                 qkv_merging=False):
        super(DeepSpeedTransformerInference, self).__init__()

        self.config = config
        self.config.layer_id = DeepSpeedTransformerInference.layer_id
        DeepSpeedTransformerInference.layer_id += 1

        data_type = torch.half if config.fp16 else torch.float
        global inference_cuda_module
        if inference_cuda_module is None:
            builder = op_builder.InferenceBuilder()
            inference_cuda_module = builder.load()

        if DeepSpeedTransformerInference.layer_id == 1:
            log_dist(f"DeepSpeed-Inference config: {self.config.__dict__}", [0])

        self.attention = DeepSpeedSelfAttention(self.config,
                                                mp_group,
                                                quantize_scales,
                                                quantize_groups,
                                                merge_count,
                                                qkv_merging)
        self.mlp = DeepSpeedMLP(self.config,
                                mp_group,
                                quantize_scales,
                                quantize_groups,
                                merge_count,
                                mlp_extra_grouping)

        device = accel_runtime.current_device() if config.bigscience_bloom else 'cpu'
        self.norm_w = nn.Parameter(torch.empty(self.config.hidden_size,
                                               dtype=data_type,
                                               device=device),
                                   requires_grad=False)
        self.norm_b = nn.Parameter(torch.empty(self.config.hidden_size,
                                               dtype=data_type,
                                               device=device),
                                   requires_grad=False)
        self.layer_past = None

    def forward(
            self,
            input,
            input_mask=None,
            attention_mask=None,
            head_mask=None,
            layer_past=None,
            get_key_value=False,
            get_present=False,
            encoder_output=None,
            enc_dec_attn_mask=None,
            encoder_hidden_states=None,
            encoder_attention_mask=None,
            use_cache=False,
            alibi=None,
            output_attentions=False,
            # TODO(arashb): 'layer_head_mask' and 'past_key_value' are only added to satisfy the OPT models API.
            # This needs to be redesigned later!
            layer_head_mask=None,
            past_key_value=None):
        get_present = (get_present or get_key_value or use_cache)
        input_mask = input_mask if attention_mask is None else attention_mask

        # We set the prev key/value to None when there is a prompt
        if input.shape[1] > 1:
            self.layer_past = None
        layer_past = layer_past if layer_past is not None else self.layer_past
        head_mask = layer_head_mask if layer_head_mask is not None else head_mask

        attn_mask = None
        if isinstance(input, tuple):
            attn_mask = input[1]
            input = input[0]
        input_type = input.dtype

        if (self.config.fp16 or self.config.q_int8) \
            and input.dtype == torch.float:
            input = input.half()

        with torch.no_grad():
            attention_output, key, value, context_outputtn_ctx, inp_norm = \
                                     self.attention(input,
                                              input_mask,
                                              head_mask,
                                              layer_past,
                                              get_present,
                                              encoder_hidden_states,
                                              encoder_attention_mask,
                                              output_attentions,
                                              self.norm_w,
                                              self.norm_b,
                                              alibi)
            presents = (key, value)
            self.layer_past = presents if layer_past is None else None
            output = self.mlp(attention_output, input, inp_norm, self.attention.attn_ob)

            if not self.config.pre_layer_norm:
                ds_layernorm = inference_cuda_module.layer_norm_fp16 if self.config.fp16 or self.config.q_int8 else \
                                        inference_cuda_module.layer_norm_fp32
                output = ds_layernorm(output,
                                      self.norm_w,
                                      self.norm_b,
                                      self.config.epsilon)

            output = output.to(input_type)
        if get_present:
            output = (output, presents)

        if self.config.return_tuple:
            return output if type(output) is tuple else (output, attn_mask)
        else:
            return output<|MERGE_RESOLUTION|>--- conflicted
+++ resolved
@@ -499,21 +499,12 @@
         data_type_fp = torch.half if config.fp16 else torch.float
         self.config.layer_id = DeepSpeedSelfAttention.num_layers
         DeepSpeedSelfAttention.num_layers = DeepSpeedSelfAttention.num_layers + 1
-<<<<<<< HEAD
         device = accel_runtime.current_device() if config.bigscience_bloom else 'cpu'
-        self.attn_qkvw = nn.Parameter(torch.empty(
-            self.config.hidden_size,
-            (self.config.hidden_size // self.config.mp_size) * 3,
-            dtype=data_type,
-            device=device),
-=======
-        device = torch.cuda.current_device() if config.bigscience_bloom else 'cpu'
         qkv_size_per_partition = (self.config.hidden_size // self.config.mp_size) * 3
         self.attn_qkvw = nn.Parameter(torch.empty(self.config.hidden_size,
                                                   qkv_size_per_partition,
                                                   dtype=data_type,
                                                   device=device),
->>>>>>> f210256a
                                       requires_grad=False)
         self.attn_qkvb = nn.Parameter(torch.empty(qkv_size_per_partition,
                                                   dtype=data_type_fp,
