--- conflicted
+++ resolved
@@ -272,15 +272,8 @@
                                    norm_b,
                                    config.epsilon,
                                    (attn_qkvb is not None))
-<<<<<<< HEAD
-            
-            #print(f'[{torch.distributed.get_rank()}] {config.layer_id}: norm input {qkv_out[1].norm()}')
-            #print(f'[{torch.distributed.get_rank()}] {config.layer_id}: mixed_layer: {qkv_out[0].norm()}')
-
-            context_layer, key_layer, value_layer = compute_attention(qkv_out[0], input_mask)
-=======
+
             context_layer, key_layer, value_layer = compute_attention(qkv_out[0] if isinstance(qkv_out, list) else qkv_out, input_mask)
->>>>>>> 56c52238
             output = vector_matmul_func(context_layer, attn_ow, False)
             #print(f'[{torch.distributed.get_rank()}] {config.layer_id}: oooooo -> {output.norm()}')
 
