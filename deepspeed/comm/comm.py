--- conflicted
+++ resolved
@@ -60,6 +60,7 @@
 
 
 class ProcessGroup():
+
     def __init__(self, comm_id, ranks=[]):
         self.ranks = ranks
         self.comm_id = comm_id
@@ -189,18 +190,9 @@
     return True
 
 
-<<<<<<< HEAD
 def set_backend(timeout=None, init_method=None):
     # if user specific --prefer_deepspeed_comm when launching deepspeed, will load cdb to
     # DeepSpeed backend, otherwise fallback to torch distributed backend
-=======
-def set_backend(backend):
-    if not use_ds_backend:
-        utils.logger.error(
-            "DeepSpeed communication backend is required. Please use deepspeed.comm.init_distributed(backend, use_deepspeed=True) to use this functionality"
-        )
-        raise RuntimeError('Error: Custom DeepSpeed backend called without initializing DeepSpeed distributed.')
->>>>>>> 9726bd46
 
     global cdb
     global nccl_backend
@@ -223,10 +215,7 @@
             if prefer_deepspeed_comm == "True" or prefer_deepspeed_comm == "true" or prefer_deepspeed_comm == "1":
                 rank = int(os.environ["RANK"])
                 size = int(os.environ["WORLD_SIZE"])
-                ccl_backend = CCLBackend(rank=rank,
-                                         world_size=size,
-                                         timeout=timeout,
-                                         init_method=init_method)
+                ccl_backend = CCLBackend(rank=rank, world_size=size, timeout=timeout, init_method=init_method)
                 print("Using CCLBackend instead of TorchBackend")
         cdb = ccl_backend
 
