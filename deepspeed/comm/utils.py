# Copyright (c) Microsoft Corporation.
# SPDX-License-Identifier: Apache-2.0

# DeepSpeed Team

import os
import inspect
from deepspeed.utils import get_caller_func


<<<<<<< HEAD
def older_torch():
    '''
        Helper to lookup torch version. For versions less than 1.8, torch.dist
        used torch.distributed.group.WORLD as the default group argument instead of None.
        See more details at: https://github.com/pytorch/pytorch/pull/48767
    '''
    TORCH_MAJOR = int(torch.__version__.split('.')[0])
    TORCH_MINOR = int(torch.__version__.split('.')[1])
    if TORCH_MAJOR == 1 and TORCH_MINOR < 8:
        return True
    else:
        return False


def has_allgather_base():
    '''
        Helper to check if torch.distributed has _all_gather_base
    '''
    return hasattr(torch.distributed, "_all_gather_base")


def has_all_reduce_coalesced():
    return hasattr(torch.distributed, "all_reduce_coalesced")


def has_coalescing_manager():
    has_c10d = hasattr(torch.distributed, 'distributed_c10d')
    return has_c10d and hasattr(torch.distributed.distributed_c10d,
                                '_coalescing_manager')


def has_reduce_scatter_base():
    '''
        Helper to check if torch.distributed has _reduce_scatter_base
    '''
    return hasattr(torch.distributed, "_reduce_scatter_base")


=======
>>>>>>> a748bfc6
def get_local_rank_from_launcher():

    # DeepSpeed launcher will set it so get from there
    rank = os.environ.get('LOCAL_RANK')

    if rank is None:
        rank = os.environ.get('OMPI_COMM_WORLD_LOCAL_RANK')

    # Make it a single process job and set rank to 0
    if rank is None:
        rank = 0

    return int(rank)


def get_world_rank_from_launcher():

    # DeepSpeed launcher will set it so get from there
    rank = os.environ.get('RANK')

    if rank is None:
        rank = os.environ.get('OMPI_COMM_WORLD_RANK')

    # Make it a single process job and set rank to 0
    if rank is None:
        rank = 0

    return int(rank)


def get_world_size_from_launcher():
    # DeepSpeed launcher will set it so get from there
    size = os.environ.get('WORLD_SIZE')
    rank = os.environ.get('RANK')

    if size is None:
        size = os.environ.get('OMPI_COMM_WORLD_SIZE')

    # Make it a single process job and set size to 1
    if size is None:
        size = 1

    if rank == 0:
        print(f"set world size to {size}")

    return int(size)


def get_default_args(func):
    signature = inspect.signature(func)
    return {k: v.default for k, v in signature.parameters.items() if v.default is not inspect.Parameter.empty}


# We need this hacky function since torch doesn't consistently name or place the input tensor args
def get_tensor_position(func):
    sig_params = inspect.signature(func).parameters
    arg = None
    # most colls
    if 'tensor' in sig_params:
        arg = 'tensor'
    # reduce scatter coll
    elif 'input_list' in sig_params:
        arg = 'input_list'
    # all_to_all and torch multiGPU colls
    elif 'input_tensor_list' in sig_params:
        arg = 'input_tensor_list'
    if arg is None:
        return -1
    else:
        return list(sig_params).index(arg)


def get_tensor_kwarg(func, kwargs):
    func_args = get_default_args(func)
    func_args.update(kwargs)
    arg = None

    if 'tensor' in func_args:
        arg = func_args['tensor']
    elif 'input_list' in func_args:
        arg = func_args['input_list']
    elif 'input_tensor_list' in func_args:
        arg = func_args['input_tensor_list']
    return arg


def get_msg_size_from_args(func, *args, **kwargs):
    # 3 cases:
    #   - tensor arg is in args
    #   - tensor arg is in kwargs
    #   - tensor arg is not present (e.g. barrier)
    tensor_arg_position = -1
    tensor_arg = None
    # check if tensor arg is in args
    if len(args) > 0:
        tensor_arg_position = get_tensor_position(func)
        if tensor_arg_position > -1:
            tensor_arg = args[get_tensor_position(func)]
    # check if tensor arg is in kwargs
    if tensor_arg is None and len(kwargs) > 0:
        tensor_arg = get_tensor_kwarg(func, kwargs)
    # if tensor arg is not present, no data is being transmitted
    if tensor_arg is None:
        return 0
    else:
        # Sum of tensor sizes for list colls such as torch's all_to_all
        # NOTE: msg_size for list colls will not be the actual size transmitted by a given MPI/NCCL call within the coll op. Instead, it's the total amount of data transmitted.
        if type(tensor_arg) is list:
            return sum(x.element_size() * x.nelement() for x in tensor_arg)
        else:
            return tensor_arg.element_size() * tensor_arg.nelement()


def get_debug_log_name(func_args, debug):
    if debug:
        return func_args['log_name'] + ' | [Caller Func: ' + get_caller_func() + ']'
    else:
        return func_args['log_name']<|MERGE_RESOLUTION|>--- conflicted
+++ resolved
@@ -8,47 +8,6 @@
 from deepspeed.utils import get_caller_func
 
 
-<<<<<<< HEAD
-def older_torch():
-    '''
-        Helper to lookup torch version. For versions less than 1.8, torch.dist
-        used torch.distributed.group.WORLD as the default group argument instead of None.
-        See more details at: https://github.com/pytorch/pytorch/pull/48767
-    '''
-    TORCH_MAJOR = int(torch.__version__.split('.')[0])
-    TORCH_MINOR = int(torch.__version__.split('.')[1])
-    if TORCH_MAJOR == 1 and TORCH_MINOR < 8:
-        return True
-    else:
-        return False
-
-
-def has_allgather_base():
-    '''
-        Helper to check if torch.distributed has _all_gather_base
-    '''
-    return hasattr(torch.distributed, "_all_gather_base")
-
-
-def has_all_reduce_coalesced():
-    return hasattr(torch.distributed, "all_reduce_coalesced")
-
-
-def has_coalescing_manager():
-    has_c10d = hasattr(torch.distributed, 'distributed_c10d')
-    return has_c10d and hasattr(torch.distributed.distributed_c10d,
-                                '_coalescing_manager')
-
-
-def has_reduce_scatter_base():
-    '''
-        Helper to check if torch.distributed has _reduce_scatter_base
-    '''
-    return hasattr(torch.distributed, "_reduce_scatter_base")
-
-
-=======
->>>>>>> a748bfc6
 def get_local_rank_from_launcher():
 
     # DeepSpeed launcher will set it so get from there
