# Copyright (c) Microsoft Corporation.
# SPDX-License-Identifier: Apache-2.0

# DeepSpeed Team

import deepspeed
from deepspeed import utils

from .utils import *
from .backend import *
from .comm import *
from ..runtime import compiler
from deepspeed.utils.torch import required_torch_version
import os

DS_COMM_ALL_GATHER_OFF = False
DS_COMM_REDUCE_SCATTER_OFF = False
DS_COMM_BROADCAST_OFF = False
DS_COMM_ALL_REDUCE_OFF = False
DS_COMM_REDUCE_OFF = False


<<<<<<< HEAD
def build_shm_op():
    builder = get_accelerator().create_op_builder("SHMCommBuilder")
    if builder is None or not deepspeed.ops.__compatible_ops__[builder.NAME]:
        return None
    shm_cpp_module = builder.load()
    print(f'DeepSpeed {builder.absolute_name()} built successfully')
    return shm_cpp_module


def is_torch_ver_eq_2_0():
    TORCH_MAJOR, TORCH_MINOR = map(int, torch.__version__.split('.')[:2])
    if TORCH_MAJOR == 2 and TORCH_MINOR == 0:
        return True
    return False


def is_torch_ver_ge_2_1():
    TORCH_MAJOR, TORCH_MINOR = map(int, torch.__version__.split('.')[:2])
    if TORCH_MAJOR >= 2 and TORCH_MINOR >= 1:
        return True
    return False


def torch_ver_ge_1_13():
    TORCH_MAJOR, TORCH_MINOR = map(int, torch.__version__.split('.')[:2])
    if TORCH_MAJOR >= 1 and TORCH_MINOR >= 13:
        return True
    return False


=======
>>>>>>> cc9e7b9c
def has_coalescing_manager():
    has_c10d = hasattr(torch.distributed, 'distributed_c10d')
    return has_c10d and hasattr(torch.distributed.distributed_c10d, '_coalescing_manager')


def has_all_reduce_coalesced():
    return hasattr(torch.distributed, "all_reduce_coalesced") and required_torch_version(min_version=1.13)


def get_coalescing_manager(group, device, reqs, async_op):
    if required_torch_version(min_version=2.0, max_version=2.0):
        return torch.distributed.distributed_c10d._coalescing_manager(group, device=device, reqs=reqs)
    elif required_torch_version(min_version=2.1):
        return torch.distributed.distributed_c10d._coalescing_manager(group, device=device, async_ops=async_op)
    else:
        return torch.distributed.distributed_c10d._coalescing_manager(group, reqs)


##Utilities to turn comm off
##TODO: move to base comm (wrapper)
def all_gather_comm_off(flag=False):
    global DS_COMM_ALL_GATHER_OFF
    DS_COMM_ALL_GATHER_OFF = flag


def reduce_scatter_comm_off(flag=False):
    global DS_COMM_REDUCE_SCATTER_OFF
    DS_COMM_REDUCE_SCATTER_OFF = flag


def broadcast_comm_off(flag=False):
    global DS_COMM_BROADCAST_OFF
    DS_COMM_BROADCAST_OFF = flag


def all_reduce_comm_off(flag=False):
    global DS_COMM_ALL_REDUCE_OFF
    DS_COMM_ALL_REDUCE_OFF = flag


def reduce_comm_off(flag=False):
    global DS_COMM_REDUCE_OFF
    DS_COMM_REDUCE_OFF = flag


#assumption: all_gather and reduce scatter
## are what we care about
def backward_comm_off(flag=False):
    all_gather_comm_off(flag)
    reduce_scatter_comm_off(flag)


class Noop:

    def wait(self):
        return None


class TorchBackend(Backend):
    """
        A light-weight wrapper class for torch.distributed API.
        Only a subset of functions are wrapped. Once the init_process_group
        is initialized, standard torch.distributed.* can be used directly
        so no need to wrap all the functions. We can keep adding wrappers as
        needed.
    """

    def __init__(self, backend, timeout, init_method, rank=-1, world_size=-1, name='torch'):
        super(TorchBackend, self).__init__()
        self.shm_comm_op = build_shm_op()
        self.has_all_reduce_coalesced = has_all_reduce_coalesced()
        self.has_coalescing_manager = has_coalescing_manager()
        self.all_gather_function = self.get_all_gather_function()
        self.reduce_scatter_function = self.get_reduce_scatter_function()
        self.initialized = True
        self.name = name
        # Future functionality to support ds.initialize() on a single GPU
        # The idea is to fake that dist backend is initialized even when
        # it is not so we can run on a single GPU without doing any init_process_group
        self.single_gpu_mode = True
        self.init_process_group(backend, timeout, init_method, rank, world_size)
        if self.shm_comm_op != None:
            self.shm_comm_op.initialize(self.get_world_size(), self.get_rank())

    @classmethod
    @compiler.disable
    def get_all_gather_function(self):
        if hasattr(torch.distributed, "all_gather_into_tensor"):
            return torch.distributed.all_gather_into_tensor
        elif hasattr(torch.distributed, "_all_gather_base"):
            return torch.distributed._all_gather_base
        return None

    @classmethod
    @compiler.disable
    def get_reduce_scatter_function(self):
        if hasattr(torch.distributed, "reduce_scatter_tensor"):
            return torch.distributed.reduce_scatter_tensor
        elif hasattr(torch.distributed, "_reduce_scatter_base"):
            return torch.distributed._reduce_scatter_base
        return None

    def has_all_gather_into_tensor(self):
        return self.all_gather_function is not None

    def has_reduce_scatter_tensor(self):
        return self.reduce_scatter_function is not None

    def init_process_group(self, backend, timeout, init_method, rank, world_size):
        if not torch.distributed.is_initialized():
            torch.distributed.init_process_group(backend,
                                                 timeout=timeout,
                                                 init_method=init_method,
                                                 rank=rank,
                                                 world_size=world_size)
        self.using_mpi = torch.distributed.get_backend() == 'mpi'

    @compiler.disable
    def all_reduce(self, tensor, op=torch.distributed.ReduceOp.SUM, group=None, async_op=False):
        op = self._reduce_op(op)
        return torch.distributed.all_reduce(tensor=tensor, op=op, group=group, async_op=async_op)

    @compiler.disable
    def inference_all_reduce(self, tensor, group=None):
        if self.shm_comm_op == None or self.shm_comm_op.inference_all_reduce(tensor) == -1:
            return torch.distributed.all_reduce(tensor=tensor,
                                                op=torch.distributed.ReduceOp.SUM,
                                                group=group,
                                                async_op=False)

    @compiler.disable
    def all_reduce_coalesced(self, tensors, op=torch.distributed.ReduceOp.SUM, group=None, async_op=False):
        """ proxy func to torch.distributed.all_reduce_coalesced,
        which is included in PyTorch 1.13 and above
        """
        if not self.has_all_reduce_coalesced:
            raise RuntimeError(f"Current torch version does not have all_reduce_coalesced "
                               f"api (torch.__version__: {torch.__version__})")
        op = self._reduce_op(op)
        return torch.distributed.all_reduce_coalesced(tensors=tensors, op=op, group=group, async_op=async_op)

    @compiler.disable
    def reduce(self, tensor, dst, op=ReduceOp.SUM, group=None, async_op=False):
        if DS_COMM_REDUCE_OFF:
            if int(os.getenv('RANK', '0')) == 0:
                utils.logger.warning("REDUCE is OFF")
            return Noop()
        return torch.distributed.reduce(tensor=tensor, dst=dst, op=self._reduce_op(op), group=group, async_op=async_op)

    @compiler.disable
    def reduce_scatter(self, output, input_list, op=ReduceOp.SUM, group=None, async_op=False):
        if DS_COMM_REDUCE_SCATTER_OFF:
            if int(os.getenv('RANK', '0')) == 0:
                utils.logger.warning("REDUCE SCATTER  is OFF")
            return Noop()
        else:
            return torch.distributed.reduce_scatter(output=output,
                                                    input_list=input_list,
                                                    op=self._reduce_op(op),
                                                    group=group,
                                                    async_op=async_op)

    @compiler.disable
    def broadcast(self, tensor, src, group=None, async_op=False):
        if DS_COMM_BROADCAST_OFF:
            if int(os.getenv('RANK', '0')) == 0:
                utils.logger.warning("BROADCAST  is OFF")
            return Noop()
        else:
            return torch.distributed.broadcast(tensor=tensor, src=src, group=group, async_op=async_op)

    @compiler.disable
    def all_gather(self, tensor_list, tensor, group=None, async_op=False):
        if DS_COMM_ALL_GATHER_OFF:
            if int(os.getenv('RANK', '0')) == 0:
                utils.logger.warning("All Gather is OFF")
            return Noop()
        else:
            return torch.distributed.all_gather(tensor_list=tensor_list, tensor=tensor, group=group, async_op=async_op)

    @compiler.disable
    def all_gather_into_tensor(self, output_tensor, input_tensor, group=None, async_op=False):
        if self.has_all_gather_into_tensor():
            return self.all_gather_function(output_tensor=output_tensor,
                                            input_tensor=input_tensor,
                                            group=group,
                                            async_op=async_op)

    @compiler.disable
    def all_gather_base(self, output_tensor, input_tensor, group=None, async_op=False):
        if DS_COMM_ALL_GATHER_OFF:
            if int(os.getenv('RANK', '0')) == 0:
                utils.logger.warning("All Gather is OFF")
            return Noop()
        else:
            if self.has_allgather_base:
                return torch.distributed.distributed_c10d._all_gather_base(output_tensor=output_tensor,
                                                                           input_tensor=input_tensor,
                                                                           group=group,
                                                                           async_op=async_op)
            else:
                utils.logger.warning("unable to find torch.distributed._all_gather_base. will fall back to "
                                     "torch.distributed.reduce_scatter which will result in suboptimal performance. "
                                     "please consider upgrading your pytorch installation.")
                pass

    @compiler.disable
    def all_gather_coalesced(self, output_tensors, input_tensors, group=None, async_op=False):
        """"""
        assert len(output_tensors) == len(input_tensors), ""
        if hasattr(torch.distributed.distributed_c10d, '_all_gather_base_coalesced'):
            # customized PyTorch
            return torch.distributed.distributed_c10d._all_gather_base_coalesced(output_tensors,
                                                                                 input_tensors,
                                                                                 group=group,
                                                                                 async_op=async_op)
        elif has_coalescing_manager():
            reqs = []
            with get_coalescing_manager(group, input_tensors[0].device, reqs, async_op):
                for output, input in zip(output_tensors, input_tensors):
                    handle = torch.distributed.distributed_c10d.all_gather_into_tensor(output,
                                                                                       input,
                                                                                       group=group,
                                                                                       async_op=True)
                    reqs.append(handle)
            if async_op:
                return reqs[-1]
            else:
                reqs[-1].wait()

    @compiler.disable
    def reduce_scatter_tensor(self, output_tensor, input_tensor, op=ReduceOp.SUM, group=None, async_op=False):
        if self.has_reduce_scatter_tensor():
            return self.reduce_scatter_function(output_tensor,
                                                input_tensor,
                                                op=self._reduce_op(op),
                                                group=group,
                                                async_op=async_op)
        else:
            utils.logger.warning("unable to find torch.distributed.reduce_scatter_tensor. will fall back to "
                                 "torch.distributed.reduce_scatter which will result in suboptimal performance. "
                                 "please consider upgrading your pytorch installation.")
            pass

    @compiler.disable
    def all_to_all_single(self,
                          output,
                          input,
                          output_split_sizes=None,
                          input_split_sizes=None,
                          group=None,
                          async_op=False):
        return torch.distributed.all_to_all_single(output=output,
                                                   input=input,
                                                   output_split_sizes=output_split_sizes,
                                                   input_split_sizes=input_split_sizes,
                                                   group=group,
                                                   async_op=async_op)

    @compiler.disable
    def all_to_all(self, output_tensor_list, input_tensor_list, group=None, async_op=False):
        return torch.distributed.all_to_all(output_tensor_list, input_tensor_list, group=group, async_op=async_op)

    @compiler.disable
    def send(self, tensor, dst, group=None, tag=0):
        return torch.distributed.send(tensor=tensor, dst=dst, group=group, tag=tag)

    @compiler.disable
    def recv(self, tensor, src=None, group=None, tag=0):
        return torch.distributed.recv(tensor=tensor, src=src, group=group, tag=tag)

    @compiler.disable
    def isend(self, tensor, dst, group=None, tag=0):
        return torch.distributed.isend(tensor=tensor, dst=dst, group=group, tag=tag)

    @compiler.disable
    def irecv(self, tensor, src=None, group=None, tag=0):
        return torch.distributed.irecv(tensor=tensor, src=src, group=group, tag=tag)

    @compiler.disable
    def gather(self, tensor, gather_list=None, dst=0, group=None, async_op=False):
        return torch.distributed.gather(tensor=tensor,
                                        gather_list=gather_list,
                                        dst=dst,
                                        group=group,
                                        async_op=async_op)

    @compiler.disable
    def scatter(self, tensor, scatter_list=None, src=0, group=None, async_op=False):
        return torch.distributed.scatter(tensor=tensor,
                                         scatter_list=scatter_list,
                                         src=src,
                                         group=group,
                                         async_op=async_op)

    @compiler.disable
    def barrier(self, group=torch.distributed.GroupMember.WORLD, async_op=False, device_ids=None):
        if group is None:
            group = torch.distributed.GroupMember.WORLD
        return torch.distributed.barrier(group=group, async_op=async_op, device_ids=device_ids)

    @compiler.disable
    def monitored_barrier(self, group=torch.distributed.GroupMember.WORLD, timeout=None, wait_all_ranks=False):
        if group is None:
            group = torch.distributed.GroupMember.WORLD
        return torch.distributed.monitored_barrier(group=group, timeout=timeout, wait_all_ranks=wait_all_ranks)

    def get_rank(self, group=None):
        return torch.distributed.get_rank(group=group)

    def get_world_size(self, group=None):
        return torch.distributed.get_world_size(group=group)

    def is_initialized(self):
        return torch.distributed.is_initialized()

    def get_backend(self, group=None):
        return torch.distributed.get_backend(group=group)

    def new_group(self, ranks):
        return torch.distributed.new_group(ranks)

    def get_global_rank(self, group, group_rank):
        if hasattr(torch.distributed.distributed_c10d, "get_global_rank"):
            from torch.distributed.distributed_c10d import get_global_rank as _get_global_rank
        else:
            from torch.distributed.distributed_c10d import _get_global_rank
        return _get_global_rank(group, group_rank)

    def get_world_group(self):
        return torch.distributed.group.WORLD

    def destroy_process_group(self, group=None):
        return torch.distributed.destroy_process_group(group=group)

    def _reduce_op(self, op):
        '''
            Helper function. If the op provided is not a torch.dist.ReduceOp, convert it and return
        '''
        if not isinstance(op, torch.distributed.ReduceOp):
            if op == ReduceOp.SUM:
                op = torch.distributed.ReduceOp.SUM
            elif op == ReduceOp.PRODUCT:
                op = torch.distributed.ReduceOp.PRODUCT
            elif op == ReduceOp.AVG:
                op = torch.distributed.ReduceOp.AVG
            elif op == ReduceOp.MIN:
                op = torch.distributed.ReduceOp.MIN
            elif op == ReduceOp.MAX:
                op = torch.distributed.ReduceOp.MAX
            elif op == ReduceOp.BAND:
                op = torch.distributed.ReduceOp.BAND
            elif op == ReduceOp.BOR:
                op = torch.distributed.ReduceOp.BOR
            elif op == ReduceOp.BXOR:
                op = torch.distributed.ReduceOp.BXOR
        return op


# This will become a light-weight wrapper around torch.distributed functions
# TODO: create some example to show how this wrapper can help profile communication
# TODO: make sure there is no performance regression with this approach
# TODO: explore monkey-patching if this does not work<|MERGE_RESOLUTION|>--- conflicted
+++ resolved
@@ -20,7 +20,6 @@
 DS_COMM_REDUCE_OFF = False
 
 
-<<<<<<< HEAD
 def build_shm_op():
     builder = get_accelerator().create_op_builder("SHMCommBuilder")
     if builder is None or not deepspeed.ops.__compatible_ops__[builder.NAME]:
@@ -30,29 +29,6 @@
     return shm_cpp_module
 
 
-def is_torch_ver_eq_2_0():
-    TORCH_MAJOR, TORCH_MINOR = map(int, torch.__version__.split('.')[:2])
-    if TORCH_MAJOR == 2 and TORCH_MINOR == 0:
-        return True
-    return False
-
-
-def is_torch_ver_ge_2_1():
-    TORCH_MAJOR, TORCH_MINOR = map(int, torch.__version__.split('.')[:2])
-    if TORCH_MAJOR >= 2 and TORCH_MINOR >= 1:
-        return True
-    return False
-
-
-def torch_ver_ge_1_13():
-    TORCH_MAJOR, TORCH_MINOR = map(int, torch.__version__.split('.')[:2])
-    if TORCH_MAJOR >= 1 and TORCH_MINOR >= 13:
-        return True
-    return False
-
-
-=======
->>>>>>> cc9e7b9c
 def has_coalescing_manager():
     has_c10d = hasattr(torch.distributed, 'distributed_c10d')
     return has_c10d and hasattr(torch.distributed.distributed_c10d, '_coalescing_manager')
