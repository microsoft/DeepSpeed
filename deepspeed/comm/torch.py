# Copyright (c) Microsoft Corporation.
# SPDX-License-Identifier: Apache-2.0

# DeepSpeed Team

import deepspeed
from deepspeed import utils

from .utils import *
from .backend import *
from .comm import *
from ..runtime import compiler
from deepspeed.utils.torch import required_torch_version
import os

DS_COMM_ALL_GATHER_OFF = False
DS_COMM_REDUCE_SCATTER_OFF = False
DS_COMM_BROADCAST_OFF = False
DS_COMM_ALL_REDUCE_OFF = False
DS_COMM_REDUCE_OFF = False


def disable_compiler_collective(func):
    if required_torch_version(min_version=2.3):
        return func
    return compiler.disable(func)


def build_shm_op():
    builder = get_accelerator().create_op_builder("ShareMemCommBuilder")
    if builder is None or not deepspeed.ops.__compatible_ops__[builder.NAME]:
        return None
    shm_cpp_module = builder.load()
    print(f'DeepSpeed {builder.absolute_name()} built successfully')
    return shm_cpp_module


def has_coalescing_manager():
    has_c10d = hasattr(torch.distributed, 'distributed_c10d')
    return has_c10d and hasattr(torch.distributed.distributed_c10d, '_coalescing_manager')


def has_all_reduce_coalesced():
    return hasattr(torch.distributed, "all_reduce_coalesced") and required_torch_version(min_version=1.13)


def get_coalescing_manager(group, device, reqs, async_op):
    if required_torch_version(min_version=2.0, max_version=2.0):
        return torch.distributed.distributed_c10d._coalescing_manager(group, device=device, reqs=reqs)
    elif required_torch_version(min_version=2.1):
        return torch.distributed.distributed_c10d._coalescing_manager(group, device=device, async_ops=async_op)
    else:
        return torch.distributed.distributed_c10d._coalescing_manager(group, reqs)


##Utilities to turn comm off
##TODO: move to base comm (wrapper)
def all_gather_comm_off(flag=False):
    global DS_COMM_ALL_GATHER_OFF
    DS_COMM_ALL_GATHER_OFF = flag


def reduce_scatter_comm_off(flag=False):
    global DS_COMM_REDUCE_SCATTER_OFF
    DS_COMM_REDUCE_SCATTER_OFF = flag


def broadcast_comm_off(flag=False):
    global DS_COMM_BROADCAST_OFF
    DS_COMM_BROADCAST_OFF = flag


def all_reduce_comm_off(flag=False):
    global DS_COMM_ALL_REDUCE_OFF
    DS_COMM_ALL_REDUCE_OFF = flag


def reduce_comm_off(flag=False):
    global DS_COMM_REDUCE_OFF
    DS_COMM_REDUCE_OFF = flag


#assumption: all_gather and reduce scatter
## are what we care about
def backward_comm_off(flag=False):
    all_gather_comm_off(flag)
    reduce_scatter_comm_off(flag)


class Noop:

    def wait(self):
        return None


class TorchBackend(Backend):
    """
        A light-weight wrapper class for torch.distributed API.
        Only a subset of functions are wrapped. Once the init_process_group
        is initialized, standard torch.distributed.* can be used directly
        so no need to wrap all the functions. We can keep adding wrappers as
        needed.
    """

    def __init__(self, backend, timeout, init_method, rank=-1, world_size=-1, name='torch'):
        super(TorchBackend, self).__init__()
        self.shm_comm_op = build_shm_op()
        self.has_all_reduce_coalesced = has_all_reduce_coalesced()
        self.has_coalescing_manager = has_coalescing_manager()
        self.all_gather_function = self.get_all_gather_function()
        self.reduce_scatter_function = self.get_reduce_scatter_function()
        self.initialized = True
        self.name = name
        # Future functionality to support ds.initialize() on a single GPU
        # The idea is to fake that dist backend is initialized even when
        # it is not so we can run on a single GPU without doing any init_process_group
        self.single_gpu_mode = True
        self.init_process_group(backend, timeout, init_method, rank, world_size)
        if self.shm_comm_op != None:
            self.shm_comm_op.initialize(self.get_world_size(), self.get_rank())

    @classmethod
    @disable_compiler_collective
    def get_all_gather_function(self):
        if hasattr(torch.distributed, "all_gather_into_tensor"):
            return torch.distributed.all_gather_into_tensor
        elif hasattr(torch.distributed, "_all_gather_base"):
            return torch.distributed._all_gather_base
        return None

    @classmethod
    @disable_compiler_collective
    def get_reduce_scatter_function(self):
        if hasattr(torch.distributed, "reduce_scatter_tensor"):
            return torch.distributed.reduce_scatter_tensor
        elif hasattr(torch.distributed, "_reduce_scatter_base"):
            return torch.distributed._reduce_scatter_base
        return None

    def has_all_gather_into_tensor(self):
        return self.all_gather_function is not None

    def has_reduce_scatter_tensor(self):
        return self.reduce_scatter_function is not None

    def init_process_group(self, backend, timeout, init_method, rank, world_size):
        if not torch.distributed.is_initialized():
            torch.distributed.init_process_group(backend,
                                                 timeout=timeout,
                                                 init_method=init_method,
                                                 rank=rank,
                                                 world_size=world_size)
        self.using_mpi = torch.distributed.get_backend() == 'mpi'

    @disable_compiler_collective
    def all_reduce(self, tensor, op=torch.distributed.ReduceOp.SUM, group=None, async_op=False):
        op = self._reduce_op(op)
        return torch.distributed.all_reduce(tensor=tensor, op=op, group=group, async_op=async_op)

    def inference_all_reduce(self, tensor, op, group=None):
        if not hasattr(torch.ops, 'deepspeed') or not hasattr(torch.ops.deepspeed, 'inference_all_reduce_'):
            op = self._reduce_op(op)
            return torch.distributed.all_reduce(tensor=tensor, op=op, group=group, async_op=False)
        else:
            return torch.ops.deepspeed.inference_all_reduce_(tensor)

    @disable_compiler_collective
    def all_reduce_coalesced(self, tensors, op=torch.distributed.ReduceOp.SUM, group=None, async_op=False):
        """ proxy func to torch.distributed.all_reduce_coalesced,
        which is included in PyTorch 1.13 and above
        """
        if not self.has_all_reduce_coalesced:
            raise RuntimeError(f"Current torch version does not have all_reduce_coalesced "
                               f"api (torch.__version__: {torch.__version__})")
        op = self._reduce_op(op)
        return torch.distributed.all_reduce_coalesced(tensors=tensors, op=op, group=group, async_op=async_op)

    @disable_compiler_collective
    def reduce(self, tensor, dst, op=ReduceOp.SUM, group=None, async_op=False):
        if DS_COMM_REDUCE_OFF:
            if int(os.getenv('RANK', '0')) == 0:
                utils.logger.warning("REDUCE is OFF")
            return Noop()
        return torch.distributed.reduce(tensor=tensor, dst=dst, op=self._reduce_op(op), group=group, async_op=async_op)

    @disable_compiler_collective
    def reduce_scatter(self, output, input_list, op=ReduceOp.SUM, group=None, async_op=False):
        if DS_COMM_REDUCE_SCATTER_OFF:
            if int(os.getenv('RANK', '0')) == 0:
                utils.logger.warning("REDUCE SCATTER  is OFF")
            return Noop()
        else:
            return torch.distributed.reduce_scatter(output=output,
                                                    input_list=input_list,
                                                    op=self._reduce_op(op),
                                                    group=group,
                                                    async_op=async_op)

    @disable_compiler_collective
    def broadcast(self, tensor, src, group=None, async_op=False):
        if DS_COMM_BROADCAST_OFF:
            if int(os.getenv('RANK', '0')) == 0:
                utils.logger.warning("BROADCAST  is OFF")
            return Noop()
        else:
            return torch.distributed.broadcast(tensor=tensor, src=src, group=group, async_op=async_op)

<<<<<<< HEAD
    @compiler.disable
    def broadcast_object_list(self, object_list, src, group=None, device=None):
        return torch.distributed.broadcast_object_list(object_list=object_list, src=src, group=group, device=device)

    @compiler.disable
=======
    @disable_compiler_collective
>>>>>>> 3573858e
    def all_gather(self, tensor_list, tensor, group=None, async_op=False):
        if DS_COMM_ALL_GATHER_OFF:
            if int(os.getenv('RANK', '0')) == 0:
                utils.logger.warning("All Gather is OFF")
            return Noop()
        else:
            return torch.distributed.all_gather(tensor_list=tensor_list, tensor=tensor, group=group, async_op=async_op)

    @disable_compiler_collective
    def all_gather_into_tensor(self, output_tensor, input_tensor, group=None, async_op=False):
        if self.has_all_gather_into_tensor():
            return self.all_gather_function(output_tensor=output_tensor,
                                            input_tensor=input_tensor,
                                            group=group,
                                            async_op=async_op)

    @disable_compiler_collective
    def all_gather_base(self, output_tensor, input_tensor, group=None, async_op=False):
        if DS_COMM_ALL_GATHER_OFF:
            if int(os.getenv('RANK', '0')) == 0:
                utils.logger.warning("All Gather is OFF")
            return Noop()
        else:
            if self.has_allgather_base:
                return torch.distributed.distributed_c10d._all_gather_base(output_tensor=output_tensor,
                                                                           input_tensor=input_tensor,
                                                                           group=group,
                                                                           async_op=async_op)
            else:
                utils.logger.warning("unable to find torch.distributed._all_gather_base. will fall back to "
                                     "torch.distributed.reduce_scatter which will result in suboptimal performance. "
                                     "please consider upgrading your pytorch installation.")
                pass

    @disable_compiler_collective
    def all_gather_coalesced(self, output_tensors, input_tensors, group=None, async_op=False):
        """"""
        assert len(output_tensors) == len(input_tensors), ""
        if hasattr(torch.distributed.distributed_c10d, '_all_gather_base_coalesced'):
            # customized PyTorch
            return torch.distributed.distributed_c10d._all_gather_base_coalesced(output_tensors,
                                                                                 input_tensors,
                                                                                 group=group,
                                                                                 async_op=async_op)
        elif has_coalescing_manager():
            reqs = []
            with get_coalescing_manager(group, input_tensors[0].device, reqs, async_op):
                for output, input in zip(output_tensors, input_tensors):
                    handle = torch.distributed.distributed_c10d.all_gather_into_tensor(output,
                                                                                       input,
                                                                                       group=group,
                                                                                       async_op=True)
                    reqs.append(handle)
            if async_op:
                return reqs[-1]
            else:
                reqs[-1].wait()

    @disable_compiler_collective
    def reduce_scatter_tensor(self, output_tensor, input_tensor, op=ReduceOp.SUM, group=None, async_op=False):
        if self.has_reduce_scatter_tensor():
            return self.reduce_scatter_function(output_tensor,
                                                input_tensor,
                                                op=self._reduce_op(op),
                                                group=group,
                                                async_op=async_op)
        else:
            utils.logger.warning("unable to find torch.distributed.reduce_scatter_tensor. will fall back to "
                                 "torch.distributed.reduce_scatter which will result in suboptimal performance. "
                                 "please consider upgrading your pytorch installation.")
            pass

    @disable_compiler_collective
    def all_to_all_single(self,
                          output,
                          input,
                          output_split_sizes=None,
                          input_split_sizes=None,
                          group=None,
                          async_op=False):
        return torch.distributed.all_to_all_single(output=output,
                                                   input=input,
                                                   output_split_sizes=output_split_sizes,
                                                   input_split_sizes=input_split_sizes,
                                                   group=group,
                                                   async_op=async_op)

    @disable_compiler_collective
    def all_to_all(self, output_tensor_list, input_tensor_list, group=None, async_op=False):
        return torch.distributed.all_to_all(output_tensor_list, input_tensor_list, group=group, async_op=async_op)

    @disable_compiler_collective
    def send(self, tensor, dst, group=None, tag=0):
        return torch.distributed.send(tensor=tensor, dst=dst, group=group, tag=tag)

    @disable_compiler_collective
    def recv(self, tensor, src=None, group=None, tag=0):
        return torch.distributed.recv(tensor=tensor, src=src, group=group, tag=tag)

    @disable_compiler_collective
    def isend(self, tensor, dst, group=None, tag=0):
        return torch.distributed.isend(tensor=tensor, dst=dst, group=group, tag=tag)

    @disable_compiler_collective
    def irecv(self, tensor, src=None, group=None, tag=0):
        return torch.distributed.irecv(tensor=tensor, src=src, group=group, tag=tag)

    @disable_compiler_collective
    def gather(self, tensor, gather_list=None, dst=0, group=None, async_op=False):
        return torch.distributed.gather(tensor=tensor,
                                        gather_list=gather_list,
                                        dst=dst,
                                        group=group,
                                        async_op=async_op)

    @disable_compiler_collective
    def scatter(self, tensor, scatter_list=None, src=0, group=None, async_op=False):
        return torch.distributed.scatter(tensor=tensor,
                                         scatter_list=scatter_list,
                                         src=src,
                                         group=group,
                                         async_op=async_op)

    @disable_compiler_collective
    def barrier(self, group=torch.distributed.GroupMember.WORLD, async_op=False, device_ids=None):
        if group is None:
            group = torch.distributed.GroupMember.WORLD
        return torch.distributed.barrier(group=group, async_op=async_op, device_ids=device_ids)

    @disable_compiler_collective
    def monitored_barrier(self, group=torch.distributed.GroupMember.WORLD, timeout=None, wait_all_ranks=False):
        if group is None:
            group = torch.distributed.GroupMember.WORLD
        return torch.distributed.monitored_barrier(group=group, timeout=timeout, wait_all_ranks=wait_all_ranks)

    def get_rank(self, group=None):
        return torch.distributed.get_rank(group=group)

    def get_world_size(self, group=None):
        return torch.distributed.get_world_size(group=group)

    def is_initialized(self):
        return torch.distributed.is_initialized()

    def get_backend(self, group=None):
        return torch.distributed.get_backend(group=group)

    def new_group(self, ranks):
        return torch.distributed.new_group(ranks)

    def get_global_rank(self, group, group_rank):
        if hasattr(torch.distributed.distributed_c10d, "get_global_rank"):
            from torch.distributed.distributed_c10d import get_global_rank as _get_global_rank
        else:
            from torch.distributed.distributed_c10d import _get_global_rank
        return _get_global_rank(group, group_rank)

    def get_world_group(self):
        return torch.distributed.group.WORLD

    def destroy_process_group(self, group=None):
        return torch.distributed.destroy_process_group(group=group)

    def _reduce_op(self, op):
        '''
            Helper function. If the op provided is not a torch.dist.ReduceOp, convert it and return
        '''
        if not isinstance(op, torch.distributed.ReduceOp):
            if op == ReduceOp.SUM:
                op = torch.distributed.ReduceOp.SUM
            elif op == ReduceOp.PRODUCT:
                op = torch.distributed.ReduceOp.PRODUCT
            elif op == ReduceOp.AVG:
                op = torch.distributed.ReduceOp.AVG
            elif op == ReduceOp.MIN:
                op = torch.distributed.ReduceOp.MIN
            elif op == ReduceOp.MAX:
                op = torch.distributed.ReduceOp.MAX
            elif op == ReduceOp.BAND:
                op = torch.distributed.ReduceOp.BAND
            elif op == ReduceOp.BOR:
                op = torch.distributed.ReduceOp.BOR
            elif op == ReduceOp.BXOR:
                op = torch.distributed.ReduceOp.BXOR
        return op

    def init_device_mesh(self, mesh_shape, mesh_dim_names):
        if not required_torch_version(min_version=2.2):
            raise RuntimeError(f"Current torch version does not have device mesh"
                               f"api (torch.__version__: {torch.__version__})")
        if not required_torch_version(max_version=2.4):
            return torch.distributed.device_mesh.init_device_mesh(get_accelerator().device_name(),
                                                                  mesh_shape,
                                                                  mesh_dim_names=mesh_dim_names)
        else:
            return torch.distributed.device_mesh.init_device_mesh(get_accelerator().current_device_name(),
                                                                  mesh_shape,
                                                                  mesh_dim_names=mesh_dim_names)


# This will become a light-weight wrapper around torch.distributed functions
# TODO: create some example to show how this wrapper can help profile communication
# TODO: make sure there is no performance regression with this approach
# TODO: explore monkey-patching if this does not work<|MERGE_RESOLUTION|>--- conflicted
+++ resolved
@@ -205,15 +205,11 @@
         else:
             return torch.distributed.broadcast(tensor=tensor, src=src, group=group, async_op=async_op)
 
-<<<<<<< HEAD
-    @compiler.disable
+    @disable_compiler_collective
     def broadcast_object_list(self, object_list, src, group=None, device=None):
         return torch.distributed.broadcast_object_list(object_list=object_list, src=src, group=group, device=device)
 
-    @compiler.disable
-=======
-    @disable_compiler_collective
->>>>>>> 3573858e
+    @disable_compiler_collective
     def all_gather(self, tensor_list, tensor, group=None, async_op=False):
         if DS_COMM_ALL_GATHER_OFF:
             if int(os.getenv('RANK', '0')) == 0:
