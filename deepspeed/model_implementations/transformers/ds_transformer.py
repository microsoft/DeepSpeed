--- conflicted
+++ resolved
@@ -74,7 +74,6 @@
             self.norm_b = nn.Parameter(torch.empty(self.config.hidden_size, dtype=data_type, device=device),
                                        requires_grad=False)
         self.layer_past = None
-<<<<<<< HEAD
         try:
             if config.fp16:
                 self.allocate_workspace = inference_module.allocate_workspace_fp16
@@ -82,13 +81,10 @@
                 self.allocate_workspace = inference_module.allocate_workspace_bf16
             else:
                 self.allocate_workspace = inference_module.allocate_workspace_fp32
+            self._alloc_workspace = True
         except AttributeError:
             self.allocate_workspace = None
-=======
-        self.allocate_workspace = inference_cuda_module.allocate_workspace_fp32 if (not config.fp16) else \
-                                inference_cuda_module.allocate_workspace_fp16
-        self._alloc_workspace = True
->>>>>>> 0b5252bb
+            self._alloc_workspace = False
 
     @classmethod
     def reset_cache(cls):
@@ -127,15 +123,6 @@
         input_mask = (input_mask if attn_mask is None else attn_mask) if attention_mask is None else attention_mask
 
         # Allocate memory only on first layer forward
-<<<<<<< HEAD
-        if self.config.layer_id == 0:
-            if self.allocate_workspace != None:
-                self.allocate_workspace(self.config.hidden_size, self.config.heads,
-                                        input.size()[1],
-                                        input.size()[0], DeepSpeedTransformerInference.layer_id, self.config.mp_size,
-                                        self.config.bigscience_bloom,
-                                        dist.get_rank() if dist.is_initialized() else 0, self.config.max_out_tokens)
-=======
         if self.config.layer_id == 0 and self._alloc_workspace:
             self.allocate_workspace(self.config.hidden_size, self.config.heads,
                                     input.size()[1],
@@ -144,7 +131,6 @@
                                     dist.get_rank() if dist.is_initialized() else 0, self.config.max_out_tokens,
                                     self.config.min_out_tokens)
             self._alloc_workspace = False
->>>>>>> 0b5252bb
 
         get_present = (get_present or get_key_value or use_cache)
         input_mask = input_mask if attention_mask is None else attention_mask
