name: nv-transformers-v100

on:
  pull_request:
    paths-ignore:
      - 'docs/**'
      - 'blogs/**'
      - 'deepspeed/inference/v2/**'
      - 'tests/unit/inference/v2/**'
  merge_group:
    branches: [ master ]
  schedule:
    - cron: "0 0 * * *"

concurrency:
  group: ${{ github.workflow }}-${{ github.ref }}
  cancel-in-progress: true

jobs:
  unit-tests:
    runs-on: [self-hosted, nvidia, cu121, v100]

    steps:
      - uses: actions/checkout@v4

      - id: setup-venv
        uses: ./.github/workflows/setup-venv

      - name: Install pytorch
        run: |
          # use the same pytorch version as transformers CI
<<<<<<< HEAD
          pip install -U --cache-dir $TORCH_CACHE torch torchvision --index-url https://download.pytorch.org/whl/cu118
=======
          pip install -U --cache-dir $TORCH_CACHE torch==2.0.1+cu121 --index-url https://download.pytorch.org/whl/cu121
>>>>>>> f2cc8090
          python -c "import torch; print('torch:', torch.__version__, torch)"
          python -c "import torch; print('CUDA available:', torch.cuda.is_available())"

      - name: Install transformers
        run: |
          git clone https://github.com/huggingface/transformers
          cd transformers
          # if needed switch to the last known good SHA until transformers@master is fixed
          #git checkout e7e9261a2
          git rev-parse --short HEAD
          pip install .[testing]
          # find reqs used in ds integration tests
          find examples/pytorch -regextype posix-egrep -regex '.*(language-modeling|question-answering|summarization|image-classification|text-classification|translation).*/requirements.txt' -exec grep -v 'torch' {} \; | xargs -I {} pip install --upgrade {}
          # force protobuf version due to issues
          pip install "protobuf<4.21.0"

      - name: Install deepspeed
        run: |
          pip install .[dev,autotuning]
          ds_report

      - name: Python environment
        run: |
          pip list

      - name: HF transformers tests
        run: |
          unset TORCH_CUDA_ARCH_LIST # only jit compile for current arch
          cd transformers
          CUDA_LAUNCH_BLOCKING=1 WANDB_DISABLED=true RUN_SLOW=1 pytest $PYTEST_OPTS tests/deepspeed -k "not zero_to_fp32_zero3_qa_mpnet and not zero_to_fp32_zero3_mlm_funnel and not zero_to_fp32_zero3_trans_m2m_100 and not zero_to_fp32_zero3_mlm_flaubert and not zero_to_fp32_zero3_trans_marian and not zero_to_fp32_zero3_clm_prophetnet and not zero_to_fp32_zero3_clas_bert and not zero_to_fp32_zero3_trans_fsmt"<|MERGE_RESOLUTION|>--- conflicted
+++ resolved
@@ -29,11 +29,7 @@
       - name: Install pytorch
         run: |
           # use the same pytorch version as transformers CI
-<<<<<<< HEAD
-          pip install -U --cache-dir $TORCH_CACHE torch torchvision --index-url https://download.pytorch.org/whl/cu118
-=======
           pip install -U --cache-dir $TORCH_CACHE torch==2.0.1+cu121 --index-url https://download.pytorch.org/whl/cu121
->>>>>>> f2cc8090
           python -c "import torch; print('torch:', torch.__version__, torch)"
           python -c "import torch; print('CUDA available:', torch.cuda.is_available())"
 
