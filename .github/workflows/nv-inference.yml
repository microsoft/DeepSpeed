name: nv-inference

on:
  pull_request:
    paths-ignore:
      - 'docs/**'
      - 'blogs/**'
  schedule:
    - cron: "0 0 * * *"

concurrency:
  group: ${{ github.workflow }}-${{ github.ref }}
  cancel-in-progress: true

jobs:
  unit-tests:
    runs-on: [self-hosted, nvidia, cu116, v100]

    steps:
      - uses: actions/checkout@v3

      - id: setup-venv
        uses: ./.github/workflows/setup-venv

      - name: Install pytorch
        run: |
          pip install --no-cache-dir torch==1.13.1 torchvision --extra-index-url https://download.pytorch.org/whl/cu116
          python -c "import torch; print('torch:', torch.__version__, torch)"
          python -c "import torch; print('CUDA available:', torch.cuda.is_available())"

      - name: Install transformers
        run: |
          git clone https://github.com/huggingface/transformers
          cd transformers
          git rev-parse --short HEAD
          pip install .

      - name: Install deepspeed
        run: |
<<<<<<< HEAD
          pip uninstall --yes deepspeed
          pip install .[dev,1bit,autotuning,inf,sd]
=======
          pip install .[dev,1bit,autotuning,inf]
>>>>>>> 1b888399
          ds_report

      - name: Python environment
        run: |
          pip list

      - name: Unit tests
        run: |
          unset TORCH_CUDA_ARCH_LIST # only jit compile for current arch
          if [[ -d ./torch-extensions ]]; then rm -rf ./torch-extensions; fi
          cd tests
          TRANSFORMERS_CACHE=/blob/transformers_cache/ TORCH_EXTENSIONS_DIR=./torch-extensions pytest -m 'seq_inference' unit/ --torch_ver="1.13" --cuda_ver="11.6"
          TRANSFORMERS_CACHE=/blob/transformers_cache/ TORCH_EXTENSIONS_DIR=./torch-extensions pytest -m 'inference_ops' unit/ --torch_ver="1.13" --cuda_ver="11.6"
          TRANSFORMERS_CACHE=/blob/transformers_cache/ TORCH_EXTENSIONS_DIR=./torch-extensions pytest --forked -n 4 -m 'inference' unit/ --torch_ver="1.13" --cuda_ver="11.6"<|MERGE_RESOLUTION|>--- conflicted
+++ resolved
@@ -37,12 +37,8 @@
 
       - name: Install deepspeed
         run: |
-<<<<<<< HEAD
           pip uninstall --yes deepspeed
           pip install .[dev,1bit,autotuning,inf,sd]
-=======
-          pip install .[dev,1bit,autotuning,inf]
->>>>>>> 1b888399
           ds_report
 
       - name: Python environment
