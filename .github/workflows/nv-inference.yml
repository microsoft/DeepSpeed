--- conflicted
+++ resolved
@@ -39,12 +39,7 @@
 
       - name: Install deepspeed
         run: |
-<<<<<<< HEAD
-          pip uninstall --yes deepspeed
-          pip install .[dev,1bit,autotuning,inf,sd]
-=======
           pip install .[dev,1bit,autotuning,inf,triton]
->>>>>>> 94c7233a
           ds_report
 
       - name: Python environment
