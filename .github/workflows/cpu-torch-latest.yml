name: cpu-torch-latest

on:
  workflow_dispatch:
  pull_request:
    paths-ignore:
      - 'docs/**'
      - 'blogs/**'
      - 'deepspeed/inference/v2/**'
      - 'tests/unit/inference/v2/**'
  merge_group:
    branches: [ master ]
  schedule:
    - cron: "0 0 * * *"

concurrency:
  group: ${{ github.workflow }}-${{ github.ref }}
  cancel-in-progress: true

jobs:
  unit-tests:
    runs-on: ubuntu-20.04

    steps:
      - uses: actions/checkout@v4

      - id: setup-venv
        uses: ./.github/workflows/setup-venv

      - name: Install system packages
        run: |
          sudo apt-get install -y numactl pdsh

      - name: Install pytorch
        run: |
          pip install torch torchvision --index-url https://download.pytorch.org/whl/cpu
          python -c "import torch; print('torch:', torch.__version__, torch)"
          python -c "import torch; print('CUDA available:', torch.cuda.is_available())"

      - name: Install deepspeed
        run: |
          pip install .[dev,autotuning]
          ds_report

      - name: Python environment
        run: |
          pip list

      - name: Unit tests
        run: |
          unset TORCH_CUDA_ARCH_LIST # only jit compile for current arch
          cd tests
<<<<<<< HEAD
          HF_HOME=/tmp/transformers_cache/ pytest $PYTEST_OPTS -n 4 unit/ --torch_ver="2.2"
          HF_HOME=/tmp/transformers_cache/ pytest $PYTEST_OPTS -m 'sequential' unit/ --torch_ver="2.2"
=======
          TRANSFORMERS_CACHE=/tmp/transformers_cache/ pytest $PYTEST_OPTS -n 4 unit/ --torch_ver="2.3"
          TRANSFORMERS_CACHE=/tmp/transformers_cache/ pytest $PYTEST_OPTS -m 'sequential' unit/ --torch_ver="2.3"
>>>>>>> fa8458b1
<|MERGE_RESOLUTION|>--- conflicted
+++ resolved
@@ -50,10 +50,5 @@
         run: |
           unset TORCH_CUDA_ARCH_LIST # only jit compile for current arch
           cd tests
-<<<<<<< HEAD
-          HF_HOME=/tmp/transformers_cache/ pytest $PYTEST_OPTS -n 4 unit/ --torch_ver="2.2"
-          HF_HOME=/tmp/transformers_cache/ pytest $PYTEST_OPTS -m 'sequential' unit/ --torch_ver="2.2"
-=======
-          TRANSFORMERS_CACHE=/tmp/transformers_cache/ pytest $PYTEST_OPTS -n 4 unit/ --torch_ver="2.3"
-          TRANSFORMERS_CACHE=/tmp/transformers_cache/ pytest $PYTEST_OPTS -m 'sequential' unit/ --torch_ver="2.3"
->>>>>>> fa8458b1
+          HF_HOME=/tmp/transformers_cache/ pytest $PYTEST_OPTS -n 4 unit/ --torch_ver="2.3"
+          HF_HOME=/tmp/transformers_cache/ pytest $PYTEST_OPTS -m 'sequential' unit/ --torch_ver="2.3"