name: nv-megatron

on:
  pull_request:
    paths-ignore:
      - 'docs/**'
      - 'blogs/**'
  schedule:
    - cron: "0 0 * * *"

concurrency:
  group: ${{ github.workflow }}-${{ github.ref }}
  cancel-in-progress: true

jobs:
  unit-tests:
    runs-on: [self-hosted, nvidia, cu116, v100]

    steps:
      - uses: actions/checkout@v3

      - id: setup-venv
        uses: ./.github/workflows/setup-venv

      - name: Install pytorch
        run: |
          pip install -U --cache-dir /blob/torch_cache torch==1.13.1 torchvision --extra-index-url https://download.pytorch.org/whl/cu116
          python -c "import torch; print('torch:', torch.__version__, torch)"
          python -c "import torch; print('CUDA available:', torch.cuda.is_available())"

      - name: Install deepspeed
        run: |
          pip install .[dev] --no-build-isolation
          ds_report

      - name: Install apex
        run: |
<<<<<<< HEAD
          pip install packaging
          pip install -v --disable-pip-version-check --no-cache-dir --no-build-isolation --config-settings "--build-option=--cpp_ext" --config-settings "--build-option=--cuda_ext" git+https://github.com/NVIDIA/apex.git
=======
          git clone https://github.com/NVIDIA/apex.git
          cd apex
          # Install 82ee367 specifically before pyproject.toml changes due to incomplete dependencies causing errors.
          git checkout 82ee367
          CURRENT_VER=$(git rev-parse HEAD)
          INSTALLED_VER=$(cat /blob/apex/.venv_installed_version)
          if [[ "$CURRENT_VER" != "$INSTALLED_VER" ]]; then
            pip install -v --disable-pip-version-check --no-cache-dir --global-option="--cpp_ext" --global-option="--cuda_ext" --target=/blob/apex/ --upgrade .
            git rev-parse HEAD > /blob/apex/.venv_installed_version
          fi
          echo PYTHONPATH=$PYTHONPATH:/blob/apex/ >> $GITHUB_ENV
>>>>>>> 7c126f43

      - name: Python environment
        run: |
          pip list

      - name: Megatron unit tests
        run: |
          git clone https://github.com/microsoft/Megatron-DeepSpeed.git
          cd Megatron-DeepSpeed
          pip install .
          unset TORCH_CUDA_ARCH_LIST # only jit compile for current arch
          if [[ -d ./torch-extensions ]]; then rm -rf ./torch-extensions; fi
          cd tests
          MEGATRON_CKPT_DIR=/blob/megatron_ckpt/ TORCH_EXTENSIONS_DIR=./torch-extensions pytest --color=yes --durations=0 --verbose ./<|MERGE_RESOLUTION|>--- conflicted
+++ resolved
@@ -35,22 +35,15 @@
 
       - name: Install apex
         run: |
-<<<<<<< HEAD
-          pip install packaging
-          pip install -v --disable-pip-version-check --no-cache-dir --no-build-isolation --config-settings "--build-option=--cpp_ext" --config-settings "--build-option=--cuda_ext" git+https://github.com/NVIDIA/apex.git
-=======
-          git clone https://github.com/NVIDIA/apex.git
           cd apex
           # Install 82ee367 specifically before pyproject.toml changes due to incomplete dependencies causing errors.
-          git checkout 82ee367
           CURRENT_VER=$(git rev-parse HEAD)
           INSTALLED_VER=$(cat /blob/apex/.venv_installed_version)
           if [[ "$CURRENT_VER" != "$INSTALLED_VER" ]]; then
-            pip install -v --disable-pip-version-check --no-cache-dir --global-option="--cpp_ext" --global-option="--cuda_ext" --target=/blob/apex/ --upgrade .
+            pip install -v --disable-pip-version-check --no-cache-dir --no-build-isolation --config-settings "--global-option=--cpp_ext" --config-settings "--global-option=--cuda_ext" --target=/blob/apex/ --upgrade .
             git rev-parse HEAD > /blob/apex/.venv_installed_version
           fi
           echo PYTHONPATH=$PYTHONPATH:/blob/apex/ >> $GITHUB_ENV
->>>>>>> 7c126f43
 
       - name: Python environment
         run: |
