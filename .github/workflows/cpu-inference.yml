--- conflicted
+++ resolved
@@ -47,19 +47,11 @@
       - name: Detect instruction sets on instance
         run: |
           lscpu
-<<<<<<< HEAD
           # check whether node has enough memory to load model check point
           cat /proc/meminfo
           # check whether blob has enough space for model check point
           df -k |grep "/blob$"
           pip install cmake
-          git clone https://github.com/intel/intel-extension-for-pytorch
-          cd intel-extension-for-pytorch/tests/cpu/isa
-          cmake .
-          make
-          ./cpu_features
-=======
->>>>>>> d9e12d3a
 
       - name: Install numactl
         run: |
