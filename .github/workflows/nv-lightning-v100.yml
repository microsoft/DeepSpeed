name: nv-lightning-v100

on:
  pull_request:
    paths-ignore:
      - 'docs/**'
      - 'blogs/**'
  schedule:
    - cron: "0 0 * * *"

concurrency:
  group: ${{ github.workflow }}-${{ github.ref }}
  cancel-in-progress: true

jobs:
  unit-tests:
    runs-on: [self-hosted, nvidia, cu111, v100]

    steps:
      - uses: actions/checkout@v3

      - id: setup-venv
        uses: ./.github/workflows/setup-venv

      - name: Install pytorch
        run: |
          pip install -U --cache-dir /blob/torch_cache torch torchvision --extra-index-url https://download.pytorch.org/whl/cu116
          python -c "import torch; print('torch:', torch.__version__, torch)"
          python -c "import torch; print('CUDA available:', torch.cuda.is_available())"

      - name: Install deepspeed
        run: |
          pip install .[dev,autotuning]
          ds_report

      - name: Python environment
        run: |
          pip list

      - name: PyTorch Lightning Tests
        run: |
<<<<<<< HEAD
          # Pin pytorch-lightning version to latest pre-2.0.0+ as these require updating the pinned torch versions above.
          pip install pytorch-lightning==1.9.4
=======
          if [[ -d ./torch-extensions ]]; then rm -rf ./torch-extensions; fi
          pip install pytorch-lightning
>>>>>>> f3c93b05
          pip install "protobuf<4.21.0"
          cd tests
          pytest --color=yes --durations=0 --verbose lightning/<|MERGE_RESOLUTION|>--- conflicted
+++ resolved
@@ -39,13 +39,7 @@
 
       - name: PyTorch Lightning Tests
         run: |
-<<<<<<< HEAD
-          # Pin pytorch-lightning version to latest pre-2.0.0+ as these require updating the pinned torch versions above.
-          pip install pytorch-lightning==1.9.4
-=======
-          if [[ -d ./torch-extensions ]]; then rm -rf ./torch-extensions; fi
           pip install pytorch-lightning
->>>>>>> f3c93b05
           pip install "protobuf<4.21.0"
           cd tests
           pytest --color=yes --durations=0 --verbose lightning/