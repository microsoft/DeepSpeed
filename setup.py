--- conflicted
+++ resolved
@@ -8,13 +8,8 @@
 The wheel will be located at: dist/*.whl
 """
 
-<<<<<<< HEAD
-
 import os
 import sys
-=======
-import os
->>>>>>> 1496247a
 import torch
 from deepspeed import __version__ as ds_version
 from setuptools import setup, find_packages
@@ -22,10 +17,7 @@
 
 cmdclass = {}
 ext_modules = []
-<<<<<<< HEAD
-=======
 cmdclass['build_ext'] = BuildExtension
->>>>>>> 1496247a
 
 TORCH_MAJOR = int(torch.__version__.split('.')[0])
 TORCH_MINOR = int(torch.__version__.split('.')[1])
@@ -51,7 +43,6 @@
     version_ge_1_5 = ['-DVERSION_GE_1_5']
 version_dependent_macros = version_ge_1_1 + version_ge_1_3 + version_ge_1_5
 
-<<<<<<< HEAD
 if "--python_only" in sys.argv:
     print("[WARNING] Building DeepSpeed without cpp/cuda support!")
     sys.argv.remove("--python_only")
@@ -59,30 +50,17 @@
     print("Building cpp/cuda components...")
     cmdclass['build_ext'] = BuildExtension
     ext_modules.append(
-        CUDAExtension(name='fused_lamb_cuda',
-                      sources=['csrc/fused_lamb_cuda.cpp',
-                               'csrc/fused_lamb_cuda_kernel.cu'],
-                      extra_compile_args={
-                          'cxx': [
-                              '-O3',
-                          ] + version_dependent_macros,
-                          'nvcc': ['-O3',
-                                   '--use_fast_math'] + version_dependent_macros
-                      }))
-
-=======
-ext_modules.append(
-    CUDAExtension(name='fused_lamb_cuda',
-                  sources=['csrc/fused_lamb_cuda.cpp',
-                           'csrc/fused_lamb_cuda_kernel.cu'],
-                  extra_compile_args={
-                      'cxx': [
-                          '-O3',
-                      ] + version_dependent_macros,
-                      'nvcc': ['-O3',
-                               '--use_fast_math'] + version_dependent_macros
-                  }))
->>>>>>> 1496247a
+        CUDAExtension(
+            name='fused_lamb_cuda',
+            sources=['csrc/fused_lamb_cuda.cpp',
+                     'csrc/fused_lamb_cuda_kernel.cu'],
+            extra_compile_args={
+                'cxx': [
+                    '-O3',
+                ] + version_dependent_macros,
+                'nvcc': ['-O3',
+                         '--use_fast_math'] + version_dependent_macros
+            }))
 
 setup(name='deepspeed',
       version=ds_version,
