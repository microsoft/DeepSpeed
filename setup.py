"""
Copyright 2020 The Microsoft DeepSpeed Team

DeepSpeed library

To build wheel on Windows:
    1. Install pytorch, such as pytorch 1.12 + cuda 11.6.
    2. Install visual cpp build tool.
    3. Include cuda toolkit.
    4. Launch cmd console with Administrator privilege for creating required symlink folders.

Create a new wheel via the following command:
    build_win.bat

The wheel will be located at: dist/*.whl
"""

import os
import sys
import subprocess
from setuptools import setup, find_packages
from setuptools.command import egg_info
import time

torch_available = True
try:
    import torch
except ImportError:
    torch_available = False
    print('[WARNING] Unable to import torch, pre-compiling ops will be disabled. ' \
        'Please visit https://pytorch.org/ to see how to properly install torch on your system.')

from op_builder import get_default_compute_capabilities, OpBuilder
from op_builder.all_ops import ALL_OPS
from op_builder.builder import installed_cuda_version

# Fetch rocm state.
is_rocm_pytorch = OpBuilder.is_rocm_pytorch()
rocm_version = OpBuilder.installed_rocm_version()

RED_START = '\033[31m'
RED_END = '\033[0m'
ERROR = f"{RED_START} [ERROR] {RED_END}"


def abort(msg):
    print(f"{ERROR} {msg}")
    assert False, msg


def fetch_requirements(path):
    with open(path, 'r') as fd:
        return [r.strip() for r in fd.readlines()]


install_requires = fetch_requirements('requirements/requirements.txt')
extras_require = {
    '1bit': [],  # add cupy based on cuda/rocm version
    '1bit_mpi': fetch_requirements('requirements/requirements-1bit-mpi.txt'),
    'readthedocs': fetch_requirements('requirements/requirements-readthedocs.txt'),
    'dev': fetch_requirements('requirements/requirements-dev.txt'),
    'autotuning': fetch_requirements('requirements/requirements-autotuning.txt'),
    'autotuning_ml': fetch_requirements('requirements/requirements-autotuning-ml.txt'),
    'sparse_attn': fetch_requirements('requirements/requirements-sparse_attn.txt'),
    'inf': fetch_requirements('requirements/requirements-inf.txt'),
    'sd': fetch_requirements('requirements/requirements-sd.txt')
}

# Add specific cupy version to both onebit extension variants.
if torch_available and torch.cuda.is_available():
    cupy = None
    if is_rocm_pytorch:
        rocm_major, rocm_minor = rocm_version
        # XXX cupy support for rocm 5 is not available yet.
        if rocm_major <= 4:
            cupy = f"cupy-rocm-{rocm_major}-{rocm_minor}"
    else:
        cupy = f"cupy-cuda{''.join(map(str,installed_cuda_version()))}"
    if cupy:
        extras_require['1bit'].append(cupy)
        extras_require['1bit_mpi'].append(cupy)

# Make an [all] extra that installs all needed dependencies.
all_extras = set()
for extra in extras_require.items():
    for req in extra[1]:
        all_extras.add(req)
extras_require['all'] = list(all_extras)

cmdclass = {}

# For any pre-installed ops force disable ninja.
if torch_available:
    from accelerator import get_accelerator
    cmdclass['build_ext'] = get_accelerator().build_extension().with_options(use_ninja=False)

if torch_available:
    TORCH_MAJOR = torch.__version__.split('.')[0]
    TORCH_MINOR = torch.__version__.split('.')[1]
else:
    TORCH_MAJOR = "0"
    TORCH_MINOR = "0"

if torch_available and not torch.cuda.is_available():
<<<<<<< HEAD
    # Fix to allow docker builds, similar to https://github.com/NVIDIA/apex/issues/486.
    print(
        "[WARNING] Torch did not find cuda available, if cross-compiling or running with cpu only "
        "you can ignore this message. Adding compute capability for Pascal, Volta, and Turing "
        "(compute capabilities 6.0, 6.1, 6.2)")
=======
    # Fix to allow docker builds, similar to https://github.com/NVIDIA/apex/issues/486
    print("[WARNING] Torch did not find cuda available, if cross-compiling or running with cpu only "
          "you can ignore this message. Adding compute capability for Pascal, Volta, and Turing "
          "(compute capabilities 6.0, 6.1, 6.2)")
>>>>>>> 261d6370
    if os.environ.get("TORCH_CUDA_ARCH_LIST", None) is None:
        os.environ["TORCH_CUDA_ARCH_LIST"] = get_default_compute_capabilities()

ext_modules = []

# Default to pre-install kernels to false so we rely on JIT on Linux, opposite on Windows.
BUILD_OP_PLATFORM = 1 if sys.platform == "win32" else 0
BUILD_OP_DEFAULT = int(os.environ.get('DS_BUILD_OPS', BUILD_OP_PLATFORM))
print(f"DS_BUILD_OPS={BUILD_OP_DEFAULT}")

if BUILD_OP_DEFAULT:
    assert torch_available, "Unable to pre-compile ops without torch installed. Please install torch before attempting to pre-compile ops."


def command_exists(cmd):
    if sys.platform == "win32":
        result = subprocess.Popen(f'{cmd}', stdout=subprocess.PIPE, shell=True)
        return result.wait() == 1
    else:
        result = subprocess.Popen(f'type {cmd}', stdout=subprocess.PIPE, shell=True)
        return result.wait() == 0


def op_envvar(op_name):
    assert hasattr(ALL_OPS[op_name], 'BUILD_VAR'), \
        f"{op_name} is missing BUILD_VAR field"
    return ALL_OPS[op_name].BUILD_VAR


def op_enabled(op_name):
    env_var = op_envvar(op_name)
    return int(os.environ.get(env_var, BUILD_OP_DEFAULT))


compatible_ops = dict.fromkeys(ALL_OPS.keys(), False)
install_ops = dict.fromkeys(ALL_OPS.keys(), False)
for op_name, builder in ALL_OPS.items():
    op_compatible = builder.is_compatible()
    compatible_ops[op_name] = op_compatible

    # If op is requested but not available, throw an error.
    if op_enabled(op_name) and not op_compatible:
        env_var = op_envvar(op_name)
        if env_var not in os.environ:
            builder.warning(f"One can disable {op_name} with {env_var}=0")
        abort(f"Unable to pre-compile {op_name}")

    # If op is compatible but install is not enabled (JIT mode).
    if is_rocm_pytorch and op_compatible and not op_enabled(op_name):
        builder.hipify_extension()

    # If op install enabled, add builder to extensions.
    if op_enabled(op_name) and op_compatible:
        assert torch_available, f"Unable to pre-compile {op_name}, please first install torch"
        install_ops[op_name] = op_enabled(op_name)
        ext_modules.append(builder.builder())

print(f'Install Ops={install_ops}')

# Write out version/git info.
git_hash_cmd = "git rev-parse --short HEAD"
git_branch_cmd = "git rev-parse --abbrev-ref HEAD"
if command_exists('git') and 'DS_BUILD_STRING' not in os.environ:
    try:
        result = subprocess.check_output(git_hash_cmd, shell=True)
        git_hash = result.decode('utf-8').strip()
        result = subprocess.check_output(git_branch_cmd, shell=True)
        git_branch = result.decode('utf-8').strip()
    except subprocess.CalledProcessError:
        git_hash = "unknown"
        git_branch = "unknown"
else:
    git_hash = "unknown"
    git_branch = "unknown"


def create_dir_symlink(src, dest):
    if not os.path.islink(dest):
        if os.path.exists(dest):
            os.remove(dest)
        assert not os.path.exists(dest)
        os.symlink(src, dest)


if sys.platform == "win32":
    # This creates a symbolic links on Windows.
    # It needs Administrator privilege to create symlinks on Windows.
    create_dir_symlink('..\\..\\csrc', '.\\deepspeed\\ops\\csrc')
    create_dir_symlink('..\\..\\op_builder', '.\\deepspeed\\ops\\op_builder')
    create_dir_symlink('..\\accelerator', '.\\deepspeed\\accelerator')
    egg_info.manifest_maker.template = 'MANIFEST_win.in'

# Parse the DeepSpeed version string from version.txt.
version_str = open('version.txt', 'r').read().strip()

# Build specifiers like .devX can be added at install time. Otherwise, add the git hash.
# Example: DS_BUILD_STRING=".dev20201022" python setup.py sdist bdist_wheel.

# Building wheel for distribution, update version file.
if 'DS_BUILD_STRING' in os.environ:
    # Build string env specified, probably building for distribution.
    with open('build.txt', 'w') as fd:
        fd.write(os.environ.get('DS_BUILD_STRING'))
    version_str += os.environ.get('DS_BUILD_STRING')
elif os.path.isfile('build.txt'):
    # build.txt exists, probably installing from distribution.
    with open('build.txt', 'r') as fd:
        version_str += fd.read().strip()
else:
    # None of the above, probably installing from source.
    version_str += f'+{git_hash}'

torch_version = ".".join([TORCH_MAJOR, TORCH_MINOR])
bf16_support = False
# Set cuda_version to 0.0 if cpu-only.
cuda_version = "0.0"
nccl_version = "0.0"
# Set hip_version to 0.0 if cpu-only.
hip_version = "0.0"
if torch_available and torch.version.cuda is not None:
    cuda_version = ".".join(torch.version.cuda.split('.')[:2])
    if sys.platform != "win32":
        if isinstance(torch.cuda.nccl.version(), int):
            # This will break if minor version > 9.
            nccl_version = ".".join(str(torch.cuda.nccl.version())[:2])
        else:
            nccl_version = ".".join(map(str, torch.cuda.nccl.version()[:2]))
    if hasattr(torch.cuda, 'is_bf16_supported') and torch.cuda.is_available():
        bf16_support = torch.cuda.is_bf16_supported()
if torch_available and hasattr(torch.version, 'hip') and torch.version.hip is not None:
    hip_version = ".".join(torch.version.hip.split('.')[:2])
torch_info = {
    "version": torch_version,
    "bf16_support": bf16_support,
    "cuda_version": cuda_version,
    "nccl_version": nccl_version,
    "hip_version": hip_version
}

print(f"version={version_str}, git_hash={git_hash}, git_branch={git_branch}")
with open('deepspeed/git_version_info_installed.py', 'w') as fd:
    fd.write(f"version='{version_str}'\n")
    fd.write(f"git_hash='{git_hash}'\n")
    fd.write(f"git_branch='{git_branch}'\n")
    fd.write(f"installed_ops={install_ops}\n")
    fd.write(f"compatible_ops={compatible_ops}\n")
    fd.write(f"torch_info={torch_info}\n")

print(f'install_requires={install_requires}')
print(f'compatible_ops={compatible_ops}')
print(f'ext_modules={ext_modules}')

# Parse README.md to make long_description for PyPI page.
thisdir = os.path.abspath(os.path.dirname(__file__))
with open(os.path.join(thisdir, 'README.md'), encoding='utf-8') as fin:
    readme_text = fin.read()

start_time = time.time()

setup(name='deepspeed',
      version=version_str,
      description='DeepSpeed library',
      long_description=readme_text,
      long_description_content_type='text/markdown',
      author='DeepSpeed Team',
      author_email='deepspeed-info@microsoft.com',
      url='http://deepspeed.ai',
      project_urls={
          'Documentation': 'https://deepspeed.readthedocs.io',
          'Source': 'https://github.com/microsoft/DeepSpeed',
      },
      install_requires=install_requires,
      extras_require=extras_require,
      packages=find_packages(include=['deepspeed', 'deepspeed.*']),
      include_package_data=True,
      scripts=[
          'bin/deepspeed', 'bin/deepspeed.pt', 'bin/ds', 'bin/ds_ssh', 'bin/ds_report', 'bin/ds_bench', 'bin/dsr',
          'bin/ds_elastic'
      ],
      classifiers=[
          'Programming Language :: Python :: 3.6', 'Programming Language :: Python :: 3.7',
          'Programming Language :: Python :: 3.8', 'Programming Language :: Python :: 3.9',
          'Programming Language :: Python :: 3.10'
      ],
      license='MIT',
      ext_modules=ext_modules,
      cmdclass=cmdclass)

end_time = time.time()
print(f'deepspeed build time = {end_time - start_time} secs')<|MERGE_RESOLUTION|>--- conflicted
+++ resolved
@@ -102,18 +102,11 @@
     TORCH_MINOR = "0"
 
 if torch_available and not torch.cuda.is_available():
-<<<<<<< HEAD
     # Fix to allow docker builds, similar to https://github.com/NVIDIA/apex/issues/486.
     print(
         "[WARNING] Torch did not find cuda available, if cross-compiling or running with cpu only "
         "you can ignore this message. Adding compute capability for Pascal, Volta, and Turing "
         "(compute capabilities 6.0, 6.1, 6.2)")
-=======
-    # Fix to allow docker builds, similar to https://github.com/NVIDIA/apex/issues/486
-    print("[WARNING] Torch did not find cuda available, if cross-compiling or running with cpu only "
-          "you can ignore this message. Adding compute capability for Pascal, Volta, and Turing "
-          "(compute capabilities 6.0, 6.1, 6.2)")
->>>>>>> 261d6370
     if os.environ.get("TORCH_CUDA_ARCH_LIST", None) is None:
         os.environ["TORCH_CUDA_ARCH_LIST"] = get_default_compute_capabilities()
 
