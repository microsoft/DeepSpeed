--- conflicted
+++ resolved
@@ -8,10 +8,8 @@
 The wheel will be located at: dist/*.whl
 """
 
-<<<<<<< HEAD
+
 import os
-=======
->>>>>>> 5af09a26
 import sys
 import torch
 from deepspeed import __version__ as ds_version
@@ -21,7 +19,6 @@
 cmdclass = {}
 ext_modules = []
 
-<<<<<<< HEAD
 TORCH_MAJOR = int(torch.__version__.split('.')[0])
 TORCH_MINOR = int(torch.__version__.split('.')[1])
 
@@ -46,8 +43,6 @@
     version_ge_1_5 = ['-DVERSION_GE_1_5']
 version_dependent_macros = version_ge_1_1 + version_ge_1_3 + version_ge_1_5
 
-=======
->>>>>>> 5af09a26
 if "--python_only" in sys.argv:
     print("[WARNING] Building DeepSpeed without cpp/cuda support!")
     sys.argv.remove("--python_only")
@@ -55,7 +50,6 @@
     print("Building cpp/cuda components...")
     cmdclass['build_ext'] = BuildExtension
     ext_modules.append(
-<<<<<<< HEAD
         CUDAExtension(name='fused_lamb_cuda',
                       sources=['csrc/fused_lamb_cuda.cpp',
                                'csrc/fused_lamb_cuda_kernel.cu'],
@@ -67,19 +61,6 @@
                                    '--use_fast_math'] + version_dependent_macros
                       }))
 
-=======
-        CUDAExtension(
-            name='fused_lamb_cuda',
-            sources=['csrc/fused_lamb_cuda.cpp',
-                     'csrc/fused_lamb_cuda_kernel.cu'],
-            extra_compile_args={
-                'cxx': [
-                    '-O3',
-                ],
-                'nvcc': ['-O3',
-                         '--use_fast_math']
-            }))
->>>>>>> 5af09a26
 
 setup(name='deepspeed',
       version=ds_version,
