# Copyright (c) Microsoft Corporation.
# SPDX-License-Identifier: Apache-2.0

# DeepSpeed Team
"""
DeepSpeed library

To build wheel on Windows:
<<<<<<< HEAD
    1. Install pytorch, such as pytorch 1.12 + cuda 11.6.
    2. Install visual cpp build tool.
    3. Include cuda toolkit.
    4. Launch cmd console with Administrator privilege for creating required symlink folders.
=======
1. Install pytorch, such as pytorch 1.12 + cuda 11.6
2. Install visual cpp build tool
3. Include cuda toolkit
4. Launch cmd console with Administrator privilege for creating required symlink folders
>>>>>>> b361c727

Create a new wheel via the following command:
build_win.bat

The wheel will be located at: dist/*.whl
"""

import os
import sys
import subprocess
from setuptools import setup, find_packages
from setuptools.command import egg_info
import time

torch_available = True
try:
    import torch
except ImportError:
    torch_available = False
    print('[WARNING] Unable to import torch, pre-compiling ops will be disabled. ' \
        'Please visit https://pytorch.org/ to see how to properly install torch on your system.')

from op_builder import get_default_compute_capabilities, OpBuilder
from op_builder.all_ops import ALL_OPS
from op_builder.builder import installed_cuda_version

# Fetch rocm state.
is_rocm_pytorch = OpBuilder.is_rocm_pytorch()
rocm_version = OpBuilder.installed_rocm_version()

RED_START = '\033[31m'
RED_END = '\033[0m'
ERROR = f"{RED_START} [ERROR] {RED_END}"


def abort(msg):
    print(f"{ERROR} {msg}")
    assert False, msg


def fetch_requirements(path):
    with open(path, 'r') as fd:
        return [r.strip() for r in fd.readlines()]


install_requires = fetch_requirements('requirements/requirements.txt')
extras_require = {
    '1bit': [],  # add cupy based on cuda/rocm version
    '1bit_mpi': fetch_requirements('requirements/requirements-1bit-mpi.txt'),
    'readthedocs': fetch_requirements('requirements/requirements-readthedocs.txt'),
    'dev': fetch_requirements('requirements/requirements-dev.txt'),
    'autotuning': fetch_requirements('requirements/requirements-autotuning.txt'),
    'autotuning_ml': fetch_requirements('requirements/requirements-autotuning-ml.txt'),
    'sparse_attn': fetch_requirements('requirements/requirements-sparse_attn.txt'),
    'inf': fetch_requirements('requirements/requirements-inf.txt'),
    'sd': fetch_requirements('requirements/requirements-sd.txt')
}

# Add specific cupy version to both onebit extension variants.
if torch_available and torch.cuda.is_available():
    cupy = None
    if is_rocm_pytorch:
        rocm_major, rocm_minor = rocm_version
        # XXX cupy support for rocm 5 is not available yet.
        if rocm_major <= 4:
            cupy = f"cupy-rocm-{rocm_major}-{rocm_minor}"
    else:
        cupy = f"cupy-cuda{''.join(map(str,installed_cuda_version()))}"
    if cupy:
        extras_require['1bit'].append(cupy)
        extras_require['1bit_mpi'].append(cupy)

# Make an [all] extra that installs all needed dependencies.
all_extras = set()
for extra in extras_require.items():
    for req in extra[1]:
        all_extras.add(req)
extras_require['all'] = list(all_extras)

cmdclass = {}

# For any pre-installed ops force disable ninja.
if torch_available:
    from accelerator import get_accelerator
    cmdclass['build_ext'] = get_accelerator().build_extension().with_options(use_ninja=False)

if torch_available:
    TORCH_MAJOR = torch.__version__.split('.')[0]
    TORCH_MINOR = torch.__version__.split('.')[1]
else:
    TORCH_MAJOR = "0"
    TORCH_MINOR = "0"

if torch_available and not torch.cuda.is_available():
    # Fix to allow docker builds, similar to https://github.com/NVIDIA/apex/issues/486.
    print(
        "[WARNING] Torch did not find cuda available, if cross-compiling or running with cpu only "
        "you can ignore this message. Adding compute capability for Pascal, Volta, and Turing "
        "(compute capabilities 6.0, 6.1, 6.2)")
    if os.environ.get("TORCH_CUDA_ARCH_LIST", None) is None:
        os.environ["TORCH_CUDA_ARCH_LIST"] = get_default_compute_capabilities()

ext_modules = []

# Default to pre-install kernels to false so we rely on JIT on Linux, opposite on Windows.
BUILD_OP_PLATFORM = 1 if sys.platform == "win32" else 0
BUILD_OP_DEFAULT = int(os.environ.get('DS_BUILD_OPS', BUILD_OP_PLATFORM))
print(f"DS_BUILD_OPS={BUILD_OP_DEFAULT}")

if BUILD_OP_DEFAULT:
    assert torch_available, "Unable to pre-compile ops without torch installed. Please install torch before attempting to pre-compile ops."


def command_exists(cmd):
    if sys.platform == "win32":
        result = subprocess.Popen(f'{cmd}', stdout=subprocess.PIPE, shell=True)
        return result.wait() == 1
    else:
        result = subprocess.Popen(f'type {cmd}', stdout=subprocess.PIPE, shell=True)
        return result.wait() == 0


def op_envvar(op_name):
    assert hasattr(ALL_OPS[op_name], 'BUILD_VAR'), \
        f"{op_name} is missing BUILD_VAR field"
    return ALL_OPS[op_name].BUILD_VAR


def op_enabled(op_name):
    env_var = op_envvar(op_name)
    return int(os.environ.get(env_var, BUILD_OP_DEFAULT))


compatible_ops = dict.fromkeys(ALL_OPS.keys(), False)
install_ops = dict.fromkeys(ALL_OPS.keys(), False)
for op_name, builder in ALL_OPS.items():
    op_compatible = builder.is_compatible()
    compatible_ops[op_name] = op_compatible

    # If op is requested but not available, throw an error.
    if op_enabled(op_name) and not op_compatible:
        env_var = op_envvar(op_name)
        if env_var not in os.environ:
            builder.warning(f"One can disable {op_name} with {env_var}=0")
        abort(f"Unable to pre-compile {op_name}")

    # If op is compatible but install is not enabled (JIT mode).
    if is_rocm_pytorch and op_compatible and not op_enabled(op_name):
        builder.hipify_extension()

    # If op install enabled, add builder to extensions.
    if op_enabled(op_name) and op_compatible:
        assert torch_available, f"Unable to pre-compile {op_name}, please first install torch"
        install_ops[op_name] = op_enabled(op_name)
        ext_modules.append(builder.builder())

print(f'Install Ops={install_ops}')

# Write out version/git info.
git_hash_cmd = "git rev-parse --short HEAD"
git_branch_cmd = "git rev-parse --abbrev-ref HEAD"
if command_exists('git') and 'DS_BUILD_STRING' not in os.environ:
    try:
        result = subprocess.check_output(git_hash_cmd, shell=True)
        git_hash = result.decode('utf-8').strip()
        result = subprocess.check_output(git_branch_cmd, shell=True)
        git_branch = result.decode('utf-8').strip()
    except subprocess.CalledProcessError:
        git_hash = "unknown"
        git_branch = "unknown"
else:
    git_hash = "unknown"
    git_branch = "unknown"


def create_dir_symlink(src, dest):
    if not os.path.islink(dest):
        if os.path.exists(dest):
            os.remove(dest)
        assert not os.path.exists(dest)
        os.symlink(src, dest)


if sys.platform == "win32":
    # This creates a symbolic links on Windows.
    # It needs Administrator privilege to create symlinks on Windows.
    create_dir_symlink('..\\..\\csrc', '.\\deepspeed\\ops\\csrc')
    create_dir_symlink('..\\..\\op_builder', '.\\deepspeed\\ops\\op_builder')
    create_dir_symlink('..\\accelerator', '.\\deepspeed\\accelerator')
    egg_info.manifest_maker.template = 'MANIFEST_win.in'

# Parse the DeepSpeed version string from version.txt.
version_str = open('version.txt', 'r').read().strip()

# Build specifiers like .devX can be added at install time. Otherwise, add the git hash.
# Example: DS_BUILD_STRING=".dev20201022" python setup.py sdist bdist_wheel.

# Building wheel for distribution, update version file.
if 'DS_BUILD_STRING' in os.environ:
    # Build string env specified, probably building for distribution.
    with open('build.txt', 'w') as fd:
        fd.write(os.environ.get('DS_BUILD_STRING'))
    version_str += os.environ.get('DS_BUILD_STRING')
elif os.path.isfile('build.txt'):
    # build.txt exists, probably installing from distribution.
    with open('build.txt', 'r') as fd:
        version_str += fd.read().strip()
else:
    # None of the above, probably installing from source.
    version_str += f'+{git_hash}'

torch_version = ".".join([TORCH_MAJOR, TORCH_MINOR])
bf16_support = False
# Set cuda_version to 0.0 if cpu-only.
cuda_version = "0.0"
nccl_version = "0.0"
# Set hip_version to 0.0 if cpu-only.
hip_version = "0.0"
if torch_available and torch.version.cuda is not None:
    cuda_version = ".".join(torch.version.cuda.split('.')[:2])
    if sys.platform != "win32":
        if isinstance(torch.cuda.nccl.version(), int):
            # This will break if minor version > 9.
            nccl_version = ".".join(str(torch.cuda.nccl.version())[:2])
        else:
            nccl_version = ".".join(map(str, torch.cuda.nccl.version()[:2]))
    if hasattr(torch.cuda, 'is_bf16_supported') and torch.cuda.is_available():
        bf16_support = torch.cuda.is_bf16_supported()
if torch_available and hasattr(torch.version, 'hip') and torch.version.hip is not None:
    hip_version = ".".join(torch.version.hip.split('.')[:2])
torch_info = {
    "version": torch_version,
    "bf16_support": bf16_support,
    "cuda_version": cuda_version,
    "nccl_version": nccl_version,
    "hip_version": hip_version
}

print(f"version={version_str}, git_hash={git_hash}, git_branch={git_branch}")
with open('deepspeed/git_version_info_installed.py', 'w') as fd:
    fd.write(f"version='{version_str}'\n")
    fd.write(f"git_hash='{git_hash}'\n")
    fd.write(f"git_branch='{git_branch}'\n")
    fd.write(f"installed_ops={install_ops}\n")
    fd.write(f"compatible_ops={compatible_ops}\n")
    fd.write(f"torch_info={torch_info}\n")

print(f'install_requires={install_requires}')
print(f'compatible_ops={compatible_ops}')
print(f'ext_modules={ext_modules}')

# Parse README.md to make long_description for PyPI page.
thisdir = os.path.abspath(os.path.dirname(__file__))
with open(os.path.join(thisdir, 'README.md'), encoding='utf-8') as fin:
    readme_text = fin.read()

start_time = time.time()

setup(name='deepspeed',
      version=version_str,
      description='DeepSpeed library',
      long_description=readme_text,
      long_description_content_type='text/markdown',
      author='DeepSpeed Team',
      author_email='deepspeed-info@microsoft.com',
      url='http://deepspeed.ai',
      project_urls={
          'Documentation': 'https://deepspeed.readthedocs.io',
          'Source': 'https://github.com/microsoft/DeepSpeed',
      },
      install_requires=install_requires,
      extras_require=extras_require,
      packages=find_packages(include=['deepspeed', 'deepspeed.*']),
      include_package_data=True,
      scripts=[
          'bin/deepspeed', 'bin/deepspeed.pt', 'bin/ds', 'bin/ds_ssh', 'bin/ds_report', 'bin/ds_bench', 'bin/dsr',
          'bin/ds_elastic'
      ],
      classifiers=[
          'Programming Language :: Python :: 3.6', 'Programming Language :: Python :: 3.7',
          'Programming Language :: Python :: 3.8', 'Programming Language :: Python :: 3.9',
          'Programming Language :: Python :: 3.10'
      ],
      license='MIT',
      ext_modules=ext_modules,
      cmdclass=cmdclass)

end_time = time.time()
print(f'deepspeed build time = {end_time - start_time} secs')<|MERGE_RESOLUTION|>--- conflicted
+++ resolved
@@ -6,17 +6,11 @@
 DeepSpeed library
 
 To build wheel on Windows:
-<<<<<<< HEAD
-    1. Install pytorch, such as pytorch 1.12 + cuda 11.6.
-    2. Install visual cpp build tool.
-    3. Include cuda toolkit.
-    4. Launch cmd console with Administrator privilege for creating required symlink folders.
-=======
-1. Install pytorch, such as pytorch 1.12 + cuda 11.6
-2. Install visual cpp build tool
-3. Include cuda toolkit
-4. Launch cmd console with Administrator privilege for creating required symlink folders
->>>>>>> b361c727
+1. Install pytorch, such as pytorch 1.12 + cuda 11.6.
+2. Install visual cpp build tool.
+3. Include cuda toolkit.
+4. Launch cmd console with Administrator privilege for creating required symlink folders.
+
 
 Create a new wheel via the following command:
 build_win.bat
