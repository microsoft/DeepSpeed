--- conflicted
+++ resolved
@@ -54,21 +54,15 @@
 
 install_requires = fetch_requirements('requirements/requirements.txt')
 extras_require = {
-<<<<<<< HEAD
     '1bit': [], # add cupy based on cuda/rocm version
-    '1bit-mpi': fetch_requirements('requirements/requirements-1bit-mpi.txt'),
-=======
-    '1bit_mpi' : fetch_requirements('requirements/requirements-1bit-mpi.txt'),
-    '1bit': [], # Will add proper cupy version below
->>>>>>> 74baf5bb
+    '1bit_mpi': fetch_requirements('requirements/requirements-1bit-mpi.txt'),
     'readthedocs': fetch_requirements('requirements/requirements-readthedocs.txt'),
     'dev': fetch_requirements('requirements/requirements-dev.txt'),
     'autotuning': fetch_requirements('requirements/requirements-autotuning.txt'),
     'autotuning_ml': fetch_requirements('requirements/requirements-autotuning-ml.txt'),
 }
 
-<<<<<<< HEAD
-# Add specific cupy version to 1bit extras
+# Add specific cupy version to both onebit extension variants
 if torch_available and torch.cuda.is_available():
     if is_rocm_pytorch:
         rocm_major, rocm_minor = rocm_version
@@ -76,14 +70,7 @@
     else:
         cupy = f"cupy-cuda{torch.version.cuda.replace('.','')[:3]}"
     extras_require['1bit'].append(cupy)
-    extras_require['1bit-mpi'].append(cupy)
-=======
-# Add specific cupy version to both onebit extension variants
-if torch_available and torch.cuda.is_available():
-    cupy = f"cupy-cuda{torch.version.cuda.replace('.','')[:3]}"
     extras_require['1bit_mpi'].append(cupy)
-    extras_require['1bit'].append(cupy)
->>>>>>> 74baf5bb
 
 # Make an [all] extra that installs all needed dependencies
 all_extras = set()
